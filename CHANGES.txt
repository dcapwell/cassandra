--- conflicted
+++ resolved
@@ -1,4 +1,3 @@
-<<<<<<< HEAD
 2.1.9
  * Fix MarshalException when upgrading superColumn family (CASSANDRA-9582)
  * Fix broken logging for "empty" flushes in Memtable (CASSANDRA-9837)
@@ -8,10 +7,7 @@
    config file or environment variables (CASSANDRA-9544)
  * Remove repair snapshot leftover on startup (CASSANDRA-7357)
 Merged from 2.0:
-=======
-2.0.17
  * checkForEndpointCollision fails for legitimate collisions (CASSANDRA-9765)
->>>>>>> 704ca66f
  * Complete CASSANDRA-8448 fix (CASSANDRA-9519)
  * Don't include auth credentials in debug log (CASSANDRA-9682)
  * Can't transition from write survey to normal mode (CASSANDRA-9740)
