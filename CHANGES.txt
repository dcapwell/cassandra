<<<<<<< HEAD
3.11.0
 * V5 protocol flags decoding broken (CASSANDRA-13443)
 * Use write lock not read lock for removing sstables from compaction strategies. (CASSANDRA-13422)
 * Use corePoolSize equal to maxPoolSize in JMXEnabledThreadPoolExecutors (CASSANDRA-13329)
 * Avoid rebuilding SASI indexes containing no values (CASSANDRA-12962)
 * Add charset to Analyser input stream (CASSANDRA-13151)
 * Fix testLimitSSTables flake caused by concurrent flush (CASSANDRA-12820)
 * cdc column addition strikes again (CASSANDRA-13382)
 * Fix static column indexes (CASSANDRA-13277)
 * DataOutputBuffer.asNewBuffer broken (CASSANDRA-13298)
 * unittest CipherFactoryTest failed on MacOS (CASSANDRA-13370)
 * Forbid SELECT restrictions and CREATE INDEX over non-frozen UDT columns (CASSANDRA-13247)
 * Default logging we ship will incorrectly print "?:?" for "%F:%L" pattern (CASSANDRA-13317)
 * Possible AssertionError in UnfilteredRowIteratorWithLowerBound (CASSANDRA-13366)
 * Support unaligned memory access for AArch64 (CASSANDRA-13326)
 * Improve SASI range iterator efficiency on intersection with an empty range (CASSANDRA-12915).
 * Fix equality comparisons of columns using the duration type (CASSANDRA-13174)
 * Obfuscate password in stress-graphs (CASSANDRA-12233)
 * Move to FastThreadLocalThread and FastThreadLocal (CASSANDRA-13034)
 * nodetool stopdaemon errors out (CASSANDRA-13030)
 * Tables in system_distributed should not use gcgs of 0 (CASSANDRA-12954)
 * Fix primary index calculation for SASI (CASSANDRA-12910)
 * More fixes to the TokenAllocator (CASSANDRA-12990)
 * NoReplicationTokenAllocator should work with zero replication factor (CASSANDRA-12983)
 * Address message coalescing regression (CASSANDRA-12676)
 * Delete illegal character from StandardTokenizerImpl.jflex (CASSANDRA-13417)
 * Fix cqlsh automatic protocol downgrade regression (CASSANDRA-13307)
Merged from 3.0:
=======
3.0.14
 * Avoid name clashes in CassandraIndexTest (CASSANDRA-13427)
 * Handling partially written hint files (CASSANDRA-12728) 
>>>>>>> e5c2a183
 * Interrupt replaying hints on decommission (CASSANDRA-13308)
 * Handling partially written hint files (CASSANDRA-12728)
 * Fix NPE issue in StorageService (CASSANDRA-13060)
 * Make reading of range tombstones more reliable (CASSANDRA-12811)
 * Fix startup problems due to schema tables not completely flushed (CASSANDRA-12213)
 * Fix view builder bug that can filter out data on restart (CASSANDRA-13405)
 * Fix 2i page size calculation when there are no regular columns (CASSANDRA-13400)
 * Fix the conversion of 2.X expired rows without regular column data (CASSANDRA-13395)
 * Fix hint delivery when using ext+internal IPs with prefer_local enabled (CASSANDRA-13020)
 * Fix possible NPE on upgrade to 3.0/3.X in case of IO errors (CASSANDRA-13389)
 * Legacy deserializer can create empty range tombstones (CASSANDRA-13341)
 * Legacy caching options can prevent 3.0 upgrade (CASSANDRA-13384)
 * Use the Kernel32 library to retrieve the PID on Windows and fix startup checks (CASSANDRA-13333)
 * Fix code to not exchange schema across major versions (CASSANDRA-13274)
 * Dropping column results in "corrupt" SSTable (CASSANDRA-13337)
 * Bugs handling range tombstones in the sstable iterators (CASSANDRA-13340)
 * Fix CONTAINS filtering for null collections (CASSANDRA-13246)
 * Applying: Use a unique metric reservoir per test run when using Cassandra-wide metrics residing in MBeans (CASSANDRA-13216)
 * Propagate row deletions in 2i tables on upgrade (CASSANDRA-13320)
 * Slice.isEmpty() returns false for some empty slices (CASSANDRA-13305)
 * Add formatted row output to assertEmpty in CQL Tester (CASSANDRA-13238)
 * Prevent data loss on upgrade 2.1 - 3.0 by adding component separator to LogRecord absolute path (CASSANDRA-13294)
 * Improve testing on macOS by eliminating sigar logging (CASSANDRA-13233)
 * Cqlsh copy-from should error out when csv contains invalid data for collections (CASSANDRA-13071)
 * Fix "multiple versions of ant detected..." when running ant test (CASSANDRA-13232)
 * Coalescing strategy sleeps too much (CASSANDRA-13090)
 * Faster StreamingHistogram (CASSANDRA-13038)
 * Legacy deserializer can create unexpected boundary range tombstones (CASSANDRA-13237)
 * Remove unnecessary assertion from AntiCompactionTest (CASSANDRA-13070)
 * Fix cqlsh COPY for dates before 1900 (CASSANDRA-13185)
 * Use keyspace replication settings on system.size_estimates table (CASSANDRA-9639)
 * Add vm.max_map_count StartupCheck (CASSANDRA-13008)
 * Hint related logging should include the IP address of the destination in addition to
   host ID (CASSANDRA-13205)
 * Reloading logback.xml does not work (CASSANDRA-13173)
 * Lightweight transactions temporarily fail after upgrade from 2.1 to 3.0 (CASSANDRA-13109)
 * Duplicate rows after upgrading from 2.1.16 to 3.0.10/3.9 (CASSANDRA-13125)
 * Fix UPDATE queries with empty IN restrictions (CASSANDRA-13152)
 * Fix handling of partition with partition-level deletion plus
   live rows in sstabledump (CASSANDRA-13177)
 * Provide user workaround when system_schema.columns does not contain entries
   for a table that's in system_schema.tables (CASSANDRA-13180)
 * Nodetool upgradesstables/scrub/compact ignores system tables (CASSANDRA-13410)
Merged from 2.2:
 * Fix weightedSize() for row-cache reported by JMX and NodeTool (CASSANDRA-13393)
 * Fix JVM metric names (CASSANDRA-13103)
 * Honor truststore-password parameter in cassandra-stress (CASSANDRA-12773)
 * Discard in-flight shadow round responses (CASSANDRA-12653)
 * Don't anti-compact repaired data to avoid inconsistencies (CASSANDRA-13153)
 * Wrong logger name in AnticompactionTask (CASSANDRA-13343)
 * Commitlog replay may fail if last mutation is within 4 bytes of end of segment (CASSANDRA-13282)
 * Fix queries updating multiple time the same list (CASSANDRA-13130)
 * Fix GRANT/REVOKE when keyspace isn't specified (CASSANDRA-13053)
 * Fix flaky LongLeveledCompactionStrategyTest (CASSANDRA-12202)
 * Fix failing COPY TO STDOUT (CASSANDRA-12497)
 * Fix ColumnCounter::countAll behaviour for reverse queries (CASSANDRA-13222)
 * Exceptions encountered calling getSeeds() breaks OTC thread (CASSANDRA-13018)
 * Fix negative mean latency metric (CASSANDRA-12876)
 * Use only one file pointer when creating commitlog segments (CASSANDRA-12539)
Merged from 2.1:
 * Fix 2ndary index queries on partition keys for tables with static columns (CASSANDRA-13147)
 * Fix ParseError unhashable type list in cqlsh copy from (CASSANDRA-13364)
 * Remove unused repositories (CASSANDRA-13278)
 * Log stacktrace of uncaught exceptions (CASSANDRA-13108)
 * Use portable stderr for java error in startup (CASSANDRA-13211)
 * Fix Thread Leak in OutboundTcpConnection (CASSANDRA-13204)
 * Coalescing strategy can enter infinite loop (CASSANDRA-13159)


3.10
 * Fix secondary index queries regression (CASSANDRA-13013)
 * Add duration type to the protocol V5 (CASSANDRA-12850)
 * Fix duration type validation (CASSANDRA-13143)
 * Fix flaky GcCompactionTest (CASSANDRA-12664)
 * Fix TestHintedHandoff.hintedhandoff_decom_test (CASSANDRA-13058)
 * Fixed query monitoring for range queries (CASSANDRA-13050)
 * Remove outboundBindAny configuration property (CASSANDRA-12673)
 * Use correct bounds for all-data range when filtering (CASSANDRA-12666)
 * Remove timing window in test case (CASSANDRA-12875)
 * Resolve unit testing without JCE security libraries installed (CASSANDRA-12945)
 * Fix inconsistencies in cassandra-stress load balancing policy (CASSANDRA-12919)
 * Fix validation of non-frozen UDT cells (CASSANDRA-12916)
 * Don't shut down socket input/output on StreamSession (CASSANDRA-12903)
 * Fix Murmur3PartitionerTest (CASSANDRA-12858)
 * Move cqlsh syntax rules into separate module and allow easier customization (CASSANDRA-12897)
 * Fix CommitLogSegmentManagerTest (CASSANDRA-12283)
 * Fix cassandra-stress truncate option (CASSANDRA-12695)
 * Fix crossNode value when receiving messages (CASSANDRA-12791)
 * Don't load MX4J beans twice (CASSANDRA-12869)
 * Extend native protocol request flags, add versions to SUPPORTED, and introduce ProtocolVersion enum (CASSANDRA-12838)
 * Set JOINING mode when running pre-join tasks (CASSANDRA-12836)
 * remove net.mintern.primitive library due to license issue (CASSANDRA-12845)
 * Properly format IPv6 addresses when logging JMX service URL (CASSANDRA-12454)
 * Optimize the vnode allocation for single replica per DC (CASSANDRA-12777)
 * Use non-token restrictions for bounds when token restrictions are overridden (CASSANDRA-12419)
 * Fix CQLSH auto completion for PER PARTITION LIMIT (CASSANDRA-12803)
 * Use different build directories for Eclipse and Ant (CASSANDRA-12466)
 * Avoid potential AttributeError in cqlsh due to no table metadata (CASSANDRA-12815)
 * Fix RandomReplicationAwareTokenAllocatorTest.testExistingCluster (CASSANDRA-12812)
 * Upgrade commons-codec to 1.9 (CASSANDRA-12790)
 * Make the fanout size for LeveledCompactionStrategy to be configurable (CASSANDRA-11550)
 * Add duration data type (CASSANDRA-11873)
 * Fix timeout in ReplicationAwareTokenAllocatorTest (CASSANDRA-12784)
 * Improve sum aggregate functions (CASSANDRA-12417)
 * Make cassandra.yaml docs for batch_size_*_threshold_in_kb reflect changes in CASSANDRA-10876 (CASSANDRA-12761)
 * cqlsh fails to format collections when using aliases (CASSANDRA-11534)
 * Check for hash conflicts in prepared statements (CASSANDRA-12733)
 * Exit query parsing upon first error (CASSANDRA-12598)
 * Fix cassandra-stress to use single seed in UUID generation (CASSANDRA-12729)
 * CQLSSTableWriter does not allow Update statement (CASSANDRA-12450)
 * Config class uses boxed types but DD exposes primitive types (CASSANDRA-12199)
 * Add pre- and post-shutdown hooks to Storage Service (CASSANDRA-12461)
 * Add hint delivery metrics (CASSANDRA-12693)
 * Remove IndexInfo cache from FileIndexInfoRetriever (CASSANDRA-12731)
 * ColumnIndex does not reuse buffer (CASSANDRA-12502)
 * cdc column addition still breaks schema migration tasks (CASSANDRA-12697)
 * Upgrade metrics-reporter dependencies (CASSANDRA-12089)
 * Tune compaction thread count via nodetool (CASSANDRA-12248)
 * Add +=/-= shortcut syntax for update queries (CASSANDRA-12232)
 * Include repair session IDs in repair start message (CASSANDRA-12532)
 * Add a blocking task to Index, run before joining the ring (CASSANDRA-12039)
 * Fix NPE when using CQLSSTableWriter (CASSANDRA-12667)
 * Support optional backpressure strategies at the coordinator (CASSANDRA-9318)
 * Make randompartitioner work with new vnode allocation (CASSANDRA-12647)
 * Fix cassandra-stress graphing (CASSANDRA-12237)
 * Allow filtering on partition key columns for queries without secondary indexes (CASSANDRA-11031)
 * Fix Cassandra Stress reporting thread model and precision (CASSANDRA-12585)
 * Add JMH benchmarks.jar (CASSANDRA-12586)
 * Cleanup uses of AlterTableStatementColumn (CASSANDRA-12567)
 * Add keep-alive to streaming (CASSANDRA-11841)
 * Tracing payload is passed through newSession(..) (CASSANDRA-11706)
 * avoid deleting non existing sstable files and improve related log messages (CASSANDRA-12261)
 * json/yaml output format for nodetool compactionhistory (CASSANDRA-12486)
 * Retry all internode messages once after a connection is
   closed and reopened (CASSANDRA-12192)
 * Add support to rebuild from targeted replica (CASSANDRA-9875)
 * Add sequence distribution type to cassandra stress (CASSANDRA-12490)
 * "SELECT * FROM foo LIMIT ;" does not error out (CASSANDRA-12154)
 * Define executeLocally() at the ReadQuery Level (CASSANDRA-12474)
 * Extend read/write failure messages with a map of replica addresses
   to error codes in the v5 native protocol (CASSANDRA-12311)
 * Fix rebuild of SASI indexes with existing index files (CASSANDRA-12374)
 * Let DatabaseDescriptor not implicitly startup services (CASSANDRA-9054, 12550)
 * Fix clustering indexes in presence of static columns in SASI (CASSANDRA-12378)
 * Fix queries on columns with reversed type on SASI indexes (CASSANDRA-12223)
 * Added slow query log (CASSANDRA-12403)
 * Count full coordinated request against timeout (CASSANDRA-12256)
 * Allow TTL with null value on insert and update (CASSANDRA-12216)
 * Make decommission operation resumable (CASSANDRA-12008)
 * Add support to one-way targeted repair (CASSANDRA-9876)
 * Remove clientutil jar (CASSANDRA-11635)
 * Fix compaction throughput throttle (CASSANDRA-12366, CASSANDRA-12717)
 * Delay releasing Memtable memory on flush until PostFlush has finished running (CASSANDRA-12358)
 * Cassandra stress should dump all setting on startup (CASSANDRA-11914)
 * Make it possible to compact a given token range (CASSANDRA-10643)
 * Allow updating DynamicEndpointSnitch properties via JMX (CASSANDRA-12179)
 * Collect metrics on queries by consistency level (CASSANDRA-7384)
 * Add support for GROUP BY to SELECT statement (CASSANDRA-10707)
 * Deprecate memtable_cleanup_threshold and update default for memtable_flush_writers (CASSANDRA-12228)
 * Upgrade to OHC 0.4.4 (CASSANDRA-12133)
 * Add version command to cassandra-stress (CASSANDRA-12258)
 * Create compaction-stress tool (CASSANDRA-11844)
 * Garbage-collecting compaction operation and schema option (CASSANDRA-7019)
 * Add beta protocol flag for v5 native protocol (CASSANDRA-12142)
 * Support filtering on non-PRIMARY KEY columns in the CREATE
   MATERIALIZED VIEW statement's WHERE clause (CASSANDRA-10368)
 * Unify STDOUT and SYSTEMLOG logback format (CASSANDRA-12004)
 * COPY FROM should raise error for non-existing input files (CASSANDRA-12174)
 * Faster write path (CASSANDRA-12269)
 * Option to leave omitted columns in INSERT JSON unset (CASSANDRA-11424)
 * Support json/yaml output in nodetool tpstats (CASSANDRA-12035)
 * Expose metrics for successful/failed authentication attempts (CASSANDRA-10635)
 * Prepend snapshot name with "truncated" or "dropped" when a snapshot
   is taken before truncating or dropping a table (CASSANDRA-12178)
 * Optimize RestrictionSet (CASSANDRA-12153)
 * cqlsh does not automatically downgrade CQL version (CASSANDRA-12150)
 * Omit (de)serialization of state variable in UDAs (CASSANDRA-9613)
 * Create a system table to expose prepared statements (CASSANDRA-8831)
 * Reuse DataOutputBuffer from ColumnIndex (CASSANDRA-11970)
 * Remove DatabaseDescriptor dependency from SegmentedFile (CASSANDRA-11580)
 * Add supplied username to authentication error messages (CASSANDRA-12076)
 * Remove pre-startup check for open JMX port (CASSANDRA-12074)
 * Remove compaction Severity from DynamicEndpointSnitch (CASSANDRA-11738)
 * Restore resumable hints delivery (CASSANDRA-11960)
 * Properly report LWT contention (CASSANDRA-12626)
Merged from 3.0:
 * Dump threads when unit tests time out (CASSANDRA-13117)
 * Better error when modifying function permissions without explicit keyspace (CASSANDRA-12925)
 * Indexer is not correctly invoked when building indexes over sstables (CASSANDRA-13075)
 * Read repair is not blocking repair to finish in foreground repair (CASSANDRA-13115)
 * Stress daemon help is incorrect(CASSANDRA-12563)
 * Remove ALTER TYPE support (CASSANDRA-12443)
 * Fix assertion for certain legacy range tombstone pattern (CASSANDRA-12203)
 * Replace empty strings with null values if they cannot be converted (CASSANDRA-12794)
 * Fix deserialization of 2.x DeletedCells (CASSANDRA-12620)
 * Add parent repair session id to anticompaction log message (CASSANDRA-12186)
 * Improve contention handling on failure to acquire MV lock for streaming and hints (CASSANDRA-12905)
 * Fix DELETE and UPDATE queries with empty IN restrictions (CASSANDRA-12829)
 * Mark MVs as built after successful bootstrap (CASSANDRA-12984)
 * Estimated TS drop-time histogram updated with Cell.NO_DELETION_TIME (CASSANDRA-13040)
 * Nodetool compactionstats fails with NullPointerException (CASSANDRA-13021)
 * Thread local pools never cleaned up (CASSANDRA-13033)
 * Set RPC_READY to false when draining or if a node is marked as shutdown (CASSANDRA-12781)
 * CQL often queries static columns unnecessarily (CASSANDRA-12768)
 * Make sure sstables only get committed when it's safe to discard commit log records (CASSANDRA-12956)
 * Reject default_time_to_live option when creating or altering MVs (CASSANDRA-12868)
 * Nodetool should use a more sane max heap size (CASSANDRA-12739)
 * LocalToken ensures token values are cloned on heap (CASSANDRA-12651)
 * AnticompactionRequestSerializer serializedSize is incorrect (CASSANDRA-12934)
 * Prevent reloading of logback.xml from UDF sandbox (CASSANDRA-12535)
 * Reenable HeapPool (CASSANDRA-12900)
 * Disallow offheap_buffers memtable allocation (CASSANDRA-11039)
 * Fix CommitLogSegmentManagerTest (CASSANDRA-12283)
 * Pass root cause to CorruptBlockException when uncompression failed (CASSANDRA-12889)
 * Batch with multiple conditional updates for the same partition causes AssertionError (CASSANDRA-12867)
 * Make AbstractReplicationStrategy extendable from outside its package (CASSANDRA-12788)
 * Don't tell users to turn off consistent rangemovements during rebuild. (CASSANDRA-12296)
 * Fix CommitLogTest.testDeleteIfNotDirty (CASSANDRA-12854)
 * Avoid deadlock due to MV lock contention (CASSANDRA-12689)
 * Fix for KeyCacheCqlTest flakiness (CASSANDRA-12801)
 * Include SSTable filename in compacting large row message (CASSANDRA-12384)
 * Fix potential socket leak (CASSANDRA-12329, CASSANDRA-12330)
 * Fix ViewTest.testCompaction (CASSANDRA-12789)
 * Improve avg aggregate functions (CASSANDRA-12417)
 * Preserve quoted reserved keyword column names in MV creation (CASSANDRA-11803)
 * nodetool stopdaemon errors out (CASSANDRA-12646)
 * Split materialized view mutations on build to prevent OOM (CASSANDRA-12268)
 * mx4j does not work in 3.0.8 (CASSANDRA-12274)
 * Abort cqlsh copy-from in case of no answer after prolonged period of time (CASSANDRA-12740)
 * Avoid sstable corrupt exception due to dropped static column (CASSANDRA-12582)
 * Make stress use client mode to avoid checking commit log size on startup (CASSANDRA-12478)
 * Fix exceptions with new vnode allocation (CASSANDRA-12715)
 * Unify drain and shutdown processes (CASSANDRA-12509)
 * Fix NPE in ComponentOfSlice.isEQ() (CASSANDRA-12706)
 * Fix failure in LogTransactionTest (CASSANDRA-12632)
 * Fix potentially incomplete non-frozen UDT values when querying with the
   full primary key specified (CASSANDRA-12605)
 * Make sure repaired tombstones are dropped when only_purge_repaired_tombstones is enabled (CASSANDRA-12703)
 * Skip writing MV mutations to commitlog on mutation.applyUnsafe() (CASSANDRA-11670)
 * Establish consistent distinction between non-existing partition and NULL value for LWTs on static columns (CASSANDRA-12060)
 * Extend ColumnIdentifier.internedInstances key to include the type that generated the byte buffer (CASSANDRA-12516)
 * Handle composite prefixes with final EOC=0 as in 2.x and refactor LegacyLayout.decodeBound (CASSANDRA-12423)
 * select_distinct_with_deletions_test failing on non-vnode environments (CASSANDRA-11126)
 * Stack Overflow returned to queries while upgrading (CASSANDRA-12527)
 * Fix legacy regex for temporary files from 2.2 (CASSANDRA-12565)
 * Add option to state current gc_grace_seconds to tools/bin/sstablemetadata (CASSANDRA-12208)
 * Fix file system race condition that may cause LogAwareFileLister to fail to classify files (CASSANDRA-11889)
 * Fix file handle leaks due to simultaneous compaction/repair and
   listing snapshots, calculating snapshot sizes, or making schema
   changes (CASSANDRA-11594)
 * Fix nodetool repair exits with 0 for some errors (CASSANDRA-12508)
 * Do not shut down BatchlogManager twice during drain (CASSANDRA-12504)
 * Disk failure policy should not be invoked on out of space (CASSANDRA-12385)
 * Calculate last compacted key on startup (CASSANDRA-6216)
 * Add schema to snapshot manifest, add USING TIMESTAMP clause to ALTER TABLE statements (CASSANDRA-7190)
 * If CF has no clustering columns, any row cache is full partition cache (CASSANDRA-12499)
 * Correct log message for statistics of offheap memtable flush (CASSANDRA-12776)
 * Explicitly set locale for string validation (CASSANDRA-12541,CASSANDRA-12542,CASSANDRA-12543,CASSANDRA-12545)
Merged from 2.2:
 * Fix speculative retry bugs (CASSANDRA-13009)
 * Fix handling of nulls and unsets in IN conditions (CASSANDRA-12981)
 * Fix race causing infinite loop if Thrift server is stopped before it starts listening (CASSANDRA-12856)
 * CompactionTasks now correctly drops sstables out of compaction when not enough disk space is available (CASSANDRA-12979)
 * Remove support for non-JavaScript UDFs (CASSANDRA-12883)
 * Fix DynamicEndpointSnitch noop in multi-datacenter situations (CASSANDRA-13074)
 * cqlsh copy-from: encode column names to avoid primary key parsing errors (CASSANDRA-12909)
 * Temporarily fix bug that creates commit log when running offline tools (CASSANDRA-8616)
 * Reduce granuality of OpOrder.Group during index build (CASSANDRA-12796)
 * Test bind parameters and unset parameters in InsertUpdateIfConditionTest (CASSANDRA-12980)
 * Use saved tokens when setting local tokens on StorageService.joinRing (CASSANDRA-12935)
 * cqlsh: fix DESC TYPES errors (CASSANDRA-12914)
 * Fix leak on skipped SSTables in sstableupgrade (CASSANDRA-12899)
 * Avoid blocking gossip during pending range calculation (CASSANDRA-12281)
 * Fix purgeability of tombstones with max timestamp (CASSANDRA-12792)
 * Fail repair if participant dies during sync or anticompaction (CASSANDRA-12901)
 * cqlsh COPY: unprotected pk values before converting them if not using prepared statements (CASSANDRA-12863)
 * Fix Util.spinAssertEquals (CASSANDRA-12283)
 * Fix potential NPE for compactionstats (CASSANDRA-12462)
 * Prepare legacy authenticate statement if credentials table initialised after node startup (CASSANDRA-12813)
 * Change cassandra.wait_for_tracing_events_timeout_secs default to 0 (CASSANDRA-12754)
 * Clean up permissions when a UDA is dropped (CASSANDRA-12720)
 * Limit colUpdateTimeDelta histogram updates to reasonable deltas (CASSANDRA-11117)
 * Fix leak errors and execution rejected exceptions when draining (CASSANDRA-12457)
 * Fix merkle tree depth calculation (CASSANDRA-12580)
 * Make Collections deserialization more robust (CASSANDRA-12618)
 * Better handle invalid system roles table (CASSANDRA-12700)
 * Fix exceptions when enabling gossip on nodes that haven't joined the ring (CASSANDRA-12253)
 * Fix authentication problem when invoking cqlsh copy from a SOURCE command (CASSANDRA-12642)
 * Decrement pending range calculator jobs counter in finally block
 * cqlshlib tests: increase default execute timeout (CASSANDRA-12481)
 * Forward writes to replacement node when replace_address != broadcast_address (CASSANDRA-8523)
 * Fail repair on non-existing table (CASSANDRA-12279)
 * Enable repair -pr and -local together (fix regression of CASSANDRA-7450) (CASSANDRA-12522)
 * Split consistent range movement flag correction (CASSANDRA-12786)
Merged from 2.1:
 * Upgrade netty version to fix memory leak with client encryption (CASSANDRA-13114)
 * cqlsh copy-from: sort user type fields in csv (CASSANDRA-12959)
 * Don't skip sstables based on maxLocalDeletionTime (CASSANDRA-12765)


3.8, 3.9
 * Fix value skipping with counter columns (CASSANDRA-11726)
 * Fix nodetool tablestats miss SSTable count (CASSANDRA-12205)
 * Fixed flacky SSTablesIteratedTest (CASSANDRA-12282)
 * Fixed flacky SSTableRewriterTest: check file counts before calling validateCFS (CASSANDRA-12348)
 * cqlsh: Fix handling of $$-escaped strings (CASSANDRA-12189)
 * Fix SSL JMX requiring truststore containing server cert (CASSANDRA-12109)
 * RTE from new CDC column breaks in flight queries (CASSANDRA-12236)
 * Fix hdr logging for single operation workloads (CASSANDRA-12145)
 * Fix SASI PREFIX search in CONTAINS mode with partial terms (CASSANDRA-12073)
 * Increase size of flushExecutor thread pool (CASSANDRA-12071)
 * Partial revert of CASSANDRA-11971, cannot recycle buffer in SP.sendMessagesToNonlocalDC (CASSANDRA-11950)
 * Upgrade netty to 4.0.39 (CASSANDRA-12032, CASSANDRA-12034)
 * Improve details in compaction log message (CASSANDRA-12080)
 * Allow unset values in CQLSSTableWriter (CASSANDRA-11911)
 * Chunk cache to request compressor-compatible buffers if pool space is exhausted (CASSANDRA-11993)
 * Remove DatabaseDescriptor dependencies from SequentialWriter (CASSANDRA-11579)
 * Move skip_stop_words filter before stemming (CASSANDRA-12078)
 * Support seek() in EncryptedFileSegmentInputStream (CASSANDRA-11957)
 * SSTable tools mishandling LocalPartitioner (CASSANDRA-12002)
 * When SEPWorker assigned work, set thread name to match pool (CASSANDRA-11966)
 * Add cross-DC latency metrics (CASSANDRA-11596)
 * Allow terms in selection clause (CASSANDRA-10783)
 * Add bind variables to trace (CASSANDRA-11719)
 * Switch counter shards' clock to timestamps (CASSANDRA-9811)
 * Introduce HdrHistogram and response/service/wait separation to stress tool (CASSANDRA-11853)
 * entry-weighers in QueryProcessor should respect partitionKeyBindIndexes field (CASSANDRA-11718)
 * Support older ant versions (CASSANDRA-11807)
 * Estimate compressed on disk size when deciding if sstable size limit reached (CASSANDRA-11623)
 * cassandra-stress profiles should support case sensitive schemas (CASSANDRA-11546)
 * Remove DatabaseDescriptor dependency from FileUtils (CASSANDRA-11578)
 * Faster streaming (CASSANDRA-9766)
 * Add prepared query parameter to trace for "Execute CQL3 prepared query" session (CASSANDRA-11425)
 * Add repaired percentage metric (CASSANDRA-11503)
 * Add Change-Data-Capture (CASSANDRA-8844)
Merged from 3.0:
 * Fix paging for 2.x to 3.x upgrades (CASSANDRA-11195)
 * Fix clean interval not sent to commit log for empty memtable flush (CASSANDRA-12436)
 * Fix potential resource leak in RMIServerSocketFactoryImpl (CASSANDRA-12331)
 * Make sure compaction stats are updated when compaction is interrupted (CASSANDRA-12100)
 * Change commitlog and sstables to track dirty and clean intervals (CASSANDRA-11828)
 * NullPointerException during compaction on table with static columns (CASSANDRA-12336)
 * Fixed ConcurrentModificationException when reading metrics in GraphiteReporter (CASSANDRA-11823)
 * Fix upgrade of super columns on thrift (CASSANDRA-12335)
 * Fixed flacky BlacklistingCompactionsTest, switched to fixed size types and increased corruption size (CASSANDRA-12359)
 * Rerun ReplicationAwareTokenAllocatorTest on failure to avoid flakiness (CASSANDRA-12277)
 * Exception when computing read-repair for range tombstones (CASSANDRA-12263)
 * Lost counter writes in compact table and static columns (CASSANDRA-12219)
 * AssertionError with MVs on updating a row that isn't indexed due to a null value (CASSANDRA-12247)
 * Disable RR and speculative retry with EACH_QUORUM reads (CASSANDRA-11980)
 * Add option to override compaction space check (CASSANDRA-12180)
 * Faster startup by only scanning each directory for temporary files once (CASSANDRA-12114)
 * Respond with v1/v2 protocol header when responding to driver that attempts
   to connect with too low of a protocol version (CASSANDRA-11464)
 * NullPointerExpception when reading/compacting table (CASSANDRA-11988)
 * Fix problem with undeleteable rows on upgrade to new sstable format (CASSANDRA-12144)
 * Fix potential bad messaging service message for paged range reads
   within mixed-version 3.x clusters (CASSANDRA-12249)
 * Fix paging logic for deleted partitions with static columns (CASSANDRA-12107)
 * Wait until the message is being send to decide which serializer must be used (CASSANDRA-11393)
 * Fix migration of static thrift column names with non-text comparators (CASSANDRA-12147)
 * Fix upgrading sparse tables that are incorrectly marked as dense (CASSANDRA-11315)
 * Fix reverse queries ignoring range tombstones (CASSANDRA-11733)
 * Avoid potential race when rebuilding CFMetaData (CASSANDRA-12098)
 * Avoid missing sstables when getting the canonical sstables (CASSANDRA-11996)
 * Always select the live sstables when getting sstables in bounds (CASSANDRA-11944)
 * Fix column ordering of results with static columns for Thrift requests in
   a mixed 2.x/3.x cluster, also fix potential non-resolved duplication of
   those static columns in query results (CASSANDRA-12123)
 * Avoid digest mismatch with empty but static rows (CASSANDRA-12090)
 * Fix EOF exception when altering column type (CASSANDRA-11820)
 * Fix potential race in schema during new table creation (CASSANDRA-12083)
 * cqlsh: fix error handling in rare COPY FROM failure scenario (CASSANDRA-12070)
 * Disable autocompaction during drain (CASSANDRA-11878)
 * Add a metrics timer to MemtablePool and use it to track time spent blocked on memory in MemtableAllocator (CASSANDRA-11327)
 * Fix upgrading schema with super columns with non-text subcomparators (CASSANDRA-12023)
 * Add TimeWindowCompactionStrategy (CASSANDRA-9666)
 * Fix JsonTransformer output of partition with deletion info (CASSANDRA-12418)
 * Fix NPE in SSTableLoader when specifying partial directory path (CASSANDRA-12609)
Merged from 2.2:
 * Add local address entry in PropertyFileSnitch (CASSANDRA-11332)
 * cqlsh copy: fix missing counter values (CASSANDRA-12476)
 * Move migration tasks to non-periodic queue, assure flush executor shutdown after non-periodic executor (CASSANDRA-12251)
 * cqlsh copy: fixed possible race in initializing feeding thread (CASSANDRA-11701)
 * Only set broadcast_rpc_address on Ec2MultiRegionSnitch if it's not set (CASSANDRA-11357)
 * Update StorageProxy range metrics for timeouts, failures and unavailables (CASSANDRA-9507)
 * Add Sigar to classes included in clientutil.jar (CASSANDRA-11635)
 * Add decay to histograms and timers used for metrics (CASSANDRA-11752)
 * Fix hanging stream session (CASSANDRA-10992)
 * Fix INSERT JSON, fromJson() support of smallint, tinyint types (CASSANDRA-12371)
 * Restore JVM metric export for metric reporters (CASSANDRA-12312)
 * Release sstables of failed stream sessions only when outgoing transfers are finished (CASSANDRA-11345)
 * Wait for tracing events before returning response and query at same consistency level client side (CASSANDRA-11465)
 * cqlsh copyutil should get host metadata by connected address (CASSANDRA-11979)
 * Fixed cqlshlib.test.remove_test_db (CASSANDRA-12214)
 * Synchronize ThriftServer::stop() (CASSANDRA-12105)
 * Use dedicated thread for JMX notifications (CASSANDRA-12146)
 * Improve streaming synchronization and fault tolerance (CASSANDRA-11414)
 * MemoryUtil.getShort() should return an unsigned short also for architectures not supporting unaligned memory accesses (CASSANDRA-11973)
Merged from 2.1:
 * Fix queries with empty ByteBuffer values in clustering column restrictions (CASSANDRA-12127)
 * Disable passing control to post-flush after flush failure to prevent data loss (CASSANDRA-11828)
 * Allow STCS-in-L0 compactions to reduce scope with LCS (CASSANDRA-12040)
 * cannot use cql since upgrading python to 2.7.11+ (CASSANDRA-11850)
 * Fix filtering on clustering columns when 2i is used (CASSANDRA-11907)


3.0.8
 * Fix potential race in schema during new table creation (CASSANDRA-12083)
 * cqlsh: fix error handling in rare COPY FROM failure scenario (CASSANDRA-12070)
 * Disable autocompaction during drain (CASSANDRA-11878)
 * Add a metrics timer to MemtablePool and use it to track time spent blocked on memory in MemtableAllocator (CASSANDRA-11327)
 * Fix upgrading schema with super columns with non-text subcomparators (CASSANDRA-12023)
 * Add TimeWindowCompactionStrategy (CASSANDRA-9666)
Merged from 2.2:
 * Allow nodetool info to run with readonly JMX access (CASSANDRA-11755)
 * Validate bloom_filter_fp_chance against lowest supported
   value when the table is created (CASSANDRA-11920)
 * Don't send erroneous NEW_NODE notifications on restart (CASSANDRA-11038)
 * StorageService shutdown hook should use a volatile variable (CASSANDRA-11984)
Merged from 2.1:
 * Add system property to set the max number of native transport requests in queue (CASSANDRA-11363)
 * Fix queries with empty ByteBuffer values in clustering column restrictions (CASSANDRA-12127)
 * Disable passing control to post-flush after flush failure to prevent data loss (CASSANDRA-11828)
 * Allow STCS-in-L0 compactions to reduce scope with LCS (CASSANDRA-12040)
 * cannot use cql since upgrading python to 2.7.11+ (CASSANDRA-11850)
 * Fix filtering on clustering columns when 2i is used (CASSANDRA-11907)
 * Avoid stalling paxos when the paxos state expires (CASSANDRA-12043)
 * Remove finished incoming streaming connections from MessagingService (CASSANDRA-11854)
 * Don't try to get sstables for non-repairing column families (CASSANDRA-12077)
 * Avoid marking too many sstables as repaired (CASSANDRA-11696)
 * Prevent select statements with clustering key > 64k (CASSANDRA-11882)
 * Fix clock skew corrupting other nodes with paxos (CASSANDRA-11991)
 * Remove distinction between non-existing static columns and existing but null in LWTs (CASSANDRA-9842)
 * Cache local ranges when calculating repair neighbors (CASSANDRA-11934)
 * Allow LWT operation on static column with only partition keys (CASSANDRA-10532)
 * Create interval tree over canonical sstables to avoid missing sstables during streaming (CASSANDRA-11886)
 * cqlsh COPY FROM: shutdown parent cluster after forking, to avoid corrupting SSL connections (CASSANDRA-11749)


3.7
 * Support multiple folders for user defined compaction tasks (CASSANDRA-11765)
 * Fix race in CompactionStrategyManager's pause/resume (CASSANDRA-11922)
Merged from 3.0:
 * Fix legacy serialization of Thrift-generated non-compound range tombstones
   when communicating with 2.x nodes (CASSANDRA-11930)
 * Fix Directories instantiations where CFS.initialDirectories should be used (CASSANDRA-11849)
 * Avoid referencing DatabaseDescriptor in AbstractType (CASSANDRA-11912)
 * Don't use static dataDirectories field in Directories instances (CASSANDRA-11647)
 * Fix sstables not being protected from removal during index build (CASSANDRA-11905)
 * cqlsh: Suppress stack trace from Read/WriteFailures (CASSANDRA-11032)
 * Remove unneeded code to repair index summaries that have
   been improperly down-sampled (CASSANDRA-11127)
 * Avoid WriteTimeoutExceptions during commit log replay due to materialized
   view lock contention (CASSANDRA-11891)
 * Prevent OOM failures on SSTable corruption, improve tests for corruption detection (CASSANDRA-9530)
 * Use CFS.initialDirectories when clearing snapshots (CASSANDRA-11705)
 * Allow compaction strategies to disable early open (CASSANDRA-11754)
 * Refactor Materialized View code (CASSANDRA-11475)
 * Update Java Driver (CASSANDRA-11615)
Merged from 2.2:
 * Persist local metadata earlier in startup sequence (CASSANDRA-11742)
 * cqlsh: fix tab completion for case-sensitive identifiers (CASSANDRA-11664)
 * Avoid showing estimated key as -1 in tablestats (CASSANDRA-11587)
 * Fix possible race condition in CommitLog.recover (CASSANDRA-11743)
 * Enable client encryption in sstableloader with cli options (CASSANDRA-11708)
 * Possible memory leak in NIODataInputStream (CASSANDRA-11867)
 * Add seconds to cqlsh tracing session duration (CASSANDRA-11753)
 * Fix commit log replay after out-of-order flush completion (CASSANDRA-9669)
 * Prohibit Reversed Counter type as part of the PK (CASSANDRA-9395)
 * cqlsh: correctly handle non-ascii chars in error messages (CASSANDRA-11626)
Merged from 2.1:
 * Run CommitLog tests with different compression settings (CASSANDRA-9039)
 * cqlsh: apply current keyspace to source command (CASSANDRA-11152)
 * Clear out parent repair session if repair coordinator dies (CASSANDRA-11824)
 * Set default streaming_socket_timeout_in_ms to 24 hours (CASSANDRA-11840)
 * Do not consider local node a valid source during replace (CASSANDRA-11848)
 * Add message dropped tasks to nodetool netstats (CASSANDRA-11855)
 * Avoid holding SSTableReaders for duration of incremental repair (CASSANDRA-11739)


3.6
 * Correctly migrate schema for frozen UDTs during 2.x -> 3.x upgrades
   (does not affect any released versions) (CASSANDRA-11613)
 * Allow server startup if JMX is configured directly (CASSANDRA-11725)
 * Prevent direct memory OOM on buffer pool allocations (CASSANDRA-11710)
 * Enhanced Compaction Logging (CASSANDRA-10805)
 * Make prepared statement cache size configurable (CASSANDRA-11555)
 * Integrated JMX authentication and authorization (CASSANDRA-10091)
 * Add units to stress ouput (CASSANDRA-11352)
 * Fix PER PARTITION LIMIT for single and multi partitions queries (CASSANDRA-11603)
 * Add uncompressed chunk cache for RandomAccessReader (CASSANDRA-5863)
 * Clarify ClusteringPrefix hierarchy (CASSANDRA-11213)
 * Always perform collision check before joining ring (CASSANDRA-10134)
 * SSTableWriter output discrepancy (CASSANDRA-11646)
 * Fix potential timeout in NativeTransportService.testConcurrentDestroys (CASSANDRA-10756)
 * Support large partitions on the 3.0 sstable format (CASSANDRA-11206,11763)
 * Add support to rebuild from specific range (CASSANDRA-10406)
 * Optimize the overlapping lookup by calculating all the
   bounds in advance (CASSANDRA-11571)
 * Support json/yaml output in nodetool tablestats (CASSANDRA-5977)
 * (stress) Add datacenter option to -node options (CASSANDRA-11591)
 * Fix handling of empty slices (CASSANDRA-11513)
 * Make number of cores used by cqlsh COPY visible to testing code (CASSANDRA-11437)
 * Allow filtering on clustering columns for queries without secondary indexes (CASSANDRA-11310)
 * Refactor Restriction hierarchy (CASSANDRA-11354)
 * Eliminate allocations in R/W path (CASSANDRA-11421)
 * Update Netty to 4.0.36 (CASSANDRA-11567)
 * Fix PER PARTITION LIMIT for queries requiring post-query ordering (CASSANDRA-11556)
 * Allow instantiation of UDTs and tuples in UDFs (CASSANDRA-10818)
 * Support UDT in CQLSSTableWriter (CASSANDRA-10624)
 * Support for non-frozen user-defined types, updating
   individual fields of user-defined types (CASSANDRA-7423)
 * Make LZ4 compression level configurable (CASSANDRA-11051)
 * Allow per-partition LIMIT clause in CQL (CASSANDRA-7017)
 * Make custom filtering more extensible with UserExpression (CASSANDRA-11295)
 * Improve field-checking and error reporting in cassandra.yaml (CASSANDRA-10649)
 * Print CAS stats in nodetool proxyhistograms (CASSANDRA-11507)
 * More user friendly error when providing an invalid token to nodetool (CASSANDRA-9348)
 * Add static column support to SASI index (CASSANDRA-11183)
 * Support EQ/PREFIX queries in SASI CONTAINS mode without tokenization (CASSANDRA-11434)
 * Support LIKE operator in prepared statements (CASSANDRA-11456)
 * Add a command to see if a Materialized View has finished building (CASSANDRA-9967)
 * Log endpoint and port associated with streaming operation (CASSANDRA-8777)
 * Print sensible units for all log messages (CASSANDRA-9692)
 * Upgrade Netty to version 4.0.34 (CASSANDRA-11096)
 * Break the CQL grammar into separate Parser and Lexer (CASSANDRA-11372)
 * Compress only inter-dc traffic by default (CASSANDRA-8888)
 * Add metrics to track write amplification (CASSANDRA-11420)
 * cassandra-stress: cannot handle "value-less" tables (CASSANDRA-7739)
 * Add/drop multiple columns in one ALTER TABLE statement (CASSANDRA-10411)
 * Add require_endpoint_verification opt for internode encryption (CASSANDRA-9220)
 * Add auto import java.util for UDF code block (CASSANDRA-11392)
 * Add --hex-format option to nodetool getsstables (CASSANDRA-11337)
 * sstablemetadata should print sstable min/max token (CASSANDRA-7159)
 * Do not wrap CassandraException in TriggerExecutor (CASSANDRA-9421)
 * COPY TO should have higher double precision (CASSANDRA-11255)
 * Stress should exit with non-zero status after failure (CASSANDRA-10340)
 * Add client to cqlsh SHOW_SESSION (CASSANDRA-8958)
 * Fix nodetool tablestats keyspace level metrics (CASSANDRA-11226)
 * Store repair options in parent_repair_history (CASSANDRA-11244)
 * Print current leveling in sstableofflinerelevel (CASSANDRA-9588)
 * Change repair message for keyspaces with RF 1 (CASSANDRA-11203)
 * Remove hard-coded SSL cipher suites and protocols (CASSANDRA-10508)
 * Improve concurrency in CompactionStrategyManager (CASSANDRA-10099)
 * (cqlsh) interpret CQL type for formatting blobs (CASSANDRA-11274)
 * Refuse to start and print txn log information in case of disk
   corruption (CASSANDRA-10112)
 * Resolve some eclipse-warnings (CASSANDRA-11086)
 * (cqlsh) Show static columns in a different color (CASSANDRA-11059)
 * Allow to remove TTLs on table with default_time_to_live (CASSANDRA-11207)
Merged from 3.0:
 * Disallow creating view with a static column (CASSANDRA-11602)
 * Reduce the amount of object allocations caused by the getFunctions methods (CASSANDRA-11593)
 * Potential error replaying commitlog with smallint/tinyint/date/time types (CASSANDRA-11618)
 * Fix queries with filtering on counter columns (CASSANDRA-11629)
 * Improve tombstone printing in sstabledump (CASSANDRA-11655)
 * Fix paging for range queries where all clustering columns are specified (CASSANDRA-11669)
 * Don't require HEAP_NEW_SIZE to be set when using G1 (CASSANDRA-11600)
 * Fix sstabledump not showing cells after tombstone marker (CASSANDRA-11654)
 * Ignore all LocalStrategy keyspaces for streaming and other related
   operations (CASSANDRA-11627)
 * Ensure columnfilter covers indexed columns for thrift 2i queries (CASSANDRA-11523)
 * Only open one sstable scanner per sstable (CASSANDRA-11412)
 * Option to specify ProtocolVersion in cassandra-stress (CASSANDRA-11410)
 * ArithmeticException in avgFunctionForDecimal (CASSANDRA-11485)
 * LogAwareFileLister should only use OLD sstable files in current folder to determine disk consistency (CASSANDRA-11470)
 * Notify indexers of expired rows during compaction (CASSANDRA-11329)
 * Properly respond with ProtocolError when a v1/v2 native protocol
   header is received (CASSANDRA-11464)
 * Validate that num_tokens and initial_token are consistent with one another (CASSANDRA-10120)
Merged from 2.2:
 * Exit JVM if JMX server fails to startup (CASSANDRA-11540)
 * Produce a heap dump when exiting on OOM (CASSANDRA-9861)
 * Restore ability to filter on clustering columns when using a 2i (CASSANDRA-11510)
 * JSON datetime formatting needs timezone (CASSANDRA-11137)
 * Fix is_dense recalculation for Thrift-updated tables (CASSANDRA-11502)
 * Remove unnescessary file existence check during anticompaction (CASSANDRA-11660)
 * Add missing files to debian packages (CASSANDRA-11642)
 * Avoid calling Iterables::concat in loops during ModificationStatement::getFunctions (CASSANDRA-11621)
 * cqlsh: COPY FROM should use regular inserts for single statement batches and
   report errors correctly if workers processes crash on initialization (CASSANDRA-11474)
 * Always close cluster with connection in CqlRecordWriter (CASSANDRA-11553)
 * Allow only DISTINCT queries with partition keys restrictions (CASSANDRA-11339)
 * CqlConfigHelper no longer requires both a keystore and truststore to work (CASSANDRA-11532)
 * Make deprecated repair methods backward-compatible with previous notification service (CASSANDRA-11430)
 * IncomingStreamingConnection version check message wrong (CASSANDRA-11462)
Merged from 2.1:
 * Support mlockall on IBM POWER arch (CASSANDRA-11576)
 * Add option to disable use of severity in DynamicEndpointSnitch (CASSANDRA-11737)
 * cqlsh COPY FROM fails for null values with non-prepared statements (CASSANDRA-11631)
 * Make cython optional in pylib/setup.py (CASSANDRA-11630)
 * Change order of directory searching for cassandra.in.sh to favor local one (CASSANDRA-11628)
 * cqlsh COPY FROM fails with []{} chars in UDT/tuple fields/values (CASSANDRA-11633)
 * clqsh: COPY FROM throws TypeError with Cython extensions enabled (CASSANDRA-11574)
 * cqlsh: COPY FROM ignores NULL values in conversion (CASSANDRA-11549)
 * Validate levels when building LeveledScanner to avoid overlaps with orphaned sstables (CASSANDRA-9935)


3.5
 * StaticTokenTreeBuilder should respect posibility of duplicate tokens (CASSANDRA-11525)
 * Correctly fix potential assertion error during compaction (CASSANDRA-11353)
 * Avoid index segment stitching in RAM which lead to OOM on big SSTable files (CASSANDRA-11383)
 * Fix clustering and row filters for LIKE queries on clustering columns (CASSANDRA-11397)
Merged from 3.0:
 * Fix rare NPE on schema upgrade from 2.x to 3.x (CASSANDRA-10943)
 * Improve backoff policy for cqlsh COPY FROM (CASSANDRA-11320)
 * Improve IF NOT EXISTS check in CREATE INDEX (CASSANDRA-11131)
 * Upgrade ohc to 0.4.3
 * Enable SO_REUSEADDR for JMX RMI server sockets (CASSANDRA-11093)
 * Allocate merkletrees with the correct size (CASSANDRA-11390)
 * Support streaming pre-3.0 sstables (CASSANDRA-10990)
 * Add backpressure to compressed or encrypted commit log (CASSANDRA-10971)
 * SSTableExport supports secondary index tables (CASSANDRA-11330)
 * Fix sstabledump to include missing info in debug output (CASSANDRA-11321)
 * Establish and implement canonical bulk reading workload(s) (CASSANDRA-10331)
 * Fix paging for IN queries on tables without clustering columns (CASSANDRA-11208)
 * Remove recursive call from CompositesSearcher (CASSANDRA-11304)
 * Fix filtering on non-primary key columns for queries without index (CASSANDRA-6377)
 * Fix sstableloader fail when using materialized view (CASSANDRA-11275)
Merged from 2.2:
 * DatabaseDescriptor should log stacktrace in case of Eception during seed provider creation (CASSANDRA-11312)
 * Use canonical path for directory in SSTable descriptor (CASSANDRA-10587)
 * Add cassandra-stress keystore option (CASSANDRA-9325)
 * Dont mark sstables as repairing with sub range repairs (CASSANDRA-11451)
 * Notify when sstables change after cancelling compaction (CASSANDRA-11373)
 * cqlsh: COPY FROM should check that explicit column names are valid (CASSANDRA-11333)
 * Add -Dcassandra.start_gossip startup option (CASSANDRA-10809)
 * Fix UTF8Validator.validate() for modified UTF-8 (CASSANDRA-10748)
 * Clarify that now() function is calculated on the coordinator node in CQL documentation (CASSANDRA-10900)
 * Fix bloom filter sizing with LCS (CASSANDRA-11344)
 * (cqlsh) Fix error when result is 0 rows with EXPAND ON (CASSANDRA-11092)
 * Add missing newline at end of bin/cqlsh (CASSANDRA-11325)
 * Unresolved hostname leads to replace being ignored (CASSANDRA-11210)
 * Only log yaml config once, at startup (CASSANDRA-11217)
 * Reference leak with parallel repairs on the same table (CASSANDRA-11215)
Merged from 2.1:
 * Add a -j parameter to scrub/cleanup/upgradesstables to state how
   many threads to use (CASSANDRA-11179)
 * COPY FROM on large datasets: fix progress report and debug performance (CASSANDRA-11053)
 * InvalidateKeys should have a weak ref to key cache (CASSANDRA-11176)


3.4
 * (cqlsh) add cqlshrc option to always connect using ssl (CASSANDRA-10458)
 * Cleanup a few resource warnings (CASSANDRA-11085)
 * Allow custom tracing implementations (CASSANDRA-10392)
 * Extract LoaderOptions to be able to be used from outside (CASSANDRA-10637)
 * fix OnDiskIndexTest to properly treat empty ranges (CASSANDRA-11205)
 * fix TrackerTest to handle new notifications (CASSANDRA-11178)
 * add SASI validation for partitioner and complex columns (CASSANDRA-11169)
 * Add caching of encrypted credentials in PasswordAuthenticator (CASSANDRA-7715)
 * fix SASI memtable switching on flush (CASSANDRA-11159)
 * Remove duplicate offline compaction tracking (CASSANDRA-11148)
 * fix EQ semantics of analyzed SASI indexes (CASSANDRA-11130)
 * Support long name output for nodetool commands (CASSANDRA-7950)
 * Encrypted hints (CASSANDRA-11040)
 * SASI index options validation (CASSANDRA-11136)
 * Optimize disk seek using min/max column name meta data when the LIMIT clause is used
   (CASSANDRA-8180)
 * Add LIKE support to CQL3 (CASSANDRA-11067)
 * Generic Java UDF types (CASSANDRA-10819)
 * cqlsh: Include sub-second precision in timestamps by default (CASSANDRA-10428)
 * Set javac encoding to utf-8 (CASSANDRA-11077)
 * Integrate SASI index into Cassandra (CASSANDRA-10661)
 * Add --skip-flush option to nodetool snapshot
 * Skip values for non-queried columns (CASSANDRA-10657)
 * Add support for secondary indexes on static columns (CASSANDRA-8103)
 * CommitLogUpgradeTestMaker creates broken commit logs (CASSANDRA-11051)
 * Add metric for number of dropped mutations (CASSANDRA-10866)
 * Simplify row cache invalidation code (CASSANDRA-10396)
 * Support user-defined compaction through nodetool (CASSANDRA-10660)
 * Stripe view locks by key and table ID to reduce contention (CASSANDRA-10981)
 * Add nodetool gettimeout and settimeout commands (CASSANDRA-10953)
 * Add 3.0 metadata to sstablemetadata output (CASSANDRA-10838)
Merged from 3.0:
 * MV should only query complex columns included in the view (CASSANDRA-11069)
 * Failed aggregate creation breaks server permanently (CASSANDRA-11064)
 * Add sstabledump tool (CASSANDRA-7464)
 * Introduce backpressure for hints (CASSANDRA-10972)
 * Fix ClusteringPrefix not being able to read tombstone range boundaries (CASSANDRA-11158)
 * Prevent logging in sandboxed state (CASSANDRA-11033)
 * Disallow drop/alter operations of UDTs used by UDAs (CASSANDRA-10721)
 * Add query time validation method on Index (CASSANDRA-11043)
 * Avoid potential AssertionError in mixed version cluster (CASSANDRA-11128)
 * Properly handle hinted handoff after topology changes (CASSANDRA-5902)
 * AssertionError when listing sstable files on inconsistent disk state (CASSANDRA-11156)
 * Fix wrong rack counting and invalid conditions check for TokenAllocation
   (CASSANDRA-11139)
 * Avoid creating empty hint files (CASSANDRA-11090)
 * Fix leak detection strong reference loop using weak reference (CASSANDRA-11120)
 * Configurie BatchlogManager to stop delayed tasks on shutdown (CASSANDRA-11062)
 * Hadoop integration is incompatible with Cassandra Driver 3.0.0 (CASSANDRA-11001)
 * Add dropped_columns to the list of schema table so it gets handled
   properly (CASSANDRA-11050)
 * Fix NPE when using forceRepairRangeAsync without DC (CASSANDRA-11239)
Merged from 2.2:
 * Preserve order for preferred SSL cipher suites (CASSANDRA-11164)
 * Range.compareTo() violates the contract of Comparable (CASSANDRA-11216)
 * Avoid NPE when serializing ErrorMessage with null message (CASSANDRA-11167)
 * Replacing an aggregate with a new version doesn't reset INITCOND (CASSANDRA-10840)
 * (cqlsh) cqlsh cannot be called through symlink (CASSANDRA-11037)
 * fix ohc and java-driver pom dependencies in build.xml (CASSANDRA-10793)
 * Protect from keyspace dropped during repair (CASSANDRA-11065)
 * Handle adding fields to a UDT in SELECT JSON and toJson() (CASSANDRA-11146)
 * Better error message for cleanup (CASSANDRA-10991)
 * cqlsh pg-style-strings broken if line ends with ';' (CASSANDRA-11123)
 * Always persist upsampled index summaries (CASSANDRA-10512)
 * (cqlsh) Fix inconsistent auto-complete (CASSANDRA-10733)
 * Make SELECT JSON and toJson() threadsafe (CASSANDRA-11048)
 * Fix SELECT on tuple relations for mixed ASC/DESC clustering order (CASSANDRA-7281)
 * Use cloned TokenMetadata in size estimates to avoid race against membership check
   (CASSANDRA-10736)
 * (cqlsh) Support utf-8/cp65001 encoding on Windows (CASSANDRA-11030)
 * Fix paging on DISTINCT queries repeats result when first row in partition changes
   (CASSANDRA-10010)
 * (cqlsh) Support timezone conversion using pytz (CASSANDRA-10397)
 * cqlsh: change default encoding to UTF-8 (CASSANDRA-11124)
Merged from 2.1:
 * Checking if an unlogged batch is local is inefficient (CASSANDRA-11529)
 * Fix out-of-space error treatment in memtable flushing (CASSANDRA-11448).
 * Don't do defragmentation if reading from repaired sstables (CASSANDRA-10342)
 * Fix streaming_socket_timeout_in_ms not enforced (CASSANDRA-11286)
 * Avoid dropping message too quickly due to missing unit conversion (CASSANDRA-11302)
 * Don't remove FailureDetector history on removeEndpoint (CASSANDRA-10371)
 * Only notify if repair status changed (CASSANDRA-11172)
 * Use logback setting for 'cassandra -v' command (CASSANDRA-10767)
 * Fix sstableloader to unthrottle streaming by default (CASSANDRA-9714)
 * Fix incorrect warning in 'nodetool status' (CASSANDRA-10176)
 * Properly release sstable ref when doing offline scrub (CASSANDRA-10697)
 * Improve nodetool status performance for large cluster (CASSANDRA-7238)
 * Gossiper#isEnabled is not thread safe (CASSANDRA-11116)
 * Avoid major compaction mixing repaired and unrepaired sstables in DTCS (CASSANDRA-11113)
 * Make it clear what DTCS timestamp_resolution is used for (CASSANDRA-11041)
 * (cqlsh) Display milliseconds when datetime overflows (CASSANDRA-10625)


3.3
 * Avoid infinite loop if owned range is smaller than number of
   data dirs (CASSANDRA-11034)
 * Avoid bootstrap hanging when existing nodes have no data to stream (CASSANDRA-11010)
Merged from 3.0:
 * Remove double initialization of newly added tables (CASSANDRA-11027)
 * Filter keys searcher results by target range (CASSANDRA-11104)
 * Fix deserialization of legacy read commands (CASSANDRA-11087)
 * Fix incorrect computation of deletion time in sstable metadata (CASSANDRA-11102)
 * Avoid memory leak when collecting sstable metadata (CASSANDRA-11026)
 * Mutations do not block for completion under view lock contention (CASSANDRA-10779)
 * Invalidate legacy schema tables when unloading them (CASSANDRA-11071)
 * (cqlsh) handle INSERT and UPDATE statements with LWT conditions correctly
   (CASSANDRA-11003)
 * Fix DISTINCT queries in mixed version clusters (CASSANDRA-10762)
 * Migrate build status for indexes along with legacy schema (CASSANDRA-11046)
 * Ensure SSTables for legacy KEYS indexes can be read (CASSANDRA-11045)
 * Added support for IBM zSystems architecture (CASSANDRA-11054)
 * Update CQL documentation (CASSANDRA-10899)
 * Check the column name, not cell name, for dropped columns when reading
   legacy sstables (CASSANDRA-11018)
 * Don't attempt to index clustering values of static rows (CASSANDRA-11021)
 * Remove checksum files after replaying hints (CASSANDRA-10947)
 * Support passing base table metadata to custom 2i validation (CASSANDRA-10924)
 * Ensure stale index entries are purged during reads (CASSANDRA-11013)
 * (cqlsh) Also apply --connect-timeout to control connection
   timeout (CASSANDRA-10959)
 * Fix AssertionError when removing from list using UPDATE (CASSANDRA-10954)
 * Fix UnsupportedOperationException when reading old sstable with range
   tombstone (CASSANDRA-10743)
 * MV should use the maximum timestamp of the primary key (CASSANDRA-10910)
 * Fix potential assertion error during compaction (CASSANDRA-10944)
Merged from 2.2:
 * maxPurgeableTimestamp needs to check memtables too (CASSANDRA-9949)
 * Apply change to compaction throughput in real time (CASSANDRA-10025)
 * (cqlsh) encode input correctly when saving history
 * Fix potential NPE on ORDER BY queries with IN (CASSANDRA-10955)
 * Start L0 STCS-compactions even if there is a L0 -> L1 compaction
   going (CASSANDRA-10979)
 * Make UUID LSB unique per process (CASSANDRA-7925)
 * Avoid NPE when performing sstable tasks (scrub etc.) (CASSANDRA-10980)
 * Make sure client gets tombstone overwhelmed warning (CASSANDRA-9465)
 * Fix error streaming section more than 2GB (CASSANDRA-10961)
 * Histogram buckets exposed in jmx are sorted incorrectly (CASSANDRA-10975)
 * Enable GC logging by default (CASSANDRA-10140)
 * Optimize pending range computation (CASSANDRA-9258)
 * Skip commit log and saved cache directories in SSTable version startup check (CASSANDRA-10902)
 * drop/alter user should be case sensitive (CASSANDRA-10817)
Merged from 2.1:
 * test_bulk_round_trip_blogposts is failing occasionally (CASSANDRA-10938)
 * Fix isJoined return true only after becoming cluster member (CASANDRA-11007)
 * Fix bad gossip generation seen in long-running clusters (CASSANDRA-10969)
 * Avoid NPE when incremental repair fails (CASSANDRA-10909)
 * Unmark sstables compacting once they are done in cleanup/scrub/upgradesstables (CASSANDRA-10829)
 * Allow simultaneous bootstrapping with strict consistency when no vnodes are used (CASSANDRA-11005)
 * Log a message when major compaction does not result in a single file (CASSANDRA-10847)
 * (cqlsh) fix cqlsh_copy_tests when vnodes are disabled (CASSANDRA-10997)
 * (cqlsh) Add request timeout option to cqlsh (CASSANDRA-10686)
 * Avoid AssertionError while submitting hint with LWT (CASSANDRA-10477)
 * If CompactionMetadata is not in stats file, use index summary instead (CASSANDRA-10676)
 * Retry sending gossip syn multiple times during shadow round (CASSANDRA-8072)
 * Fix pending range calculation during moves (CASSANDRA-10887)
 * Sane default (200Mbps) for inter-DC streaming througput (CASSANDRA-8708)



3.2
 * Make sure tokens don't exist in several data directories (CASSANDRA-6696)
 * Add requireAuthorization method to IAuthorizer (CASSANDRA-10852)
 * Move static JVM options to conf/jvm.options file (CASSANDRA-10494)
 * Fix CassandraVersion to accept x.y version string (CASSANDRA-10931)
 * Add forceUserDefinedCleanup to allow more flexible cleanup (CASSANDRA-10708)
 * (cqlsh) allow setting TTL with COPY (CASSANDRA-9494)
 * Fix counting of received sstables in streaming (CASSANDRA-10949)
 * Implement hints compression (CASSANDRA-9428)
 * Fix potential assertion error when reading static columns (CASSANDRA-10903)
 * Fix EstimatedHistogram creation in nodetool tablehistograms (CASSANDRA-10859)
 * Establish bootstrap stream sessions sequentially (CASSANDRA-6992)
 * Sort compactionhistory output by timestamp (CASSANDRA-10464)
 * More efficient BTree removal (CASSANDRA-9991)
 * Make tablehistograms accept the same syntax as tablestats (CASSANDRA-10149)
 * Group pending compactions based on table (CASSANDRA-10718)
 * Add compressor name in sstablemetadata output (CASSANDRA-9879)
 * Fix type casting for counter columns (CASSANDRA-10824)
 * Prevent running Cassandra as root (CASSANDRA-8142)
 * bound maximum in-flight commit log replay mutation bytes to 64 megabytes (CASSANDRA-8639)
 * Normalize all scripts (CASSANDRA-10679)
 * Make compression ratio much more accurate (CASSANDRA-10225)
 * Optimize building of Clustering object when only one is created (CASSANDRA-10409)
 * Make index building pluggable (CASSANDRA-10681)
 * Add sstable flush observer (CASSANDRA-10678)
 * Improve NTS endpoints calculation (CASSANDRA-10200)
 * Improve performance of the folderSize function (CASSANDRA-10677)
 * Add support for type casting in selection clause (CASSANDRA-10310)
 * Added graphing option to cassandra-stress (CASSANDRA-7918)
 * Abort in-progress queries that time out (CASSANDRA-7392)
 * Add transparent data encryption core classes (CASSANDRA-9945)
Merged from 3.0:
 * Better handling of SSL connection errors inter-node (CASSANDRA-10816)
 * Avoid NoSuchElementException when executing empty batch (CASSANDRA-10711)
 * Avoid building PartitionUpdate in toString (CASSANDRA-10897)
 * Reduce heap spent when receiving many SSTables (CASSANDRA-10797)
 * Add back support for 3rd party auth providers to bulk loader (CASSANDRA-10873)
 * Eliminate the dependency on jgrapht for UDT resolution (CASSANDRA-10653)
 * (Hadoop) Close Clusters and Sessions in Hadoop Input/Output classes (CASSANDRA-10837)
 * Fix sstableloader not working with upper case keyspace name (CASSANDRA-10806)
Merged from 2.2:
 * jemalloc detection fails due to quoting issues in regexv (CASSANDRA-10946)
 * (cqlsh) show correct column names for empty result sets (CASSANDRA-9813)
 * Add new types to Stress (CASSANDRA-9556)
 * Add property to allow listening on broadcast interface (CASSANDRA-9748)
Merged from 2.1:
 * Match cassandra-loader options in COPY FROM (CASSANDRA-9303)
 * Fix binding to any address in CqlBulkRecordWriter (CASSANDRA-9309)
 * cqlsh fails to decode utf-8 characters for text typed columns (CASSANDRA-10875)
 * Log error when stream session fails (CASSANDRA-9294)
 * Fix bugs in commit log archiving startup behavior (CASSANDRA-10593)
 * (cqlsh) further optimise COPY FROM (CASSANDRA-9302)
 * Allow CREATE TABLE WITH ID (CASSANDRA-9179)
 * Make Stress compiles within eclipse (CASSANDRA-10807)
 * Cassandra Daemon should print JVM arguments (CASSANDRA-10764)
 * Allow cancellation of index summary redistribution (CASSANDRA-8805)


3.1.1
Merged from 3.0:
  * Fix upgrade data loss due to range tombstone deleting more data than then should
    (CASSANDRA-10822)


3.1
Merged from 3.0:
 * Avoid MV race during node decommission (CASSANDRA-10674)
 * Disable reloading of GossipingPropertyFileSnitch (CASSANDRA-9474)
 * Handle single-column deletions correction in materialized views
   when the column is part of the view primary key (CASSANDRA-10796)
 * Fix issue with datadir migration on upgrade (CASSANDRA-10788)
 * Fix bug with range tombstones on reverse queries and test coverage for
   AbstractBTreePartition (CASSANDRA-10059)
 * Remove 64k limit on collection elements (CASSANDRA-10374)
 * Remove unclear Indexer.indexes() method (CASSANDRA-10690)
 * Fix NPE on stream read error (CASSANDRA-10771)
 * Normalize cqlsh DESC output (CASSANDRA-10431)
 * Rejects partition range deletions when columns are specified (CASSANDRA-10739)
 * Fix error when saving cached key for old format sstable (CASSANDRA-10778)
 * Invalidate prepared statements on DROP INDEX (CASSANDRA-10758)
 * Fix SELECT statement with IN restrictions on partition key,
   ORDER BY and LIMIT (CASSANDRA-10729)
 * Improve stress performance over 1k threads (CASSANDRA-7217)
 * Wait for migration responses to complete before bootstrapping (CASSANDRA-10731)
 * Unable to create a function with argument of type Inet (CASSANDRA-10741)
 * Fix backward incompatibiliy in CqlInputFormat (CASSANDRA-10717)
 * Correctly preserve deletion info on updated rows when notifying indexers
   of single-row deletions (CASSANDRA-10694)
 * Notify indexers of partition delete during cleanup (CASSANDRA-10685)
 * Keep the file open in trySkipCache (CASSANDRA-10669)
 * Updated trigger example (CASSANDRA-10257)
Merged from 2.2:
 * Verify tables in pseudo-system keyspaces at startup (CASSANDRA-10761)
 * Fix IllegalArgumentException in DataOutputBuffer.reallocate for large buffers (CASSANDRA-10592)
 * Show CQL help in cqlsh in web browser (CASSANDRA-7225)
 * Serialize on disk the proper SSTable compression ratio (CASSANDRA-10775)
 * Reject index queries while the index is building (CASSANDRA-8505)
 * CQL.textile syntax incorrectly includes optional keyspace for aggregate SFUNC and FINALFUNC (CASSANDRA-10747)
 * Fix JSON update with prepared statements (CASSANDRA-10631)
 * Don't do anticompaction after subrange repair (CASSANDRA-10422)
 * Fix SimpleDateType type compatibility (CASSANDRA-10027)
 * (Hadoop) fix splits calculation (CASSANDRA-10640)
 * (Hadoop) ensure that Cluster instances are always closed (CASSANDRA-10058)
Merged from 2.1:
 * Fix Stress profile parsing on Windows (CASSANDRA-10808)
 * Fix incremental repair hang when replica is down (CASSANDRA-10288)
 * Optimize the way we check if a token is repaired in anticompaction (CASSANDRA-10768)
 * Add proper error handling to stream receiver (CASSANDRA-10774)
 * Warn or fail when changing cluster topology live (CASSANDRA-10243)
 * Status command in debian/ubuntu init script doesn't work (CASSANDRA-10213)
 * Some DROP ... IF EXISTS incorrectly result in exceptions on non-existing KS (CASSANDRA-10658)
 * DeletionTime.compareTo wrong in rare cases (CASSANDRA-10749)
 * Force encoding when computing statement ids (CASSANDRA-10755)
 * Properly reject counters as map keys (CASSANDRA-10760)
 * Fix the sstable-needs-cleanup check (CASSANDRA-10740)
 * (cqlsh) Print column names before COPY operation (CASSANDRA-8935)
 * Fix CompressedInputStream for proper cleanup (CASSANDRA-10012)
 * (cqlsh) Support counters in COPY commands (CASSANDRA-9043)
 * Try next replica if not possible to connect to primary replica on
   ColumnFamilyRecordReader (CASSANDRA-2388)
 * Limit window size in DTCS (CASSANDRA-10280)
 * sstableloader does not use MAX_HEAP_SIZE env parameter (CASSANDRA-10188)
 * (cqlsh) Improve COPY TO performance and error handling (CASSANDRA-9304)
 * Create compression chunk for sending file only (CASSANDRA-10680)
 * Forbid compact clustering column type changes in ALTER TABLE (CASSANDRA-8879)
 * Reject incremental repair with subrange repair (CASSANDRA-10422)
 * Add a nodetool command to refresh size_estimates (CASSANDRA-9579)
 * Invalidate cache after stream receive task is completed (CASSANDRA-10341)
 * Reject counter writes in CQLSSTableWriter (CASSANDRA-10258)
 * Remove superfluous COUNTER_MUTATION stage mapping (CASSANDRA-10605)


3.0
 * Fix AssertionError while flushing memtable due to materialized views
   incorrectly inserting empty rows (CASSANDRA-10614)
 * Store UDA initcond as CQL literal in the schema table, instead of a blob (CASSANDRA-10650)
 * Don't use -1 for the position of partition key in schema (CASSANDRA-10491)
 * Fix distinct queries in mixed version cluster (CASSANDRA-10573)
 * Skip sstable on clustering in names query (CASSANDRA-10571)
 * Remove value skipping as it breaks read-repair (CASSANDRA-10655)
 * Fix bootstrapping with MVs (CASSANDRA-10621)
 * Make sure EACH_QUORUM reads are using NTS (CASSANDRA-10584)
 * Fix MV replica filtering for non-NetworkTopologyStrategy (CASSANDRA-10634)
 * (Hadoop) fix CIF describeSplits() not handling 0 size estimates (CASSANDRA-10600)
 * Fix reading of legacy sstables (CASSANDRA-10590)
 * Use CQL type names in schema metadata tables (CASSANDRA-10365)
 * Guard batchlog replay against integer division by zero (CASSANDRA-9223)
 * Fix bug when adding a column to thrift with the same name than a primary key (CASSANDRA-10608)
 * Add client address argument to IAuthenticator::newSaslNegotiator (CASSANDRA-8068)
 * Fix implementation of LegacyLayout.LegacyBoundComparator (CASSANDRA-10602)
 * Don't use 'names query' read path for counters (CASSANDRA-10572)
 * Fix backward compatibility for counters (CASSANDRA-10470)
 * Remove memory_allocator paramter from cassandra.yaml (CASSANDRA-10581,10628)
 * Execute the metadata reload task of all registered indexes on CFS::reload (CASSANDRA-10604)
 * Fix thrift cas operations with defined columns (CASSANDRA-10576)
 * Fix PartitionUpdate.operationCount()for updates with static column operations (CASSANDRA-10606)
 * Fix thrift get() queries with defined columns (CASSANDRA-10586)
 * Fix marking of indexes as built and removed (CASSANDRA-10601)
 * Skip initialization of non-registered 2i instances, remove Index::getIndexName (CASSANDRA-10595)
 * Fix batches on multiple tables (CASSANDRA-10554)
 * Ensure compaction options are validated when updating KeyspaceMetadata (CASSANDRA-10569)
 * Flatten Iterator Transformation Hierarchy (CASSANDRA-9975)
 * Remove token generator (CASSANDRA-5261)
 * RolesCache should not be created for any authenticator that does not requireAuthentication (CASSANDRA-10562)
 * Fix LogTransaction checking only a single directory for files (CASSANDRA-10421)
 * Fix handling of range tombstones when reading old format sstables (CASSANDRA-10360)
 * Aggregate with Initial Condition fails with C* 3.0 (CASSANDRA-10367)
Merged from 2.2:
 * (cqlsh) show partial trace if incomplete after max_trace_wait (CASSANDRA-7645)
 * Use most up-to-date version of schema for system tables (CASSANDRA-10652)
 * Deprecate memory_allocator in cassandra.yaml (CASSANDRA-10581,10628)
 * Expose phi values from failure detector via JMX and tweak debug
   and trace logging (CASSANDRA-9526)
 * Fix IllegalArgumentException in DataOutputBuffer.reallocate for large buffers (CASSANDRA-10592)
Merged from 2.1:
 * Shutdown compaction in drain to prevent leak (CASSANDRA-10079)
 * (cqlsh) fix COPY using wrong variable name for time_format (CASSANDRA-10633)
 * Do not run SizeEstimatesRecorder if a node is not a member of the ring (CASSANDRA-9912)
 * Improve handling of dead nodes in gossip (CASSANDRA-10298)
 * Fix logback-tools.xml incorrectly configured for outputing to System.err
   (CASSANDRA-9937)
 * Fix streaming to catch exception so retry not fail (CASSANDRA-10557)
 * Add validation method to PerRowSecondaryIndex (CASSANDRA-10092)
 * Support encrypted and plain traffic on the same port (CASSANDRA-10559)
 * Do STCS in DTCS windows (CASSANDRA-10276)
 * Avoid repetition of JVM_OPTS in debian package (CASSANDRA-10251)
 * Fix potential NPE from handling result of SIM.highestSelectivityIndex (CASSANDRA-10550)
 * Fix paging issues with partitions containing only static columns data (CASSANDRA-10381)
 * Fix conditions on static columns (CASSANDRA-10264)
 * AssertionError: attempted to delete non-existing file CommitLog (CASSANDRA-10377)
 * Fix sorting for queries with an IN condition on partition key columns (CASSANDRA-10363)


3.0-rc2
 * Fix SELECT DISTINCT queries between 2.2.2 nodes and 3.0 nodes (CASSANDRA-10473)
 * Remove circular references in SegmentedFile (CASSANDRA-10543)
 * Ensure validation of indexed values only occurs once per-partition (CASSANDRA-10536)
 * Fix handling of static columns for range tombstones in thrift (CASSANDRA-10174)
 * Support empty ColumnFilter for backward compatility on empty IN (CASSANDRA-10471)
 * Remove Pig support (CASSANDRA-10542)
 * Fix LogFile throws Exception when assertion is disabled (CASSANDRA-10522)
 * Revert CASSANDRA-7486, make CMS default GC, move GC config to
   conf/jvm.options (CASSANDRA-10403)
 * Fix TeeingAppender causing some logs to be truncated/empty (CASSANDRA-10447)
 * Allow EACH_QUORUM for reads (CASSANDRA-9602)
 * Fix potential ClassCastException while upgrading (CASSANDRA-10468)
 * Fix NPE in MVs on update (CASSANDRA-10503)
 * Only include modified cell data in indexing deltas (CASSANDRA-10438)
 * Do not load keyspace when creating sstable writer (CASSANDRA-10443)
 * If node is not yet gossiping write all MV updates to batchlog only (CASSANDRA-10413)
 * Re-populate token metadata after commit log recovery (CASSANDRA-10293)
 * Provide additional metrics for materialized views (CASSANDRA-10323)
 * Flush system schema tables after local schema changes (CASSANDRA-10429)
Merged from 2.2:
 * Reduce contention getting instances of CompositeType (CASSANDRA-10433)
 * Fix the regression when using LIMIT with aggregates (CASSANDRA-10487)
 * Avoid NoClassDefFoundError during DataDescriptor initialization on windows (CASSANDRA-10412)
 * Preserve case of quoted Role & User names (CASSANDRA-10394)
 * cqlsh pg-style-strings broken (CASSANDRA-10484)
 * cqlsh prompt includes name of keyspace after failed `use` statement (CASSANDRA-10369)
Merged from 2.1:
 * (cqlsh) Distinguish negative and positive infinity in output (CASSANDRA-10523)
 * (cqlsh) allow custom time_format for COPY TO (CASSANDRA-8970)
 * Don't allow startup if the node's rack has changed (CASSANDRA-10242)
 * (cqlsh) show partial trace if incomplete after max_trace_wait (CASSANDRA-7645)
 * Allow LOCAL_JMX to be easily overridden (CASSANDRA-10275)
 * Mark nodes as dead even if they've already left (CASSANDRA-10205)


3.0.0-rc1
 * Fix mixed version read request compatibility for compact static tables
   (CASSANDRA-10373)
 * Fix paging of DISTINCT with static and IN (CASSANDRA-10354)
 * Allow MATERIALIZED VIEW's SELECT statement to restrict primary key
   columns (CASSANDRA-9664)
 * Move crc_check_chance out of compression options (CASSANDRA-9839)
 * Fix descending iteration past end of BTreeSearchIterator (CASSANDRA-10301)
 * Transfer hints to a different node on decommission (CASSANDRA-10198)
 * Check partition keys for CAS operations during stmt validation (CASSANDRA-10338)
 * Add custom query expressions to SELECT (CASSANDRA-10217)
 * Fix minor bugs in MV handling (CASSANDRA-10362)
 * Allow custom indexes with 0,1 or multiple target columns (CASSANDRA-10124)
 * Improve MV schema representation (CASSANDRA-9921)
 * Add flag to enable/disable coordinator batchlog for MV writes (CASSANDRA-10230)
 * Update cqlsh COPY for new internal driver serialization interface (CASSANDRA-10318)
 * Give index implementations more control over rebuild operations (CASSANDRA-10312)
 * Update index file format (CASSANDRA-10314)
 * Add "shadowable" row tombstones to deal with mv timestamp issues (CASSANDRA-10261)
 * CFS.loadNewSSTables() broken for pre-3.0 sstables
 * Cache selected index in read command to reduce lookups (CASSANDRA-10215)
 * Small optimizations of sstable index serialization (CASSANDRA-10232)
 * Support for both encrypted and unencrypted native transport connections (CASSANDRA-9590)
Merged from 2.2:
 * Configurable page size in cqlsh (CASSANDRA-9855)
 * Defer default role manager setup until all nodes are on 2.2+ (CASSANDRA-9761)
 * Handle missing RoleManager in config after upgrade to 2.2 (CASSANDRA-10209)
Merged from 2.1:
 * Bulk Loader API could not tolerate even node failure (CASSANDRA-10347)
 * Avoid misleading pushed notifications when multiple nodes
   share an rpc_address (CASSANDRA-10052)
 * Fix dropping undroppable when message queue is full (CASSANDRA-10113)
 * Fix potential ClassCastException during paging (CASSANDRA-10352)
 * Prevent ALTER TYPE from creating circular references (CASSANDRA-10339)
 * Fix cache handling of 2i and base tables (CASSANDRA-10155, 10359)
 * Fix NPE in nodetool compactionhistory (CASSANDRA-9758)
 * (Pig) support BulkOutputFormat as a URL parameter (CASSANDRA-7410)
 * BATCH statement is broken in cqlsh (CASSANDRA-10272)
 * (cqlsh) Make cqlsh PEP8 Compliant (CASSANDRA-10066)
 * (cqlsh) Fix error when starting cqlsh with --debug (CASSANDRA-10282)
 * Scrub, Cleanup and Upgrade do not unmark compacting until all operations
   have completed, regardless of the occurence of exceptions (CASSANDRA-10274)


3.0.0-beta2
 * Fix columns returned by AbstractBtreePartitions (CASSANDRA-10220)
 * Fix backward compatibility issue due to AbstractBounds serialization bug (CASSANDRA-9857)
 * Fix startup error when upgrading nodes (CASSANDRA-10136)
 * Base table PRIMARY KEY can be assumed to be NOT NULL in MV creation (CASSANDRA-10147)
 * Improve batchlog write patch (CASSANDRA-9673)
 * Re-apply MaterializedView updates on commitlog replay (CASSANDRA-10164)
 * Require AbstractType.isByteOrderComparable declaration in constructor (CASSANDRA-9901)
 * Avoid digest mismatch on upgrade to 3.0 (CASSANDRA-9554)
 * Fix Materialized View builder when adding multiple MVs (CASSANDRA-10156)
 * Choose better poolingOptions for protocol v4 in cassandra-stress (CASSANDRA-10182)
 * Fix LWW bug affecting Materialized Views (CASSANDRA-10197)
 * Ensures frozen sets and maps are always sorted (CASSANDRA-10162)
 * Don't deadlock when flushing CFS backed custom indexes (CASSANDRA-10181)
 * Fix double flushing of secondary index tables (CASSANDRA-10180)
 * Fix incorrect handling of range tombstones in thrift (CASSANDRA-10046)
 * Only use batchlog when paired materialized view replica is remote (CASSANDRA-10061)
 * Reuse TemporalRow when updating multiple MaterializedViews (CASSANDRA-10060)
 * Validate gc_grace_seconds for batchlog writes and MVs (CASSANDRA-9917)
 * Fix sstablerepairedset (CASSANDRA-10132)
Merged from 2.2:
 * Cancel transaction for sstables we wont redistribute index summary
   for (CASSANDRA-10270)
 * Retry snapshot deletion after compaction and gc on Windows (CASSANDRA-10222)
 * Fix failure to start with space in directory path on Windows (CASSANDRA-10239)
 * Fix repair hang when snapshot failed (CASSANDRA-10057)
 * Fall back to 1/4 commitlog volume for commitlog_total_space on small disks
   (CASSANDRA-10199)
Merged from 2.1:
 * Added configurable warning threshold for GC duration (CASSANDRA-8907)
 * Fix handling of streaming EOF (CASSANDRA-10206)
 * Only check KeyCache when it is enabled
 * Change streaming_socket_timeout_in_ms default to 1 hour (CASSANDRA-8611)
 * (cqlsh) update list of CQL keywords (CASSANDRA-9232)
 * Add nodetool gettraceprobability command (CASSANDRA-10234)
Merged from 2.0:
 * Fix rare race where older gossip states can be shadowed (CASSANDRA-10366)
 * Fix consolidating racks violating the RF contract (CASSANDRA-10238)
 * Disallow decommission when node is in drained state (CASSANDRA-8741)


2.2.1
 * Fix race during construction of commit log (CASSANDRA-10049)
 * Fix LeveledCompactionStrategyTest (CASSANDRA-9757)
 * Fix broken UnbufferedDataOutputStreamPlus.writeUTF (CASSANDRA-10203)
 * (cqlsh) default load-from-file encoding to utf-8 (CASSANDRA-9898)
 * Avoid returning Permission.NONE when failing to query users table (CASSANDRA-10168)
 * (cqlsh) add CLEAR command (CASSANDRA-10086)
 * Support string literals as Role names for compatibility (CASSANDRA-10135)
Merged from 2.1:
 * Only check KeyCache when it is enabled
 * Change streaming_socket_timeout_in_ms default to 1 hour (CASSANDRA-8611)
 * (cqlsh) update list of CQL keywords (CASSANDRA-9232)


3.0.0-beta1
 * Redesign secondary index API (CASSANDRA-9459, 7771, 9041)
 * Fix throwing ReadFailure instead of ReadTimeout on range queries (CASSANDRA-10125)
 * Rewrite hinted handoff (CASSANDRA-6230)
 * Fix query on static compact tables (CASSANDRA-10093)
 * Fix race during construction of commit log (CASSANDRA-10049)
 * Add option to only purge repaired tombstones (CASSANDRA-6434)
 * Change authorization handling for MVs (CASSANDRA-9927)
 * Add custom JMX enabled executor for UDF sandbox (CASSANDRA-10026)
 * Fix row deletion bug for Materialized Views (CASSANDRA-10014)
 * Support mixed-version clusters with Cassandra 2.1 and 2.2 (CASSANDRA-9704)
 * Fix multiple slices on RowSearchers (CASSANDRA-10002)
 * Fix bug in merging of collections (CASSANDRA-10001)
 * Optimize batchlog replay to avoid full scans (CASSANDRA-7237)
 * Repair improvements when using vnodes (CASSANDRA-5220)
 * Disable scripted UDFs by default (CASSANDRA-9889)
 * Bytecode inspection for Java-UDFs (CASSANDRA-9890)
 * Use byte to serialize MT hash length (CASSANDRA-9792)
 * Replace usage of Adler32 with CRC32 (CASSANDRA-8684)
 * Fix migration to new format from 2.1 SSTable (CASSANDRA-10006)
 * SequentialWriter should extend BufferedDataOutputStreamPlus (CASSANDRA-9500)
 * Use the same repairedAt timestamp within incremental repair session (CASSANDRA-9111)
Merged from 2.2:
 * Allow count(*) and count(1) to be use as normal aggregation (CASSANDRA-10114)
 * An NPE is thrown if the column name is unknown for an IN relation (CASSANDRA-10043)
 * Apply commit_failure_policy to more errors on startup (CASSANDRA-9749)
 * Fix histogram overflow exception (CASSANDRA-9973)
 * Route gossip messages over dedicated socket (CASSANDRA-9237)
 * Add checksum to saved cache files (CASSANDRA-9265)
 * Log warning when using an aggregate without partition key (CASSANDRA-9737)
Merged from 2.1:
 * (cqlsh) Allow encoding to be set through command line (CASSANDRA-10004)
 * Add new JMX methods to change local compaction strategy (CASSANDRA-9965)
 * Write hints for paxos commits (CASSANDRA-7342)
 * (cqlsh) Fix timestamps before 1970 on Windows, always
   use UTC for timestamp display (CASSANDRA-10000)
 * (cqlsh) Avoid overwriting new config file with old config
   when both exist (CASSANDRA-9777)
 * Release snapshot selfRef when doing snapshot repair (CASSANDRA-9998)
 * Cannot replace token does not exist - DN node removed as Fat Client (CASSANDRA-9871)
Merged from 2.0:
 * Don't cast expected bf size to an int (CASSANDRA-9959)
 * Make getFullyExpiredSSTables less expensive (CASSANDRA-9882)


3.0.0-alpha1
 * Implement proper sandboxing for UDFs (CASSANDRA-9402)
 * Simplify (and unify) cleanup of compaction leftovers (CASSANDRA-7066)
 * Allow extra schema definitions in cassandra-stress yaml (CASSANDRA-9850)
 * Metrics should use up to date nomenclature (CASSANDRA-9448)
 * Change CREATE/ALTER TABLE syntax for compression (CASSANDRA-8384)
 * Cleanup crc and adler code for java 8 (CASSANDRA-9650)
 * Storage engine refactor (CASSANDRA-8099, 9743, 9746, 9759, 9781, 9808, 9825,
   9848, 9705, 9859, 9867, 9874, 9828, 9801)
 * Update Guava to 18.0 (CASSANDRA-9653)
 * Bloom filter false positive ratio is not honoured (CASSANDRA-8413)
 * New option for cassandra-stress to leave a ratio of columns null (CASSANDRA-9522)
 * Change hinted_handoff_enabled yaml setting, JMX (CASSANDRA-9035)
 * Add algorithmic token allocation (CASSANDRA-7032)
 * Add nodetool command to replay batchlog (CASSANDRA-9547)
 * Make file buffer cache independent of paths being read (CASSANDRA-8897)
 * Remove deprecated legacy Hadoop code (CASSANDRA-9353)
 * Decommissioned nodes will not rejoin the cluster (CASSANDRA-8801)
 * Change gossip stabilization to use endpoit size (CASSANDRA-9401)
 * Change default garbage collector to G1 (CASSANDRA-7486)
 * Populate TokenMetadata early during startup (CASSANDRA-9317)
 * Undeprecate cache recentHitRate (CASSANDRA-6591)
 * Add support for selectively varint encoding fields (CASSANDRA-9499, 9865)
 * Materialized Views (CASSANDRA-6477)
Merged from 2.2:
 * Avoid grouping sstables for anticompaction with DTCS (CASSANDRA-9900)
 * UDF / UDA execution time in trace (CASSANDRA-9723)
 * Fix broken internode SSL (CASSANDRA-9884)
Merged from 2.1:
 * Add new JMX methods to change local compaction strategy (CASSANDRA-9965)
 * Fix handling of enable/disable autocompaction (CASSANDRA-9899)
 * Add consistency level to tracing ouput (CASSANDRA-9827)
 * Remove repair snapshot leftover on startup (CASSANDRA-7357)
 * Use random nodes for batch log when only 2 racks (CASSANDRA-8735)
 * Ensure atomicity inside thrift and stream session (CASSANDRA-7757)
 * Fix nodetool info error when the node is not joined (CASSANDRA-9031)
Merged from 2.0:
 * Log when messages are dropped due to cross_node_timeout (CASSANDRA-9793)
 * Don't track hotness when opening from snapshot for validation (CASSANDRA-9382)


2.2.0
 * Allow the selection of columns together with aggregates (CASSANDRA-9767)
 * Fix cqlsh copy methods and other windows specific issues (CASSANDRA-9795)
 * Don't wrap byte arrays in SequentialWriter (CASSANDRA-9797)
 * sum() and avg() functions missing for smallint and tinyint types (CASSANDRA-9671)
 * Revert CASSANDRA-9542 (allow native functions in UDA) (CASSANDRA-9771)
Merged from 2.1:
 * Fix MarshalException when upgrading superColumn family (CASSANDRA-9582)
 * Fix broken logging for "empty" flushes in Memtable (CASSANDRA-9837)
 * Handle corrupt files on startup (CASSANDRA-9686)
 * Fix clientutil jar and tests (CASSANDRA-9760)
 * (cqlsh) Allow the SSL protocol version to be specified through the
    config file or environment variables (CASSANDRA-9544)
Merged from 2.0:
 * Add tool to find why expired sstables are not getting dropped (CASSANDRA-10015)
 * Remove erroneous pending HH tasks from tpstats/jmx (CASSANDRA-9129)
 * Don't cast expected bf size to an int (CASSANDRA-9959)
 * checkForEndpointCollision fails for legitimate collisions (CASSANDRA-9765)
 * Complete CASSANDRA-8448 fix (CASSANDRA-9519)
 * Don't include auth credentials in debug log (CASSANDRA-9682)
 * Can't transition from write survey to normal mode (CASSANDRA-9740)
 * Scrub (recover) sstables even when -Index.db is missing (CASSANDRA-9591)
 * Fix growing pending background compaction (CASSANDRA-9662)


2.2.0-rc2
 * Re-enable memory-mapped I/O on Windows (CASSANDRA-9658)
 * Warn when an extra-large partition is compacted (CASSANDRA-9643)
 * (cqlsh) Allow setting the initial connection timeout (CASSANDRA-9601)
 * BulkLoader has --transport-factory option but does not use it (CASSANDRA-9675)
 * Allow JMX over SSL directly from nodetool (CASSANDRA-9090)
 * Update cqlsh for UDFs (CASSANDRA-7556)
 * Change Windows kernel default timer resolution (CASSANDRA-9634)
 * Deprected sstable2json and json2sstable (CASSANDRA-9618)
 * Allow native functions in user-defined aggregates (CASSANDRA-9542)
 * Don't repair system_distributed by default (CASSANDRA-9621)
 * Fix mixing min, max, and count aggregates for blob type (CASSANRA-9622)
 * Rename class for DATE type in Java driver (CASSANDRA-9563)
 * Duplicate compilation of UDFs on coordinator (CASSANDRA-9475)
 * Fix connection leak in CqlRecordWriter (CASSANDRA-9576)
 * Mlockall before opening system sstables & remove boot_without_jna option (CASSANDRA-9573)
 * Add functions to convert timeuuid to date or time, deprecate dateOf and unixTimestampOf (CASSANDRA-9229)
 * Make sure we cancel non-compacting sstables from LifecycleTransaction (CASSANDRA-9566)
 * Fix deprecated repair JMX API (CASSANDRA-9570)
 * Add logback metrics (CASSANDRA-9378)
 * Update and refactor ant test/test-compression to run the tests in parallel (CASSANDRA-9583)
 * Fix upgrading to new directory for secondary index (CASSANDRA-9687)
Merged from 2.1:
 * (cqlsh) Fix bad check for CQL compatibility when DESCRIBE'ing
   COMPACT STORAGE tables with no clustering columns
 * Eliminate strong self-reference chains in sstable ref tidiers (CASSANDRA-9656)
 * Ensure StreamSession uses canonical sstable reader instances (CASSANDRA-9700)
 * Ensure memtable book keeping is not corrupted in the event we shrink usage (CASSANDRA-9681)
 * Update internal python driver for cqlsh (CASSANDRA-9064)
 * Fix IndexOutOfBoundsException when inserting tuple with too many
   elements using the string literal notation (CASSANDRA-9559)
 * Enable describe on indices (CASSANDRA-7814)
 * Fix incorrect result for IN queries where column not found (CASSANDRA-9540)
 * ColumnFamilyStore.selectAndReference may block during compaction (CASSANDRA-9637)
 * Fix bug in cardinality check when compacting (CASSANDRA-9580)
 * Fix memory leak in Ref due to ConcurrentLinkedQueue.remove() behaviour (CASSANDRA-9549)
 * Make rebuild only run one at a time (CASSANDRA-9119)
Merged from 2.0:
 * Avoid NPE in AuthSuccess#decode (CASSANDRA-9727)
 * Add listen_address to system.local (CASSANDRA-9603)
 * Bug fixes to resultset metadata construction (CASSANDRA-9636)
 * Fix setting 'durable_writes' in ALTER KEYSPACE (CASSANDRA-9560)
 * Avoids ballot clash in Paxos (CASSANDRA-9649)
 * Improve trace messages for RR (CASSANDRA-9479)
 * Fix suboptimal secondary index selection when restricted
   clustering column is also indexed (CASSANDRA-9631)
 * (cqlsh) Add min_threshold to DTCS option autocomplete (CASSANDRA-9385)
 * Fix error message when attempting to create an index on a column
   in a COMPACT STORAGE table with clustering columns (CASSANDRA-9527)
 * 'WITH WITH' in alter keyspace statements causes NPE (CASSANDRA-9565)
 * Expose some internals of SelectStatement for inspection (CASSANDRA-9532)
 * ArrivalWindow should use primitives (CASSANDRA-9496)
 * Periodically submit background compaction tasks (CASSANDRA-9592)
 * Set HAS_MORE_PAGES flag to false when PagingState is null (CASSANDRA-9571)


2.2.0-rc1
 * Compressed commit log should measure compressed space used (CASSANDRA-9095)
 * Fix comparison bug in CassandraRoleManager#collectRoles (CASSANDRA-9551)
 * Add tinyint,smallint,time,date support for UDFs (CASSANDRA-9400)
 * Deprecates SSTableSimpleWriter and SSTableSimpleUnsortedWriter (CASSANDRA-9546)
 * Empty INITCOND treated as null in aggregate (CASSANDRA-9457)
 * Remove use of Cell in Thrift MapReduce classes (CASSANDRA-8609)
 * Integrate pre-release Java Driver 2.2-rc1, custom build (CASSANDRA-9493)
 * Clean up gossiper logic for old versions (CASSANDRA-9370)
 * Fix custom payload coding/decoding to match the spec (CASSANDRA-9515)
 * ant test-all results incomplete when parsed (CASSANDRA-9463)
 * Disallow frozen<> types in function arguments and return types for
   clarity (CASSANDRA-9411)
 * Static Analysis to warn on unsafe use of Autocloseable instances (CASSANDRA-9431)
 * Update commitlog archiving examples now that commitlog segments are
   not recycled (CASSANDRA-9350)
 * Extend Transactional API to sstable lifecycle management (CASSANDRA-8568)
 * (cqlsh) Add support for native protocol 4 (CASSANDRA-9399)
 * Ensure that UDF and UDAs are keyspace-isolated (CASSANDRA-9409)
 * Revert CASSANDRA-7807 (tracing completion client notifications) (CASSANDRA-9429)
 * Add ability to stop compaction by ID (CASSANDRA-7207)
 * Let CassandraVersion handle SNAPSHOT version (CASSANDRA-9438)
Merged from 2.1:
 * (cqlsh) Fix using COPY through SOURCE or -f (CASSANDRA-9083)
 * Fix occasional lack of `system` keyspace in schema tables (CASSANDRA-8487)
 * Use ProtocolError code instead of ServerError code for native protocol
   error responses to unsupported protocol versions (CASSANDRA-9451)
 * Default commitlog_sync_batch_window_in_ms changed to 2ms (CASSANDRA-9504)
 * Fix empty partition assertion in unsorted sstable writing tools (CASSANDRA-9071)
 * Ensure truncate without snapshot cannot produce corrupt responses (CASSANDRA-9388)
 * Consistent error message when a table mixes counter and non-counter
   columns (CASSANDRA-9492)
 * Avoid getting unreadable keys during anticompaction (CASSANDRA-9508)
 * (cqlsh) Better float precision by default (CASSANDRA-9224)
 * Improve estimated row count (CASSANDRA-9107)
 * Optimize range tombstone memory footprint (CASSANDRA-8603)
 * Use configured gcgs in anticompaction (CASSANDRA-9397)
Merged from 2.0:
 * Don't accumulate more range than necessary in RangeTombstone.Tracker (CASSANDRA-9486)
 * Add broadcast and rpc addresses to system.local (CASSANDRA-9436)
 * Always mark sstable suspect when corrupted (CASSANDRA-9478)
 * Add database users and permissions to CQL3 documentation (CASSANDRA-7558)
 * Allow JVM_OPTS to be passed to standalone tools (CASSANDRA-5969)
 * Fix bad condition in RangeTombstoneList (CASSANDRA-9485)
 * Fix potential StackOverflow when setting CrcCheckChance over JMX (CASSANDRA-9488)
 * Fix null static columns in pages after the first, paged reversed
   queries (CASSANDRA-8502)
 * Fix counting cache serialization in request metrics (CASSANDRA-9466)
 * Add option not to validate atoms during scrub (CASSANDRA-9406)


2.2.0-beta1
 * Introduce Transactional API for internal state changes (CASSANDRA-8984)
 * Add a flag in cassandra.yaml to enable UDFs (CASSANDRA-9404)
 * Better support of null for UDF (CASSANDRA-8374)
 * Use ecj instead of javassist for UDFs (CASSANDRA-8241)
 * faster async logback configuration for tests (CASSANDRA-9376)
 * Add `smallint` and `tinyint` data types (CASSANDRA-8951)
 * Avoid thrift schema creation when native driver is used in stress tool (CASSANDRA-9374)
 * Make Functions.declared thread-safe
 * Add client warnings to native protocol v4 (CASSANDRA-8930)
 * Allow roles cache to be invalidated (CASSANDRA-8967)
 * Upgrade Snappy (CASSANDRA-9063)
 * Don't start Thrift rpc by default (CASSANDRA-9319)
 * Only stream from unrepaired sstables with incremental repair (CASSANDRA-8267)
 * Aggregate UDFs allow SFUNC return type to differ from STYPE if FFUNC specified (CASSANDRA-9321)
 * Remove Thrift dependencies in bundled tools (CASSANDRA-8358)
 * Disable memory mapping of hsperfdata file for JVM statistics (CASSANDRA-9242)
 * Add pre-startup checks to detect potential incompatibilities (CASSANDRA-8049)
 * Distinguish between null and unset in protocol v4 (CASSANDRA-7304)
 * Add user/role permissions for user-defined functions (CASSANDRA-7557)
 * Allow cassandra config to be updated to restart daemon without unloading classes (CASSANDRA-9046)
 * Don't initialize compaction writer before checking if iter is empty (CASSANDRA-9117)
 * Don't execute any functions at prepare-time (CASSANDRA-9037)
 * Share file handles between all instances of a SegmentedFile (CASSANDRA-8893)
 * Make it possible to major compact LCS (CASSANDRA-7272)
 * Make FunctionExecutionException extend RequestExecutionException
   (CASSANDRA-9055)
 * Add support for SELECT JSON, INSERT JSON syntax and new toJson(), fromJson()
   functions (CASSANDRA-7970)
 * Optimise max purgeable timestamp calculation in compaction (CASSANDRA-8920)
 * Constrain internode message buffer sizes, and improve IO class hierarchy (CASSANDRA-8670)
 * New tool added to validate all sstables in a node (CASSANDRA-5791)
 * Push notification when tracing completes for an operation (CASSANDRA-7807)
 * Delay "node up" and "node added" notifications until native protocol server is started (CASSANDRA-8236)
 * Compressed Commit Log (CASSANDRA-6809)
 * Optimise IntervalTree (CASSANDRA-8988)
 * Add a key-value payload for third party usage (CASSANDRA-8553, 9212)
 * Bump metrics-reporter-config dependency for metrics 3.0 (CASSANDRA-8149)
 * Partition intra-cluster message streams by size, not type (CASSANDRA-8789)
 * Add WriteFailureException to native protocol, notify coordinator of
   write failures (CASSANDRA-8592)
 * Convert SequentialWriter to nio (CASSANDRA-8709)
 * Add role based access control (CASSANDRA-7653, 8650, 7216, 8760, 8849, 8761, 8850)
 * Record client ip address in tracing sessions (CASSANDRA-8162)
 * Indicate partition key columns in response metadata for prepared
   statements (CASSANDRA-7660)
 * Merge UUIDType and TimeUUIDType parse logic (CASSANDRA-8759)
 * Avoid memory allocation when searching index summary (CASSANDRA-8793)
 * Optimise (Time)?UUIDType Comparisons (CASSANDRA-8730)
 * Make CRC32Ex into a separate maven dependency (CASSANDRA-8836)
 * Use preloaded jemalloc w/ Unsafe (CASSANDRA-8714, 9197)
 * Avoid accessing partitioner through StorageProxy (CASSANDRA-8244, 8268)
 * Upgrade Metrics library and remove depricated metrics (CASSANDRA-5657)
 * Serializing Row cache alternative, fully off heap (CASSANDRA-7438)
 * Duplicate rows returned when in clause has repeated values (CASSANDRA-6706)
 * Make CassandraException unchecked, extend RuntimeException (CASSANDRA-8560)
 * Support direct buffer decompression for reads (CASSANDRA-8464)
 * DirectByteBuffer compatible LZ4 methods (CASSANDRA-7039)
 * Group sstables for anticompaction correctly (CASSANDRA-8578)
 * Add ReadFailureException to native protocol, respond
   immediately when replicas encounter errors while handling
   a read request (CASSANDRA-7886)
 * Switch CommitLogSegment from RandomAccessFile to nio (CASSANDRA-8308)
 * Allow mixing token and partition key restrictions (CASSANDRA-7016)
 * Support index key/value entries on map collections (CASSANDRA-8473)
 * Modernize schema tables (CASSANDRA-8261)
 * Support for user-defined aggregation functions (CASSANDRA-8053)
 * Fix NPE in SelectStatement with empty IN values (CASSANDRA-8419)
 * Refactor SelectStatement, return IN results in natural order instead
   of IN value list order and ignore duplicate values in partition key IN restrictions (CASSANDRA-7981)
 * Support UDTs, tuples, and collections in user-defined
   functions (CASSANDRA-7563)
 * Fix aggregate fn results on empty selection, result column name,
   and cqlsh parsing (CASSANDRA-8229)
 * Mark sstables as repaired after full repair (CASSANDRA-7586)
 * Extend Descriptor to include a format value and refactor reader/writer
   APIs (CASSANDRA-7443)
 * Integrate JMH for microbenchmarks (CASSANDRA-8151)
 * Keep sstable levels when bootstrapping (CASSANDRA-7460)
 * Add Sigar library and perform basic OS settings check on startup (CASSANDRA-7838)
 * Support for aggregation functions (CASSANDRA-4914)
 * Remove cassandra-cli (CASSANDRA-7920)
 * Accept dollar quoted strings in CQL (CASSANDRA-7769)
 * Make assassinate a first class command (CASSANDRA-7935)
 * Support IN clause on any partition key column (CASSANDRA-7855)
 * Support IN clause on any clustering column (CASSANDRA-4762)
 * Improve compaction logging (CASSANDRA-7818)
 * Remove YamlFileNetworkTopologySnitch (CASSANDRA-7917)
 * Do anticompaction in groups (CASSANDRA-6851)
 * Support user-defined functions (CASSANDRA-7395, 7526, 7562, 7740, 7781, 7929,
   7924, 7812, 8063, 7813, 7708)
 * Permit configurable timestamps with cassandra-stress (CASSANDRA-7416)
 * Move sstable RandomAccessReader to nio2, which allows using the
   FILE_SHARE_DELETE flag on Windows (CASSANDRA-4050)
 * Remove CQL2 (CASSANDRA-5918)
 * Optimize fetching multiple cells by name (CASSANDRA-6933)
 * Allow compilation in java 8 (CASSANDRA-7028)
 * Make incremental repair default (CASSANDRA-7250)
 * Enable code coverage thru JaCoCo (CASSANDRA-7226)
 * Switch external naming of 'column families' to 'tables' (CASSANDRA-4369)
 * Shorten SSTable path (CASSANDRA-6962)
 * Use unsafe mutations for most unit tests (CASSANDRA-6969)
 * Fix race condition during calculation of pending ranges (CASSANDRA-7390)
 * Fail on very large batch sizes (CASSANDRA-8011)
 * Improve concurrency of repair (CASSANDRA-6455, 8208, 9145)
 * Select optimal CRC32 implementation at runtime (CASSANDRA-8614)
 * Evaluate MurmurHash of Token once per query (CASSANDRA-7096)
 * Generalize progress reporting (CASSANDRA-8901)
 * Resumable bootstrap streaming (CASSANDRA-8838, CASSANDRA-8942)
 * Allow scrub for secondary index (CASSANDRA-5174)
 * Save repair data to system table (CASSANDRA-5839)
 * fix nodetool names that reference column families (CASSANDRA-8872)
 Merged from 2.1:
 * Warn on misuse of unlogged batches (CASSANDRA-9282)
 * Failure detector detects and ignores local pauses (CASSANDRA-9183)
 * Add utility class to support for rate limiting a given log statement (CASSANDRA-9029)
 * Add missing consistency levels to cassandra-stess (CASSANDRA-9361)
 * Fix commitlog getCompletedTasks to not increment (CASSANDRA-9339)
 * Fix for harmless exceptions logged as ERROR (CASSANDRA-8564)
 * Delete processed sstables in sstablesplit/sstableupgrade (CASSANDRA-8606)
 * Improve sstable exclusion from partition tombstones (CASSANDRA-9298)
 * Validate the indexed column rather than the cell's contents for 2i (CASSANDRA-9057)
 * Add support for top-k custom 2i queries (CASSANDRA-8717)
 * Fix error when dropping table during compaction (CASSANDRA-9251)
 * cassandra-stress supports validation operations over user profiles (CASSANDRA-8773)
 * Add support for rate limiting log messages (CASSANDRA-9029)
 * Log the partition key with tombstone warnings (CASSANDRA-8561)
 * Reduce runWithCompactionsDisabled poll interval to 1ms (CASSANDRA-9271)
 * Fix PITR commitlog replay (CASSANDRA-9195)
 * GCInspector logs very different times (CASSANDRA-9124)
 * Fix deleting from an empty list (CASSANDRA-9198)
 * Update tuple and collection types that use a user-defined type when that UDT
   is modified (CASSANDRA-9148, CASSANDRA-9192)
 * Use higher timeout for prepair and snapshot in repair (CASSANDRA-9261)
 * Fix anticompaction blocking ANTI_ENTROPY stage (CASSANDRA-9151)
 * Repair waits for anticompaction to finish (CASSANDRA-9097)
 * Fix streaming not holding ref when stream error (CASSANDRA-9295)
 * Fix canonical view returning early opened SSTables (CASSANDRA-9396)
Merged from 2.0:
 * (cqlsh) Add LOGIN command to switch users (CASSANDRA-7212)
 * Clone SliceQueryFilter in AbstractReadCommand implementations (CASSANDRA-8940)
 * Push correct protocol notification for DROP INDEX (CASSANDRA-9310)
 * token-generator - generated tokens too long (CASSANDRA-9300)
 * Fix counting of tombstones for TombstoneOverwhelmingException (CASSANDRA-9299)
 * Fix ReconnectableSnitch reconnecting to peers during upgrade (CASSANDRA-6702)
 * Include keyspace and table name in error log for collections over the size
   limit (CASSANDRA-9286)
 * Avoid potential overlap in LCS with single-partition sstables (CASSANDRA-9322)
 * Log warning message when a table is queried before the schema has fully
   propagated (CASSANDRA-9136)
 * Overload SecondaryIndex#indexes to accept the column definition (CASSANDRA-9314)
 * (cqlsh) Add SERIAL and LOCAL_SERIAL consistency levels (CASSANDRA-8051)
 * Fix index selection during rebuild with certain table layouts (CASSANDRA-9281)
 * Fix partition-level-delete-only workload accounting (CASSANDRA-9194)
 * Allow scrub to handle corrupted compressed chunks (CASSANDRA-9140)
 * Fix assertion error when resetlocalschema is run during repair (CASSANDRA-9249)
 * Disable single sstable tombstone compactions for DTCS by default (CASSANDRA-9234)
 * IncomingTcpConnection thread is not named (CASSANDRA-9262)
 * Close incoming connections when MessagingService is stopped (CASSANDRA-9238)
 * Fix streaming hang when retrying (CASSANDRA-9132)


2.1.5
 * Re-add deprecated cold_reads_to_omit param for backwards compat (CASSANDRA-9203)
 * Make anticompaction visible in compactionstats (CASSANDRA-9098)
 * Improve nodetool getendpoints documentation about the partition
   key parameter (CASSANDRA-6458)
 * Don't check other keyspaces for schema changes when an user-defined
   type is altered (CASSANDRA-9187)
 * Add generate-idea-files target to build.xml (CASSANDRA-9123)
 * Allow takeColumnFamilySnapshot to take a list of tables (CASSANDRA-8348)
 * Limit major sstable operations to their canonical representation (CASSANDRA-8669)
 * cqlsh: Add tests for INSERT and UPDATE tab completion (CASSANDRA-9125)
 * cqlsh: quote column names when needed in COPY FROM inserts (CASSANDRA-9080)
 * Do not load read meter for offline operations (CASSANDRA-9082)
 * cqlsh: Make CompositeType data readable (CASSANDRA-8919)
 * cqlsh: Fix display of triggers (CASSANDRA-9081)
 * Fix NullPointerException when deleting or setting an element by index on
   a null list collection (CASSANDRA-9077)
 * Buffer bloom filter serialization (CASSANDRA-9066)
 * Fix anti-compaction target bloom filter size (CASSANDRA-9060)
 * Make FROZEN and TUPLE unreserved keywords in CQL (CASSANDRA-9047)
 * Prevent AssertionError from SizeEstimatesRecorder (CASSANDRA-9034)
 * Avoid overwriting index summaries for sstables with an older format that
   does not support downsampling; rebuild summaries on startup when this
   is detected (CASSANDRA-8993)
 * Fix potential data loss in CompressedSequentialWriter (CASSANDRA-8949)
 * Make PasswordAuthenticator number of hashing rounds configurable (CASSANDRA-8085)
 * Fix AssertionError when binding nested collections in DELETE (CASSANDRA-8900)
 * Check for overlap with non-early sstables in LCS (CASSANDRA-8739)
 * Only calculate max purgable timestamp if we have to (CASSANDRA-8914)
 * (cqlsh) Greatly improve performance of COPY FROM (CASSANDRA-8225)
 * IndexSummary effectiveIndexInterval is now a guideline, not a rule (CASSANDRA-8993)
 * Use correct bounds for page cache eviction of compressed files (CASSANDRA-8746)
 * SSTableScanner enforces its bounds (CASSANDRA-8946)
 * Cleanup cell equality (CASSANDRA-8947)
 * Introduce intra-cluster message coalescing (CASSANDRA-8692)
 * DatabaseDescriptor throws NPE when rpc_interface is used (CASSANDRA-8839)
 * Don't check if an sstable is live for offline compactions (CASSANDRA-8841)
 * Don't set clientMode in SSTableLoader (CASSANDRA-8238)
 * Fix SSTableRewriter with disabled early open (CASSANDRA-8535)
 * Fix cassandra-stress so it respects the CL passed in user mode (CASSANDRA-8948)
 * Fix rare NPE in ColumnDefinition#hasIndexOption() (CASSANDRA-8786)
 * cassandra-stress reports per-operation statistics, plus misc (CASSANDRA-8769)
 * Add SimpleDate (cql date) and Time (cql time) types (CASSANDRA-7523)
 * Use long for key count in cfstats (CASSANDRA-8913)
 * Make SSTableRewriter.abort() more robust to failure (CASSANDRA-8832)
 * Remove cold_reads_to_omit from STCS (CASSANDRA-8860)
 * Make EstimatedHistogram#percentile() use ceil instead of floor (CASSANDRA-8883)
 * Fix top partitions reporting wrong cardinality (CASSANDRA-8834)
 * Fix rare NPE in KeyCacheSerializer (CASSANDRA-8067)
 * Pick sstables for validation as late as possible inc repairs (CASSANDRA-8366)
 * Fix commitlog getPendingTasks to not increment (CASSANDRA-8862)
 * Fix parallelism adjustment in range and secondary index queries
   when the first fetch does not satisfy the limit (CASSANDRA-8856)
 * Check if the filtered sstables is non-empty in STCS (CASSANDRA-8843)
 * Upgrade java-driver used for cassandra-stress (CASSANDRA-8842)
 * Fix CommitLog.forceRecycleAllSegments() memory access error (CASSANDRA-8812)
 * Improve assertions in Memory (CASSANDRA-8792)
 * Fix SSTableRewriter cleanup (CASSANDRA-8802)
 * Introduce SafeMemory for CompressionMetadata.Writer (CASSANDRA-8758)
 * 'nodetool info' prints exception against older node (CASSANDRA-8796)
 * Ensure SSTableReader.last corresponds exactly with the file end (CASSANDRA-8750)
 * Make SSTableWriter.openEarly more robust and obvious (CASSANDRA-8747)
 * Enforce SSTableReader.first/last (CASSANDRA-8744)
 * Cleanup SegmentedFile API (CASSANDRA-8749)
 * Avoid overlap with early compaction replacement (CASSANDRA-8683)
 * Safer Resource Management++ (CASSANDRA-8707)
 * Write partition size estimates into a system table (CASSANDRA-7688)
 * cqlsh: Fix keys() and full() collection indexes in DESCRIBE output
   (CASSANDRA-8154)
 * Show progress of streaming in nodetool netstats (CASSANDRA-8886)
 * IndexSummaryBuilder utilises offheap memory, and shares data between
   each IndexSummary opened from it (CASSANDRA-8757)
 * markCompacting only succeeds if the exact SSTableReader instances being
   marked are in the live set (CASSANDRA-8689)
 * cassandra-stress support for varint (CASSANDRA-8882)
 * Fix Adler32 digest for compressed sstables (CASSANDRA-8778)
 * Add nodetool statushandoff/statusbackup (CASSANDRA-8912)
 * Use stdout for progress and stats in sstableloader (CASSANDRA-8982)
 * Correctly identify 2i datadir from older versions (CASSANDRA-9116)
Merged from 2.0:
 * Ignore gossip SYNs after shutdown (CASSANDRA-9238)
 * Avoid overflow when calculating max sstable size in LCS (CASSANDRA-9235)
 * Make sstable blacklisting work with compression (CASSANDRA-9138)
 * Do not attempt to rebuild indexes if no index accepts any column (CASSANDRA-9196)
 * Don't initiate snitch reconnection for dead states (CASSANDRA-7292)
 * Fix ArrayIndexOutOfBoundsException in CQLSSTableWriter (CASSANDRA-8978)
 * Add shutdown gossip state to prevent timeouts during rolling restarts (CASSANDRA-8336)
 * Fix running with java.net.preferIPv6Addresses=true (CASSANDRA-9137)
 * Fix failed bootstrap/replace attempts being persisted in system.peers (CASSANDRA-9180)
 * Flush system.IndexInfo after marking index built (CASSANDRA-9128)
 * Fix updates to min/max_compaction_threshold through cassandra-cli
   (CASSANDRA-8102)
 * Don't include tmp files when doing offline relevel (CASSANDRA-9088)
 * Use the proper CAS WriteType when finishing a previous round during Paxos
   preparation (CASSANDRA-8672)
 * Avoid race in cancelling compactions (CASSANDRA-9070)
 * More aggressive check for expired sstables in DTCS (CASSANDRA-8359)
 * Fix ignored index_interval change in ALTER TABLE statements (CASSANDRA-7976)
 * Do more aggressive compaction in old time windows in DTCS (CASSANDRA-8360)
 * java.lang.AssertionError when reading saved cache (CASSANDRA-8740)
 * "disk full" when running cleanup (CASSANDRA-9036)
 * Lower logging level from ERROR to DEBUG when a scheduled schema pull
   cannot be completed due to a node being down (CASSANDRA-9032)
 * Fix MOVED_NODE client event (CASSANDRA-8516)
 * Allow overriding MAX_OUTSTANDING_REPLAY_COUNT (CASSANDRA-7533)
 * Fix malformed JMX ObjectName containing IPv6 addresses (CASSANDRA-9027)
 * (cqlsh) Allow increasing CSV field size limit through
   cqlshrc config option (CASSANDRA-8934)
 * Stop logging range tombstones when exceeding the threshold
   (CASSANDRA-8559)
 * Fix NullPointerException when nodetool getendpoints is run
   against invalid keyspaces or tables (CASSANDRA-8950)
 * Allow specifying the tmp dir (CASSANDRA-7712)
 * Improve compaction estimated tasks estimation (CASSANDRA-8904)
 * Fix duplicate up/down messages sent to native clients (CASSANDRA-7816)
 * Expose commit log archive status via JMX (CASSANDRA-8734)
 * Provide better exceptions for invalid replication strategy parameters
   (CASSANDRA-8909)
 * Fix regression in mixed single and multi-column relation support for
   SELECT statements (CASSANDRA-8613)
 * Add ability to limit number of native connections (CASSANDRA-8086)
 * Fix CQLSSTableWriter throwing exception and spawning threads
   (CASSANDRA-8808)
 * Fix MT mismatch between empty and GC-able data (CASSANDRA-8979)
 * Fix incorrect validation when snapshotting single table (CASSANDRA-8056)
 * Add offline tool to relevel sstables (CASSANDRA-8301)
 * Preserve stream ID for more protocol errors (CASSANDRA-8848)
 * Fix combining token() function with multi-column relations on
   clustering columns (CASSANDRA-8797)
 * Make CFS.markReferenced() resistant to bad refcounting (CASSANDRA-8829)
 * Fix StreamTransferTask abort/complete bad refcounting (CASSANDRA-8815)
 * Fix AssertionError when querying a DESC clustering ordered
   table with ASC ordering and paging (CASSANDRA-8767)
 * AssertionError: "Memory was freed" when running cleanup (CASSANDRA-8716)
 * Make it possible to set max_sstable_age to fractional days (CASSANDRA-8406)
 * Fix some multi-column relations with indexes on some clustering
   columns (CASSANDRA-8275)
 * Fix memory leak in SSTableSimple*Writer and SSTableReader.validate()
   (CASSANDRA-8748)
 * Throw OOM if allocating memory fails to return a valid pointer (CASSANDRA-8726)
 * Fix SSTableSimpleUnsortedWriter ConcurrentModificationException (CASSANDRA-8619)
 * 'nodetool info' prints exception against older node (CASSANDRA-8796)
 * Ensure SSTableSimpleUnsortedWriter.close() terminates if
   disk writer has crashed (CASSANDRA-8807)


2.1.4
 * Bind JMX to localhost unless explicitly configured otherwise (CASSANDRA-9085)


2.1.3
 * Fix HSHA/offheap_objects corruption (CASSANDRA-8719)
 * Upgrade libthrift to 0.9.2 (CASSANDRA-8685)
 * Don't use the shared ref in sstableloader (CASSANDRA-8704)
 * Purge internal prepared statements if related tables or
   keyspaces are dropped (CASSANDRA-8693)
 * (cqlsh) Handle unicode BOM at start of files (CASSANDRA-8638)
 * Stop compactions before exiting offline tools (CASSANDRA-8623)
 * Update tools/stress/README.txt to match current behaviour (CASSANDRA-7933)
 * Fix schema from Thrift conversion with empty metadata (CASSANDRA-8695)
 * Safer Resource Management (CASSANDRA-7705)
 * Make sure we compact highly overlapping cold sstables with
   STCS (CASSANDRA-8635)
 * rpc_interface and listen_interface generate NPE on startup when specified
   interface doesn't exist (CASSANDRA-8677)
 * Fix ArrayIndexOutOfBoundsException in nodetool cfhistograms (CASSANDRA-8514)
 * Switch from yammer metrics for nodetool cf/proxy histograms (CASSANDRA-8662)
 * Make sure we don't add tmplink files to the compaction
   strategy (CASSANDRA-8580)
 * (cqlsh) Handle maps with blob keys (CASSANDRA-8372)
 * (cqlsh) Handle DynamicCompositeType schemas correctly (CASSANDRA-8563)
 * Duplicate rows returned when in clause has repeated values (CASSANDRA-6706)
 * Add tooling to detect hot partitions (CASSANDRA-7974)
 * Fix cassandra-stress user-mode truncation of partition generation (CASSANDRA-8608)
 * Only stream from unrepaired sstables during inc repair (CASSANDRA-8267)
 * Don't allow starting multiple inc repairs on the same sstables (CASSANDRA-8316)
 * Invalidate prepared BATCH statements when related tables
   or keyspaces are dropped (CASSANDRA-8652)
 * Fix missing results in secondary index queries on collections
   with ALLOW FILTERING (CASSANDRA-8421)
 * Expose EstimatedHistogram metrics for range slices (CASSANDRA-8627)
 * (cqlsh) Escape clqshrc passwords properly (CASSANDRA-8618)
 * Fix NPE when passing wrong argument in ALTER TABLE statement (CASSANDRA-8355)
 * Pig: Refactor and deprecate CqlStorage (CASSANDRA-8599)
 * Don't reuse the same cleanup strategy for all sstables (CASSANDRA-8537)
 * Fix case-sensitivity of index name on CREATE and DROP INDEX
   statements (CASSANDRA-8365)
 * Better detection/logging for corruption in compressed sstables (CASSANDRA-8192)
 * Use the correct repairedAt value when closing writer (CASSANDRA-8570)
 * (cqlsh) Handle a schema mismatch being detected on startup (CASSANDRA-8512)
 * Properly calculate expected write size during compaction (CASSANDRA-8532)
 * Invalidate affected prepared statements when a table's columns
   are altered (CASSANDRA-7910)
 * Stress - user defined writes should populate sequentally (CASSANDRA-8524)
 * Fix regression in SSTableRewriter causing some rows to become unreadable
   during compaction (CASSANDRA-8429)
 * Run major compactions for repaired/unrepaired in parallel (CASSANDRA-8510)
 * (cqlsh) Fix compression options in DESCRIBE TABLE output when compression
   is disabled (CASSANDRA-8288)
 * (cqlsh) Fix DESCRIBE output after keyspaces are altered (CASSANDRA-7623)
 * Make sure we set lastCompactedKey correctly (CASSANDRA-8463)
 * (cqlsh) Fix output of CONSISTENCY command (CASSANDRA-8507)
 * (cqlsh) Fixed the handling of LIST statements (CASSANDRA-8370)
 * Make sstablescrub check leveled manifest again (CASSANDRA-8432)
 * Check first/last keys in sstable when giving out positions (CASSANDRA-8458)
 * Disable mmap on Windows (CASSANDRA-6993)
 * Add missing ConsistencyLevels to cassandra-stress (CASSANDRA-8253)
 * Add auth support to cassandra-stress (CASSANDRA-7985)
 * Fix ArrayIndexOutOfBoundsException when generating error message
   for some CQL syntax errors (CASSANDRA-8455)
 * Scale memtable slab allocation logarithmically (CASSANDRA-7882)
 * cassandra-stress simultaneous inserts over same seed (CASSANDRA-7964)
 * Reduce cassandra-stress sampling memory requirements (CASSANDRA-7926)
 * Ensure memtable flush cannot expire commit log entries from its future (CASSANDRA-8383)
 * Make read "defrag" async to reclaim memtables (CASSANDRA-8459)
 * Remove tmplink files for offline compactions (CASSANDRA-8321)
 * Reduce maxHintsInProgress (CASSANDRA-8415)
 * BTree updates may call provided update function twice (CASSANDRA-8018)
 * Release sstable references after anticompaction (CASSANDRA-8386)
 * Handle abort() in SSTableRewriter properly (CASSANDRA-8320)
 * Centralize shared executors (CASSANDRA-8055)
 * Fix filtering for CONTAINS (KEY) relations on frozen collection
   clustering columns when the query is restricted to a single
   partition (CASSANDRA-8203)
 * Do more aggressive entire-sstable TTL expiry checks (CASSANDRA-8243)
 * Add more log info if readMeter is null (CASSANDRA-8238)
 * add check of the system wall clock time at startup (CASSANDRA-8305)
 * Support for frozen collections (CASSANDRA-7859)
 * Fix overflow on histogram computation (CASSANDRA-8028)
 * Have paxos reuse the timestamp generation of normal queries (CASSANDRA-7801)
 * Fix incremental repair not remove parent session on remote (CASSANDRA-8291)
 * Improve JBOD disk utilization (CASSANDRA-7386)
 * Log failed host when preparing incremental repair (CASSANDRA-8228)
 * Force config client mode in CQLSSTableWriter (CASSANDRA-8281)
 * Fix sstableupgrade throws exception (CASSANDRA-8688)
 * Fix hang when repairing empty keyspace (CASSANDRA-8694)
Merged from 2.0:
 * Fix IllegalArgumentException in dynamic snitch (CASSANDRA-8448)
 * Add support for UPDATE ... IF EXISTS (CASSANDRA-8610)
 * Fix reversal of list prepends (CASSANDRA-8733)
 * Prevent non-zero default_time_to_live on tables with counters
   (CASSANDRA-8678)
 * Fix SSTableSimpleUnsortedWriter ConcurrentModificationException
   (CASSANDRA-8619)
 * Round up time deltas lower than 1ms in BulkLoader (CASSANDRA-8645)
 * Add batch remove iterator to ABSC (CASSANDRA-8414, 8666)
 * Round up time deltas lower than 1ms in BulkLoader (CASSANDRA-8645)
 * Fix isClientMode check in Keyspace (CASSANDRA-8687)
 * Use more efficient slice size for querying internal secondary
   index tables (CASSANDRA-8550)
 * Fix potentially returning deleted rows with range tombstone (CASSANDRA-8558)
 * Check for available disk space before starting a compaction (CASSANDRA-8562)
 * Fix DISTINCT queries with LIMITs or paging when some partitions
   contain only tombstones (CASSANDRA-8490)
 * Introduce background cache refreshing to permissions cache
   (CASSANDRA-8194)
 * Fix race condition in StreamTransferTask that could lead to
   infinite loops and premature sstable deletion (CASSANDRA-7704)
 * Add an extra version check to MigrationTask (CASSANDRA-8462)
 * Ensure SSTableWriter cleans up properly after failure (CASSANDRA-8499)
 * Increase bf true positive count on key cache hit (CASSANDRA-8525)
 * Move MeteredFlusher to its own thread (CASSANDRA-8485)
 * Fix non-distinct results in DISTNCT queries on static columns when
   paging is enabled (CASSANDRA-8087)
 * Move all hints related tasks to hints internal executor (CASSANDRA-8285)
 * Fix paging for multi-partition IN queries (CASSANDRA-8408)
 * Fix MOVED_NODE topology event never being emitted when a node
   moves its token (CASSANDRA-8373)
 * Fix validation of indexes in COMPACT tables (CASSANDRA-8156)
 * Avoid StackOverflowError when a large list of IN values
   is used for a clustering column (CASSANDRA-8410)
 * Fix NPE when writetime() or ttl() calls are wrapped by
   another function call (CASSANDRA-8451)
 * Fix NPE after dropping a keyspace (CASSANDRA-8332)
 * Fix error message on read repair timeouts (CASSANDRA-7947)
 * Default DTCS base_time_seconds changed to 60 (CASSANDRA-8417)
 * Refuse Paxos operation with more than one pending endpoint (CASSANDRA-8346, 8640)
 * Throw correct exception when trying to bind a keyspace or table
   name (CASSANDRA-6952)
 * Make HHOM.compact synchronized (CASSANDRA-8416)
 * cancel latency-sampling task when CF is dropped (CASSANDRA-8401)
 * don't block SocketThread for MessagingService (CASSANDRA-8188)
 * Increase quarantine delay on replacement (CASSANDRA-8260)
 * Expose off-heap memory usage stats (CASSANDRA-7897)
 * Ignore Paxos commits for truncated tables (CASSANDRA-7538)
 * Validate size of indexed column values (CASSANDRA-8280)
 * Make LCS split compaction results over all data directories (CASSANDRA-8329)
 * Fix some failing queries that use multi-column relations
   on COMPACT STORAGE tables (CASSANDRA-8264)
 * Fix InvalidRequestException with ORDER BY (CASSANDRA-8286)
 * Disable SSLv3 for POODLE (CASSANDRA-8265)
 * Fix millisecond timestamps in Tracing (CASSANDRA-8297)
 * Include keyspace name in error message when there are insufficient
   live nodes to stream from (CASSANDRA-8221)
 * Avoid overlap in L1 when L0 contains many nonoverlapping
   sstables (CASSANDRA-8211)
 * Improve PropertyFileSnitch logging (CASSANDRA-8183)
 * Add DC-aware sequential repair (CASSANDRA-8193)
 * Use live sstables in snapshot repair if possible (CASSANDRA-8312)
 * Fix hints serialized size calculation (CASSANDRA-8587)


2.1.2
 * (cqlsh) parse_for_table_meta errors out on queries with undefined
   grammars (CASSANDRA-8262)
 * (cqlsh) Fix SELECT ... TOKEN() function broken in C* 2.1.1 (CASSANDRA-8258)
 * Fix Cassandra crash when running on JDK8 update 40 (CASSANDRA-8209)
 * Optimize partitioner tokens (CASSANDRA-8230)
 * Improve compaction of repaired/unrepaired sstables (CASSANDRA-8004)
 * Make cache serializers pluggable (CASSANDRA-8096)
 * Fix issues with CONTAINS (KEY) queries on secondary indexes
   (CASSANDRA-8147)
 * Fix read-rate tracking of sstables for some queries (CASSANDRA-8239)
 * Fix default timestamp in QueryOptions (CASSANDRA-8246)
 * Set socket timeout when reading remote version (CASSANDRA-8188)
 * Refactor how we track live size (CASSANDRA-7852)
 * Make sure unfinished compaction files are removed (CASSANDRA-8124)
 * Fix shutdown when run as Windows service (CASSANDRA-8136)
 * Fix DESCRIBE TABLE with custom indexes (CASSANDRA-8031)
 * Fix race in RecoveryManagerTest (CASSANDRA-8176)
 * Avoid IllegalArgumentException while sorting sstables in
   IndexSummaryManager (CASSANDRA-8182)
 * Shutdown JVM on file descriptor exhaustion (CASSANDRA-7579)
 * Add 'die' policy for commit log and disk failure (CASSANDRA-7927)
 * Fix installing as service on Windows (CASSANDRA-8115)
 * Fix CREATE TABLE for CQL2 (CASSANDRA-8144)
 * Avoid boxing in ColumnStats min/max trackers (CASSANDRA-8109)
Merged from 2.0:
 * Correctly handle non-text column names in cql3 (CASSANDRA-8178)
 * Fix deletion for indexes on primary key columns (CASSANDRA-8206)
 * Add 'nodetool statusgossip' (CASSANDRA-8125)
 * Improve client notification that nodes are ready for requests (CASSANDRA-7510)
 * Handle negative timestamp in writetime method (CASSANDRA-8139)
 * Pig: Remove errant LIMIT clause in CqlNativeStorage (CASSANDRA-8166)
 * Throw ConfigurationException when hsha is used with the default
   rpc_max_threads setting of 'unlimited' (CASSANDRA-8116)
 * Allow concurrent writing of the same table in the same JVM using
   CQLSSTableWriter (CASSANDRA-7463)
 * Fix totalDiskSpaceUsed calculation (CASSANDRA-8205)


2.1.1
 * Fix spin loop in AtomicSortedColumns (CASSANDRA-7546)
 * Dont notify when replacing tmplink files (CASSANDRA-8157)
 * Fix validation with multiple CONTAINS clause (CASSANDRA-8131)
 * Fix validation of collections in TriggerExecutor (CASSANDRA-8146)
 * Fix IllegalArgumentException when a list of IN values containing tuples
   is passed as a single arg to a prepared statement with the v1 or v2
   protocol (CASSANDRA-8062)
 * Fix ClassCastException in DISTINCT query on static columns with
   query paging (CASSANDRA-8108)
 * Fix NPE on null nested UDT inside a set (CASSANDRA-8105)
 * Fix exception when querying secondary index on set items or map keys
   when some clustering columns are specified (CASSANDRA-8073)
 * Send proper error response when there is an error during native
   protocol message decode (CASSANDRA-8118)
 * Gossip should ignore generation numbers too far in the future (CASSANDRA-8113)
 * Fix NPE when creating a table with frozen sets, lists (CASSANDRA-8104)
 * Fix high memory use due to tracking reads on incrementally opened sstable
   readers (CASSANDRA-8066)
 * Fix EXECUTE request with skipMetadata=false returning no metadata
   (CASSANDRA-8054)
 * Allow concurrent use of CQLBulkOutputFormat (CASSANDRA-7776)
 * Shutdown JVM on OOM (CASSANDRA-7507)
 * Upgrade netty version and enable epoll event loop (CASSANDRA-7761)
 * Don't duplicate sstables smaller than split size when using
   the sstablesplitter tool (CASSANDRA-7616)
 * Avoid re-parsing already prepared statements (CASSANDRA-7923)
 * Fix some Thrift slice deletions and updates of COMPACT STORAGE
   tables with some clustering columns omitted (CASSANDRA-7990)
 * Fix filtering for CONTAINS on sets (CASSANDRA-8033)
 * Properly track added size (CASSANDRA-7239)
 * Allow compilation in java 8 (CASSANDRA-7208)
 * Fix Assertion error on RangeTombstoneList diff (CASSANDRA-8013)
 * Release references to overlapping sstables during compaction (CASSANDRA-7819)
 * Send notification when opening compaction results early (CASSANDRA-8034)
 * Make native server start block until properly bound (CASSANDRA-7885)
 * (cqlsh) Fix IPv6 support (CASSANDRA-7988)
 * Ignore fat clients when checking for endpoint collision (CASSANDRA-7939)
 * Make sstablerepairedset take a list of files (CASSANDRA-7995)
 * (cqlsh) Tab completeion for indexes on map keys (CASSANDRA-7972)
 * (cqlsh) Fix UDT field selection in select clause (CASSANDRA-7891)
 * Fix resource leak in event of corrupt sstable
 * (cqlsh) Add command line option for cqlshrc file path (CASSANDRA-7131)
 * Provide visibility into prepared statements churn (CASSANDRA-7921, CASSANDRA-7930)
 * Invalidate prepared statements when their keyspace or table is
   dropped (CASSANDRA-7566)
 * cassandra-stress: fix support for NetworkTopologyStrategy (CASSANDRA-7945)
 * Fix saving caches when a table is dropped (CASSANDRA-7784)
 * Add better error checking of new stress profile (CASSANDRA-7716)
 * Use ThreadLocalRandom and remove FBUtilities.threadLocalRandom (CASSANDRA-7934)
 * Prevent operator mistakes due to simultaneous bootstrap (CASSANDRA-7069)
 * cassandra-stress supports whitelist mode for node config (CASSANDRA-7658)
 * GCInspector more closely tracks GC; cassandra-stress and nodetool report it (CASSANDRA-7916)
 * nodetool won't output bogus ownership info without a keyspace (CASSANDRA-7173)
 * Add human readable option to nodetool commands (CASSANDRA-5433)
 * Don't try to set repairedAt on old sstables (CASSANDRA-7913)
 * Add metrics for tracking PreparedStatement use (CASSANDRA-7719)
 * (cqlsh) tab-completion for triggers (CASSANDRA-7824)
 * (cqlsh) Support for query paging (CASSANDRA-7514)
 * (cqlsh) Show progress of COPY operations (CASSANDRA-7789)
 * Add syntax to remove multiple elements from a map (CASSANDRA-6599)
 * Support non-equals conditions in lightweight transactions (CASSANDRA-6839)
 * Add IF [NOT] EXISTS to create/drop triggers (CASSANDRA-7606)
 * (cqlsh) Display the current logged-in user (CASSANDRA-7785)
 * (cqlsh) Don't ignore CTRL-C during COPY FROM execution (CASSANDRA-7815)
 * (cqlsh) Order UDTs according to cross-type dependencies in DESCRIBE
   output (CASSANDRA-7659)
 * (cqlsh) Fix handling of CAS statement results (CASSANDRA-7671)
 * (cqlsh) COPY TO/FROM improvements (CASSANDRA-7405)
 * Support list index operations with conditions (CASSANDRA-7499)
 * Add max live/tombstoned cells to nodetool cfstats output (CASSANDRA-7731)
 * Validate IPv6 wildcard addresses properly (CASSANDRA-7680)
 * (cqlsh) Error when tracing query (CASSANDRA-7613)
 * Avoid IOOBE when building SyntaxError message snippet (CASSANDRA-7569)
 * SSTableExport uses correct validator to create string representation of partition
   keys (CASSANDRA-7498)
 * Avoid NPEs when receiving type changes for an unknown keyspace (CASSANDRA-7689)
 * Add support for custom 2i validation (CASSANDRA-7575)
 * Pig support for hadoop CqlInputFormat (CASSANDRA-6454)
 * Add duration mode to cassandra-stress (CASSANDRA-7468)
 * Add listen_interface and rpc_interface options (CASSANDRA-7417)
 * Improve schema merge performance (CASSANDRA-7444)
 * Adjust MT depth based on # of partition validating (CASSANDRA-5263)
 * Optimise NativeCell comparisons (CASSANDRA-6755)
 * Configurable client timeout for cqlsh (CASSANDRA-7516)
 * Include snippet of CQL query near syntax error in messages (CASSANDRA-7111)
 * Make repair -pr work with -local (CASSANDRA-7450)
 * Fix error in sstableloader with -cph > 1 (CASSANDRA-8007)
 * Fix snapshot repair error on indexed tables (CASSANDRA-8020)
 * Do not exit nodetool repair when receiving JMX NOTIF_LOST (CASSANDRA-7909)
 * Stream to private IP when available (CASSANDRA-8084)
Merged from 2.0:
 * Reject conditions on DELETE unless full PK is given (CASSANDRA-6430)
 * Properly reject the token function DELETE (CASSANDRA-7747)
 * Force batchlog replay before decommissioning a node (CASSANDRA-7446)
 * Fix hint replay with many accumulated expired hints (CASSANDRA-6998)
 * Fix duplicate results in DISTINCT queries on static columns with query
   paging (CASSANDRA-8108)
 * Add DateTieredCompactionStrategy (CASSANDRA-6602)
 * Properly validate ascii and utf8 string literals in CQL queries (CASSANDRA-8101)
 * (cqlsh) Fix autocompletion for alter keyspace (CASSANDRA-8021)
 * Create backup directories for commitlog archiving during startup (CASSANDRA-8111)
 * Reduce totalBlockFor() for LOCAL_* consistency levels (CASSANDRA-8058)
 * Fix merging schemas with re-dropped keyspaces (CASSANDRA-7256)
 * Fix counters in supercolumns during live upgrades from 1.2 (CASSANDRA-7188)
 * Notify DT subscribers when a column family is truncated (CASSANDRA-8088)
 * Add sanity check of $JAVA on startup (CASSANDRA-7676)
 * Schedule fat client schema pull on join (CASSANDRA-7993)
 * Don't reset nodes' versions when closing IncomingTcpConnections
   (CASSANDRA-7734)
 * Record the real messaging version in all cases in OutboundTcpConnection
   (CASSANDRA-8057)
 * SSL does not work in cassandra-cli (CASSANDRA-7899)
 * Fix potential exception when using ReversedType in DynamicCompositeType
   (CASSANDRA-7898)
 * Better validation of collection values (CASSANDRA-7833)
 * Track min/max timestamps correctly (CASSANDRA-7969)
 * Fix possible overflow while sorting CL segments for replay (CASSANDRA-7992)
 * Increase nodetool Xmx (CASSANDRA-7956)
 * Archive any commitlog segments present at startup (CASSANDRA-6904)
 * CrcCheckChance should adjust based on live CFMetadata not
   sstable metadata (CASSANDRA-7978)
 * token() should only accept columns in the partitioning
   key order (CASSANDRA-6075)
 * Add method to invalidate permission cache via JMX (CASSANDRA-7977)
 * Allow propagating multiple gossip states atomically (CASSANDRA-6125)
 * Log exceptions related to unclean native protocol client disconnects
   at DEBUG or INFO (CASSANDRA-7849)
 * Allow permissions cache to be set via JMX (CASSANDRA-7698)
 * Include schema_triggers CF in readable system resources (CASSANDRA-7967)
 * Fix RowIndexEntry to report correct serializedSize (CASSANDRA-7948)
 * Make CQLSSTableWriter sync within partitions (CASSANDRA-7360)
 * Potentially use non-local replicas in CqlConfigHelper (CASSANDRA-7906)
 * Explicitly disallow mixing multi-column and single-column
   relations on clustering columns (CASSANDRA-7711)
 * Better error message when condition is set on PK column (CASSANDRA-7804)
 * Don't send schema change responses and events for no-op DDL
   statements (CASSANDRA-7600)
 * (Hadoop) fix cluster initialisation for a split fetching (CASSANDRA-7774)
 * Throw InvalidRequestException when queries contain relations on entire
   collection columns (CASSANDRA-7506)
 * (cqlsh) enable CTRL-R history search with libedit (CASSANDRA-7577)
 * (Hadoop) allow ACFRW to limit nodes to local DC (CASSANDRA-7252)
 * (cqlsh) cqlsh should automatically disable tracing when selecting
   from system_traces (CASSANDRA-7641)
 * (Hadoop) Add CqlOutputFormat (CASSANDRA-6927)
 * Don't depend on cassandra config for nodetool ring (CASSANDRA-7508)
 * (cqlsh) Fix failing cqlsh formatting tests (CASSANDRA-7703)
 * Fix IncompatibleClassChangeError from hadoop2 (CASSANDRA-7229)
 * Add 'nodetool sethintedhandoffthrottlekb' (CASSANDRA-7635)
 * (cqlsh) Add tab-completion for CREATE/DROP USER IF [NOT] EXISTS (CASSANDRA-7611)
 * Catch errors when the JVM pulls the rug out from GCInspector (CASSANDRA-5345)
 * cqlsh fails when version number parts are not int (CASSANDRA-7524)
 * Fix NPE when table dropped during streaming (CASSANDRA-7946)
 * Fix wrong progress when streaming uncompressed (CASSANDRA-7878)
 * Fix possible infinite loop in creating repair range (CASSANDRA-7983)
 * Fix unit in nodetool for streaming throughput (CASSANDRA-7375)
Merged from 1.2:
 * Don't index tombstones (CASSANDRA-7828)
 * Improve PasswordAuthenticator default super user setup (CASSANDRA-7788)


2.1.0
 * (cqlsh) Removed "ALTER TYPE <name> RENAME TO <name>" from tab-completion
   (CASSANDRA-7895)
 * Fixed IllegalStateException in anticompaction (CASSANDRA-7892)
 * cqlsh: DESCRIBE support for frozen UDTs, tuples (CASSANDRA-7863)
 * Avoid exposing internal classes over JMX (CASSANDRA-7879)
 * Add null check for keys when freezing collection (CASSANDRA-7869)
 * Improve stress workload realism (CASSANDRA-7519)
Merged from 2.0:
 * Configure system.paxos with LeveledCompactionStrategy (CASSANDRA-7753)
 * Fix ALTER clustering column type from DateType to TimestampType when
   using DESC clustering order (CASSANRDA-7797)
 * Throw EOFException if we run out of chunks in compressed datafile
   (CASSANDRA-7664)
 * Fix PRSI handling of CQL3 row markers for row cleanup (CASSANDRA-7787)
 * Fix dropping collection when it's the last regular column (CASSANDRA-7744)
 * Make StreamReceiveTask thread safe and gc friendly (CASSANDRA-7795)
 * Validate empty cell names from counter updates (CASSANDRA-7798)
Merged from 1.2:
 * Don't allow compacted sstables to be marked as compacting (CASSANDRA-7145)
 * Track expired tombstones (CASSANDRA-7810)


2.1.0-rc7
 * Add frozen keyword and require UDT to be frozen (CASSANDRA-7857)
 * Track added sstable size correctly (CASSANDRA-7239)
 * (cqlsh) Fix case insensitivity (CASSANDRA-7834)
 * Fix failure to stream ranges when moving (CASSANDRA-7836)
 * Correctly remove tmplink files (CASSANDRA-7803)
 * (cqlsh) Fix column name formatting for functions, CAS operations,
   and UDT field selections (CASSANDRA-7806)
 * (cqlsh) Fix COPY FROM handling of null/empty primary key
   values (CASSANDRA-7792)
 * Fix ordering of static cells (CASSANDRA-7763)
Merged from 2.0:
 * Forbid re-adding dropped counter columns (CASSANDRA-7831)
 * Fix CFMetaData#isThriftCompatible() for PK-only tables (CASSANDRA-7832)
 * Always reject inequality on the partition key without token()
   (CASSANDRA-7722)
 * Always send Paxos commit to all replicas (CASSANDRA-7479)
 * Make disruptor_thrift_server invocation pool configurable (CASSANDRA-7594)
 * Make repair no-op when RF=1 (CASSANDRA-7864)


2.1.0-rc6
 * Fix OOM issue from netty caching over time (CASSANDRA-7743)
 * json2sstable couldn't import JSON for CQL table (CASSANDRA-7477)
 * Invalidate all caches on table drop (CASSANDRA-7561)
 * Skip strict endpoint selection for ranges if RF == nodes (CASSANRA-7765)
 * Fix Thrift range filtering without 2ary index lookups (CASSANDRA-7741)
 * Add tracing entries about concurrent range requests (CASSANDRA-7599)
 * (cqlsh) Fix DESCRIBE for NTS keyspaces (CASSANDRA-7729)
 * Remove netty buffer ref-counting (CASSANDRA-7735)
 * Pass mutated cf to index updater for use by PRSI (CASSANDRA-7742)
 * Include stress yaml example in release and deb (CASSANDRA-7717)
 * workaround for netty issue causing corrupted data off the wire (CASSANDRA-7695)
 * cqlsh DESC CLUSTER fails retrieving ring information (CASSANDRA-7687)
 * Fix binding null values inside UDT (CASSANDRA-7685)
 * Fix UDT field selection with empty fields (CASSANDRA-7670)
 * Bogus deserialization of static cells from sstable (CASSANDRA-7684)
 * Fix NPE on compaction leftover cleanup for dropped table (CASSANDRA-7770)
Merged from 2.0:
 * Fix race condition in StreamTransferTask that could lead to
   infinite loops and premature sstable deletion (CASSANDRA-7704)
 * (cqlsh) Wait up to 10 sec for a tracing session (CASSANDRA-7222)
 * Fix NPE in FileCacheService.sizeInBytes (CASSANDRA-7756)
 * Remove duplicates from StorageService.getJoiningNodes (CASSANDRA-7478)
 * Clone token map outside of hot gossip loops (CASSANDRA-7758)
 * Fix MS expiring map timeout for Paxos messages (CASSANDRA-7752)
 * Do not flush on truncate if durable_writes is false (CASSANDRA-7750)
 * Give CRR a default input_cql Statement (CASSANDRA-7226)
 * Better error message when adding a collection with the same name
   than a previously dropped one (CASSANDRA-6276)
 * Fix validation when adding static columns (CASSANDRA-7730)
 * (Thrift) fix range deletion of supercolumns (CASSANDRA-7733)
 * Fix potential AssertionError in RangeTombstoneList (CASSANDRA-7700)
 * Validate arguments of blobAs* functions (CASSANDRA-7707)
 * Fix potential AssertionError with 2ndary indexes (CASSANDRA-6612)
 * Avoid logging CompactionInterrupted at ERROR (CASSANDRA-7694)
 * Minor leak in sstable2jon (CASSANDRA-7709)
 * Add cassandra.auto_bootstrap system property (CASSANDRA-7650)
 * Update java driver (for hadoop) (CASSANDRA-7618)
 * Remove CqlPagingRecordReader/CqlPagingInputFormat (CASSANDRA-7570)
 * Support connecting to ipv6 jmx with nodetool (CASSANDRA-7669)


2.1.0-rc5
 * Reject counters inside user types (CASSANDRA-7672)
 * Switch to notification-based GCInspector (CASSANDRA-7638)
 * (cqlsh) Handle nulls in UDTs and tuples correctly (CASSANDRA-7656)
 * Don't use strict consistency when replacing (CASSANDRA-7568)
 * Fix min/max cell name collection on 2.0 SSTables with range
   tombstones (CASSANDRA-7593)
 * Tolerate min/max cell names of different lengths (CASSANDRA-7651)
 * Filter cached results correctly (CASSANDRA-7636)
 * Fix tracing on the new SEPExecutor (CASSANDRA-7644)
 * Remove shuffle and taketoken (CASSANDRA-7601)
 * Clean up Windows batch scripts (CASSANDRA-7619)
 * Fix native protocol drop user type notification (CASSANDRA-7571)
 * Give read access to system.schema_usertypes to all authenticated users
   (CASSANDRA-7578)
 * (cqlsh) Fix cqlsh display when zero rows are returned (CASSANDRA-7580)
 * Get java version correctly when JAVA_TOOL_OPTIONS is set (CASSANDRA-7572)
 * Fix NPE when dropping index from non-existent keyspace, AssertionError when
   dropping non-existent index with IF EXISTS (CASSANDRA-7590)
 * Fix sstablelevelresetter hang (CASSANDRA-7614)
 * (cqlsh) Fix deserialization of blobs (CASSANDRA-7603)
 * Use "keyspace updated" schema change message for UDT changes in v1 and
   v2 protocols (CASSANDRA-7617)
 * Fix tracing of range slices and secondary index lookups that are local
   to the coordinator (CASSANDRA-7599)
 * Set -Dcassandra.storagedir for all tool shell scripts (CASSANDRA-7587)
 * Don't swap max/min col names when mutating sstable metadata (CASSANDRA-7596)
 * (cqlsh) Correctly handle paged result sets (CASSANDRA-7625)
 * (cqlsh) Improve waiting for a trace to complete (CASSANDRA-7626)
 * Fix tracing of concurrent range slices and 2ary index queries (CASSANDRA-7626)
 * Fix scrub against collection type (CASSANDRA-7665)
Merged from 2.0:
 * Set gc_grace_seconds to seven days for system schema tables (CASSANDRA-7668)
 * SimpleSeedProvider no longer caches seeds forever (CASSANDRA-7663)
 * Always flush on truncate (CASSANDRA-7511)
 * Fix ReversedType(DateType) mapping to native protocol (CASSANDRA-7576)
 * Always merge ranges owned by a single node (CASSANDRA-6930)
 * Track max/min timestamps for range tombstones (CASSANDRA-7647)
 * Fix NPE when listing saved caches dir (CASSANDRA-7632)


2.1.0-rc4
 * Fix word count hadoop example (CASSANDRA-7200)
 * Updated memtable_cleanup_threshold and memtable_flush_writers defaults
   (CASSANDRA-7551)
 * (Windows) fix startup when WMI memory query fails (CASSANDRA-7505)
 * Anti-compaction proceeds if any part of the repair failed (CASSANDRA-7521)
 * Add missing table name to DROP INDEX responses and notifications (CASSANDRA-7539)
 * Bump CQL version to 3.2.0 and update CQL documentation (CASSANDRA-7527)
 * Fix configuration error message when running nodetool ring (CASSANDRA-7508)
 * Support conditional updates, tuple type, and the v3 protocol in cqlsh (CASSANDRA-7509)
 * Handle queries on multiple secondary index types (CASSANDRA-7525)
 * Fix cqlsh authentication with v3 native protocol (CASSANDRA-7564)
 * Fix NPE when unknown prepared statement ID is used (CASSANDRA-7454)
Merged from 2.0:
 * (Windows) force range-based repair to non-sequential mode (CASSANDRA-7541)
 * Fix range merging when DES scores are zero (CASSANDRA-7535)
 * Warn when SSL certificates have expired (CASSANDRA-7528)
 * Fix error when doing reversed queries with static columns (CASSANDRA-7490)
Merged from 1.2:
 * Set correct stream ID on responses when non-Exception Throwables
   are thrown while handling native protocol messages (CASSANDRA-7470)


2.1.0-rc3
 * Consider expiry when reconciling otherwise equal cells (CASSANDRA-7403)
 * Introduce CQL support for stress tool (CASSANDRA-6146)
 * Fix ClassCastException processing expired messages (CASSANDRA-7496)
 * Fix prepared marker for collections inside UDT (CASSANDRA-7472)
 * Remove left-over populate_io_cache_on_flush and replicate_on_write
   uses (CASSANDRA-7493)
 * (Windows) handle spaces in path names (CASSANDRA-7451)
 * Ensure writes have completed after dropping a table, before recycling
   commit log segments (CASSANDRA-7437)
 * Remove left-over rows_per_partition_to_cache (CASSANDRA-7493)
 * Fix error when CONTAINS is used with a bind marker (CASSANDRA-7502)
 * Properly reject unknown UDT field (CASSANDRA-7484)
Merged from 2.0:
 * Fix CC#collectTimeOrderedData() tombstone optimisations (CASSANDRA-7394)
 * Support DISTINCT for static columns and fix behaviour when DISTINC is
   not use (CASSANDRA-7305).
 * Workaround JVM NPE on JMX bind failure (CASSANDRA-7254)
 * Fix race in FileCacheService RemovalListener (CASSANDRA-7278)
 * Fix inconsistent use of consistencyForCommit that allowed LOCAL_QUORUM
   operations to incorrect become full QUORUM (CASSANDRA-7345)
 * Properly handle unrecognized opcodes and flags (CASSANDRA-7440)
 * (Hadoop) close CqlRecordWriter clients when finished (CASSANDRA-7459)
 * Commit disk failure policy (CASSANDRA-7429)
 * Make sure high level sstables get compacted (CASSANDRA-7414)
 * Fix AssertionError when using empty clustering columns and static columns
   (CASSANDRA-7455)
 * Add option to disable STCS in L0 (CASSANDRA-6621)
 * Upgrade to snappy-java 1.0.5.2 (CASSANDRA-7476)


2.1.0-rc2
 * Fix heap size calculation for CompoundSparseCellName and
   CompoundSparseCellName.WithCollection (CASSANDRA-7421)
 * Allow counter mutations in UNLOGGED batches (CASSANDRA-7351)
 * Modify reconcile logic to always pick a tombstone over a counter cell
   (CASSANDRA-7346)
 * Avoid incremental compaction on Windows (CASSANDRA-7365)
 * Fix exception when querying a composite-keyed table with a collection index
   (CASSANDRA-7372)
 * Use node's host id in place of counter ids (CASSANDRA-7366)
 * Fix error when doing reversed queries with static columns (CASSANDRA-7490)
 * Backport CASSANDRA-6747 (CASSANDRA-7560)
 * Track max/min timestamps for range tombstones (CASSANDRA-7647)
 * Fix NPE when listing saved caches dir (CASSANDRA-7632)
 * Fix sstableloader unable to connect encrypted node (CASSANDRA-7585)
Merged from 1.2:
 * Clone token map outside of hot gossip loops (CASSANDRA-7758)
 * Add stop method to EmbeddedCassandraService (CASSANDRA-7595)
 * Support connecting to ipv6 jmx with nodetool (CASSANDRA-7669)
 * Set gc_grace_seconds to seven days for system schema tables (CASSANDRA-7668)
 * SimpleSeedProvider no longer caches seeds forever (CASSANDRA-7663)
 * Set correct stream ID on responses when non-Exception Throwables
   are thrown while handling native protocol messages (CASSANDRA-7470)
 * Fix row size miscalculation in LazilyCompactedRow (CASSANDRA-7543)
 * Fix race in background compaction check (CASSANDRA-7745)
 * Don't clear out range tombstones during compaction (CASSANDRA-7808)


2.1.0-rc1
 * Revert flush directory (CASSANDRA-6357)
 * More efficient executor service for fast operations (CASSANDRA-4718)
 * Move less common tools into a new cassandra-tools package (CASSANDRA-7160)
 * Support more concurrent requests in native protocol (CASSANDRA-7231)
 * Add tab-completion to debian nodetool packaging (CASSANDRA-6421)
 * Change concurrent_compactors defaults (CASSANDRA-7139)
 * Add PowerShell Windows launch scripts (CASSANDRA-7001)
 * Make commitlog archive+restore more robust (CASSANDRA-6974)
 * Fix marking commitlogsegments clean (CASSANDRA-6959)
 * Add snapshot "manifest" describing files included (CASSANDRA-6326)
 * Parallel streaming for sstableloader (CASSANDRA-3668)
 * Fix bugs in supercolumns handling (CASSANDRA-7138)
 * Fix ClassClassException on composite dense tables (CASSANDRA-7112)
 * Cleanup and optimize collation and slice iterators (CASSANDRA-7107)
 * Upgrade NBHM lib (CASSANDRA-7128)
 * Optimize netty server (CASSANDRA-6861)
 * Fix repair hang when given CF does not exist (CASSANDRA-7189)
 * Allow c* to be shutdown in an embedded mode (CASSANDRA-5635)
 * Add server side batching to native transport (CASSANDRA-5663)
 * Make batchlog replay asynchronous (CASSANDRA-6134)
 * remove unused classes (CASSANDRA-7197)
 * Limit user types to the keyspace they are defined in (CASSANDRA-6643)
 * Add validate method to CollectionType (CASSANDRA-7208)
 * New serialization format for UDT values (CASSANDRA-7209, CASSANDRA-7261)
 * Fix nodetool netstats (CASSANDRA-7270)
 * Fix potential ClassCastException in HintedHandoffManager (CASSANDRA-7284)
 * Use prepared statements internally (CASSANDRA-6975)
 * Fix broken paging state with prepared statement (CASSANDRA-7120)
 * Fix IllegalArgumentException in CqlStorage (CASSANDRA-7287)
 * Allow nulls/non-existant fields in UDT (CASSANDRA-7206)
 * Add Thrift MultiSliceRequest (CASSANDRA-6757, CASSANDRA-7027)
 * Handle overlapping MultiSlices (CASSANDRA-7279)
 * Fix DataOutputTest on Windows (CASSANDRA-7265)
 * Embedded sets in user defined data-types are not updating (CASSANDRA-7267)
 * Add tuple type to CQL/native protocol (CASSANDRA-7248)
 * Fix CqlPagingRecordReader on tables with few rows (CASSANDRA-7322)
Merged from 2.0:
 * Copy compaction options to make sure they are reloaded (CASSANDRA-7290)
 * Add option to do more aggressive tombstone compactions (CASSANDRA-6563)
 * Don't try to compact already-compacting files in HHOM (CASSANDRA-7288)
 * Always reallocate buffers in HSHA (CASSANDRA-6285)
 * (Hadoop) support authentication in CqlRecordReader (CASSANDRA-7221)
 * (Hadoop) Close java driver Cluster in CQLRR.close (CASSANDRA-7228)
 * Warn when 'USING TIMESTAMP' is used on a CAS BATCH (CASSANDRA-7067)
 * return all cpu values from BackgroundActivityMonitor.readAndCompute (CASSANDRA-7183)
 * Correctly delete scheduled range xfers (CASSANDRA-7143)
 * return all cpu values from BackgroundActivityMonitor.readAndCompute (CASSANDRA-7183)
 * reduce garbage creation in calculatePendingRanges (CASSANDRA-7191)
 * fix c* launch issues on Russian os's due to output of linux 'free' cmd (CASSANDRA-6162)
 * Fix disabling autocompaction (CASSANDRA-7187)
 * Fix potential NumberFormatException when deserializing IntegerType (CASSANDRA-7088)
 * cqlsh can't tab-complete disabling compaction (CASSANDRA-7185)
 * cqlsh: Accept and execute CQL statement(s) from command-line parameter (CASSANDRA-7172)
 * Fix IllegalStateException in CqlPagingRecordReader (CASSANDRA-7198)
 * Fix the InvertedIndex trigger example (CASSANDRA-7211)
 * Add --resolve-ip option to 'nodetool ring' (CASSANDRA-7210)
 * reduce garbage on codec flag deserialization (CASSANDRA-7244)
 * Fix duplicated error messages on directory creation error at startup (CASSANDRA-5818)
 * Proper null handle for IF with map element access (CASSANDRA-7155)
 * Improve compaction visibility (CASSANDRA-7242)
 * Correctly delete scheduled range xfers (CASSANDRA-7143)
 * Make batchlog replica selection rack-aware (CASSANDRA-6551)
 * Fix CFMetaData#getColumnDefinitionFromColumnName() (CASSANDRA-7074)
 * Fix writetime/ttl functions for static columns (CASSANDRA-7081)
 * Suggest CTRL-C or semicolon after three blank lines in cqlsh (CASSANDRA-7142)
 * Fix 2ndary index queries with DESC clustering order (CASSANDRA-6950)
 * Invalid key cache entries on DROP (CASSANDRA-6525)
 * Fix flapping RecoveryManagerTest (CASSANDRA-7084)
 * Add missing iso8601 patterns for date strings (CASSANDRA-6973)
 * Support selecting multiple rows in a partition using IN (CASSANDRA-6875)
 * Add authentication support to shuffle (CASSANDRA-6484)
 * Swap local and global default read repair chances (CASSANDRA-7320)
 * Add conditional CREATE/DROP USER support (CASSANDRA-7264)
 * Cqlsh counts non-empty lines for "Blank lines" warning (CASSANDRA-7325)
Merged from 1.2:
 * Add Cloudstack snitch (CASSANDRA-7147)
 * Update system.peers correctly when relocating tokens (CASSANDRA-7126)
 * Add Google Compute Engine snitch (CASSANDRA-7132)
 * remove duplicate query for local tokens (CASSANDRA-7182)
 * exit CQLSH with error status code if script fails (CASSANDRA-6344)
 * Fix bug with some IN queries missig results (CASSANDRA-7105)
 * Fix availability validation for LOCAL_ONE CL (CASSANDRA-7319)
 * Hint streaming can cause decommission to fail (CASSANDRA-7219)


2.1.0-beta2
 * Increase default CL space to 8GB (CASSANDRA-7031)
 * Add range tombstones to read repair digests (CASSANDRA-6863)
 * Fix BTree.clear for large updates (CASSANDRA-6943)
 * Fail write instead of logging a warning when unable to append to CL
   (CASSANDRA-6764)
 * Eliminate possibility of CL segment appearing twice in active list
   (CASSANDRA-6557)
 * Apply DONTNEED fadvise to commitlog segments (CASSANDRA-6759)
 * Switch CRC component to Adler and include it for compressed sstables
   (CASSANDRA-4165)
 * Allow cassandra-stress to set compaction strategy options (CASSANDRA-6451)
 * Add broadcast_rpc_address option to cassandra.yaml (CASSANDRA-5899)
 * Auto reload GossipingPropertyFileSnitch config (CASSANDRA-5897)
 * Fix overflow of memtable_total_space_in_mb (CASSANDRA-6573)
 * Fix ABTC NPE and apply update function correctly (CASSANDRA-6692)
 * Allow nodetool to use a file or prompt for password (CASSANDRA-6660)
 * Fix AIOOBE when concurrently accessing ABSC (CASSANDRA-6742)
 * Fix assertion error in ALTER TYPE RENAME (CASSANDRA-6705)
 * Scrub should not always clear out repaired status (CASSANDRA-5351)
 * Improve handling of range tombstone for wide partitions (CASSANDRA-6446)
 * Fix ClassCastException for compact table with composites (CASSANDRA-6738)
 * Fix potentially repairing with wrong nodes (CASSANDRA-6808)
 * Change caching option syntax (CASSANDRA-6745)
 * Fix stress to do proper counter reads (CASSANDRA-6835)
 * Fix help message for stress counter_write (CASSANDRA-6824)
 * Fix stress smart Thrift client to pick servers correctly (CASSANDRA-6848)
 * Add logging levels (minimal, normal or verbose) to stress tool (CASSANDRA-6849)
 * Fix race condition in Batch CLE (CASSANDRA-6860)
 * Improve cleanup/scrub/upgradesstables failure handling (CASSANDRA-6774)
 * ByteBuffer write() methods for serializing sstables (CASSANDRA-6781)
 * Proper compare function for CollectionType (CASSANDRA-6783)
 * Update native server to Netty 4 (CASSANDRA-6236)
 * Fix off-by-one error in stress (CASSANDRA-6883)
 * Make OpOrder AutoCloseable (CASSANDRA-6901)
 * Remove sync repair JMX interface (CASSANDRA-6900)
 * Add multiple memory allocation options for memtables (CASSANDRA-6689, 6694)
 * Remove adjusted op rate from stress output (CASSANDRA-6921)
 * Add optimized CF.hasColumns() implementations (CASSANDRA-6941)
 * Serialize batchlog mutations with the version of the target node
   (CASSANDRA-6931)
 * Optimize CounterColumn#reconcile() (CASSANDRA-6953)
 * Properly remove 1.2 sstable support in 2.1 (CASSANDRA-6869)
 * Lock counter cells, not partitions (CASSANDRA-6880)
 * Track presence of legacy counter shards in sstables (CASSANDRA-6888)
 * Ensure safe resource cleanup when replacing sstables (CASSANDRA-6912)
 * Add failure handler to async callback (CASSANDRA-6747)
 * Fix AE when closing SSTable without releasing reference (CASSANDRA-7000)
 * Clean up IndexInfo on keyspace/table drops (CASSANDRA-6924)
 * Only snapshot relative SSTables when sequential repair (CASSANDRA-7024)
 * Require nodetool rebuild_index to specify index names (CASSANDRA-7038)
 * fix cassandra stress errors on reads with native protocol (CASSANDRA-7033)
 * Use OpOrder to guard sstable references for reads (CASSANDRA-6919)
 * Preemptive opening of compaction result (CASSANDRA-6916)
 * Multi-threaded scrub/cleanup/upgradesstables (CASSANDRA-5547)
 * Optimize cellname comparison (CASSANDRA-6934)
 * Native protocol v3 (CASSANDRA-6855)
 * Optimize Cell liveness checks and clean up Cell (CASSANDRA-7119)
 * Support consistent range movements (CASSANDRA-2434)
 * Display min timestamp in sstablemetadata viewer (CASSANDRA-6767)
Merged from 2.0:
 * Avoid race-prone second "scrub" of system keyspace (CASSANDRA-6797)
 * Pool CqlRecordWriter clients by inetaddress rather than Range
   (CASSANDRA-6665)
 * Fix compaction_history timestamps (CASSANDRA-6784)
 * Compare scores of full replica ordering in DES (CASSANDRA-6683)
 * fix CME in SessionInfo updateProgress affecting netstats (CASSANDRA-6577)
 * Allow repairing between specific replicas (CASSANDRA-6440)
 * Allow per-dc enabling of hints (CASSANDRA-6157)
 * Add compatibility for Hadoop 0.2.x (CASSANDRA-5201)
 * Fix EstimatedHistogram races (CASSANDRA-6682)
 * Failure detector correctly converts initial value to nanos (CASSANDRA-6658)
 * Add nodetool taketoken to relocate vnodes (CASSANDRA-4445)
 * Expose bulk loading progress over JMX (CASSANDRA-4757)
 * Correctly handle null with IF conditions and TTL (CASSANDRA-6623)
 * Account for range/row tombstones in tombstone drop
   time histogram (CASSANDRA-6522)
 * Stop CommitLogSegment.close() from calling sync() (CASSANDRA-6652)
 * Make commitlog failure handling configurable (CASSANDRA-6364)
 * Avoid overlaps in LCS (CASSANDRA-6688)
 * Improve support for paginating over composites (CASSANDRA-4851)
 * Fix count(*) queries in a mixed cluster (CASSANDRA-6707)
 * Improve repair tasks(snapshot, differencing) concurrency (CASSANDRA-6566)
 * Fix replaying pre-2.0 commit logs (CASSANDRA-6714)
 * Add static columns to CQL3 (CASSANDRA-6561)
 * Optimize single partition batch statements (CASSANDRA-6737)
 * Disallow post-query re-ordering when paging (CASSANDRA-6722)
 * Fix potential paging bug with deleted columns (CASSANDRA-6748)
 * Fix NPE on BulkLoader caused by losing StreamEvent (CASSANDRA-6636)
 * Fix truncating compression metadata (CASSANDRA-6791)
 * Add CMSClassUnloadingEnabled JVM option (CASSANDRA-6541)
 * Catch memtable flush exceptions during shutdown (CASSANDRA-6735)
 * Fix upgradesstables NPE for non-CF-based indexes (CASSANDRA-6645)
 * Fix UPDATE updating PRIMARY KEY columns implicitly (CASSANDRA-6782)
 * Fix IllegalArgumentException when updating from 1.2 with SuperColumns
   (CASSANDRA-6733)
 * FBUtilities.singleton() should use the CF comparator (CASSANDRA-6778)
 * Fix CQLSStableWriter.addRow(Map<String, Object>) (CASSANDRA-6526)
 * Fix HSHA server introducing corrupt data (CASSANDRA-6285)
 * Fix CAS conditions for COMPACT STORAGE tables (CASSANDRA-6813)
 * Starting threads in OutboundTcpConnectionPool constructor causes race conditions (CASSANDRA-7177)
 * Allow overriding cassandra-rackdc.properties file (CASSANDRA-7072)
 * Set JMX RMI port to 7199 (CASSANDRA-7087)
 * Use LOCAL_QUORUM for data reads at LOCAL_SERIAL (CASSANDRA-6939)
 * Log a warning for large batches (CASSANDRA-6487)
 * Put nodes in hibernate when join_ring is false (CASSANDRA-6961)
 * Avoid early loading of non-system keyspaces before compaction-leftovers
   cleanup at startup (CASSANDRA-6913)
 * Restrict Windows to parallel repairs (CASSANDRA-6907)
 * (Hadoop) Allow manually specifying start/end tokens in CFIF (CASSANDRA-6436)
 * Fix NPE in MeteredFlusher (CASSANDRA-6820)
 * Fix race processing range scan responses (CASSANDRA-6820)
 * Allow deleting snapshots from dropped keyspaces (CASSANDRA-6821)
 * Add uuid() function (CASSANDRA-6473)
 * Omit tombstones from schema digests (CASSANDRA-6862)
 * Include correct consistencyLevel in LWT timeout (CASSANDRA-6884)
 * Lower chances for losing new SSTables during nodetool refresh and
   ColumnFamilyStore.loadNewSSTables (CASSANDRA-6514)
 * Add support for DELETE ... IF EXISTS to CQL3 (CASSANDRA-5708)
 * Update hadoop_cql3_word_count example (CASSANDRA-6793)
 * Fix handling of RejectedExecution in sync Thrift server (CASSANDRA-6788)
 * Log more information when exceeding tombstone_warn_threshold (CASSANDRA-6865)
 * Fix truncate to not abort due to unreachable fat clients (CASSANDRA-6864)
 * Fix schema concurrency exceptions (CASSANDRA-6841)
 * Fix leaking validator FH in StreamWriter (CASSANDRA-6832)
 * Fix saving triggers to schema (CASSANDRA-6789)
 * Fix trigger mutations when base mutation list is immutable (CASSANDRA-6790)
 * Fix accounting in FileCacheService to allow re-using RAR (CASSANDRA-6838)
 * Fix static counter columns (CASSANDRA-6827)
 * Restore expiring->deleted (cell) compaction optimization (CASSANDRA-6844)
 * Fix CompactionManager.needsCleanup (CASSANDRA-6845)
 * Correctly compare BooleanType values other than 0 and 1 (CASSANDRA-6779)
 * Read message id as string from earlier versions (CASSANDRA-6840)
 * Properly use the Paxos consistency for (non-protocol) batch (CASSANDRA-6837)
 * Add paranoid disk failure option (CASSANDRA-6646)
 * Improve PerRowSecondaryIndex performance (CASSANDRA-6876)
 * Extend triggers to support CAS updates (CASSANDRA-6882)
 * Static columns with IF NOT EXISTS don't always work as expected (CASSANDRA-6873)
 * Fix paging with SELECT DISTINCT (CASSANDRA-6857)
 * Fix UnsupportedOperationException on CAS timeout (CASSANDRA-6923)
 * Improve MeteredFlusher handling of MF-unaffected column families
   (CASSANDRA-6867)
 * Add CqlRecordReader using native pagination (CASSANDRA-6311)
 * Add QueryHandler interface (CASSANDRA-6659)
 * Track liveRatio per-memtable, not per-CF (CASSANDRA-6945)
 * Make sure upgradesstables keeps sstable level (CASSANDRA-6958)
 * Fix LIMIT with static columns (CASSANDRA-6956)
 * Fix clash with CQL column name in thrift validation (CASSANDRA-6892)
 * Fix error with super columns in mixed 1.2-2.0 clusters (CASSANDRA-6966)
 * Fix bad skip of sstables on slice query with composite start/finish (CASSANDRA-6825)
 * Fix unintended update with conditional statement (CASSANDRA-6893)
 * Fix map element access in IF (CASSANDRA-6914)
 * Avoid costly range calculations for range queries on system keyspaces
   (CASSANDRA-6906)
 * Fix SSTable not released if stream session fails (CASSANDRA-6818)
 * Avoid build failure due to ANTLR timeout (CASSANDRA-6991)
 * Queries on compact tables can return more rows that requested (CASSANDRA-7052)
 * USING TIMESTAMP for batches does not work (CASSANDRA-7053)
 * Fix performance regression from CASSANDRA-5614 (CASSANDRA-6949)
 * Ensure that batchlog and hint timeouts do not produce hints (CASSANDRA-7058)
 * Merge groupable mutations in TriggerExecutor#execute() (CASSANDRA-7047)
 * Plug holes in resource release when wiring up StreamSession (CASSANDRA-7073)
 * Re-add parameter columns to tracing session (CASSANDRA-6942)
 * Preserves CQL metadata when updating table from thrift (CASSANDRA-6831)
Merged from 1.2:
 * Fix nodetool display with vnodes (CASSANDRA-7082)
 * Add UNLOGGED, COUNTER options to BATCH documentation (CASSANDRA-6816)
 * add extra SSL cipher suites (CASSANDRA-6613)
 * fix nodetool getsstables for blob PK (CASSANDRA-6803)
 * Fix BatchlogManager#deleteBatch() use of millisecond timestamps
   (CASSANDRA-6822)
 * Continue assassinating even if the endpoint vanishes (CASSANDRA-6787)
 * Schedule schema pulls on change (CASSANDRA-6971)
 * Non-droppable verbs shouldn't be dropped from OTC (CASSANDRA-6980)
 * Shutdown batchlog executor in SS#drain() (CASSANDRA-7025)
 * Fix batchlog to account for CF truncation records (CASSANDRA-6999)
 * Fix CQLSH parsing of functions and BLOB literals (CASSANDRA-7018)
 * Properly load trustore in the native protocol (CASSANDRA-6847)
 * Always clean up references in SerializingCache (CASSANDRA-6994)
 * Don't shut MessagingService down when replacing a node (CASSANDRA-6476)
 * fix npe when doing -Dcassandra.fd_initial_value_ms (CASSANDRA-6751)


2.1.0-beta1
 * Add flush directory distinct from compaction directories (CASSANDRA-6357)
 * Require JNA by default (CASSANDRA-6575)
 * add listsnapshots command to nodetool (CASSANDRA-5742)
 * Introduce AtomicBTreeColumns (CASSANDRA-6271, 6692)
 * Multithreaded commitlog (CASSANDRA-3578)
 * allocate fixed index summary memory pool and resample cold index summaries
   to use less memory (CASSANDRA-5519)
 * Removed multithreaded compaction (CASSANDRA-6142)
 * Parallelize fetching rows for low-cardinality indexes (CASSANDRA-1337)
 * change logging from log4j to logback (CASSANDRA-5883)
 * switch to LZ4 compression for internode communication (CASSANDRA-5887)
 * Stop using Thrift-generated Index* classes internally (CASSANDRA-5971)
 * Remove 1.2 network compatibility code (CASSANDRA-5960)
 * Remove leveled json manifest migration code (CASSANDRA-5996)
 * Remove CFDefinition (CASSANDRA-6253)
 * Use AtomicIntegerFieldUpdater in RefCountedMemory (CASSANDRA-6278)
 * User-defined types for CQL3 (CASSANDRA-5590)
 * Use of o.a.c.metrics in nodetool (CASSANDRA-5871, 6406)
 * Batch read from OTC's queue and cleanup (CASSANDRA-1632)
 * Secondary index support for collections (CASSANDRA-4511, 6383)
 * SSTable metadata(Stats.db) format change (CASSANDRA-6356)
 * Push composites support in the storage engine
   (CASSANDRA-5417, CASSANDRA-6520)
 * Add snapshot space used to cfstats (CASSANDRA-6231)
 * Add cardinality estimator for key count estimation (CASSANDRA-5906)
 * CF id is changed to be non-deterministic. Data dir/key cache are created
   uniquely for CF id (CASSANDRA-5202)
 * New counters implementation (CASSANDRA-6504)
 * Replace UnsortedColumns, EmptyColumns, TreeMapBackedSortedColumns with new
   ArrayBackedSortedColumns (CASSANDRA-6630, CASSANDRA-6662, CASSANDRA-6690)
 * Add option to use row cache with a given amount of rows (CASSANDRA-5357)
 * Avoid repairing already repaired data (CASSANDRA-5351)
 * Reject counter updates with USING TTL/TIMESTAMP (CASSANDRA-6649)
 * Replace index_interval with min/max_index_interval (CASSANDRA-6379)
 * Lift limitation that order by columns must be selected for IN queries (CASSANDRA-4911)


2.0.5
 * Reduce garbage generated by bloom filter lookups (CASSANDRA-6609)
 * Add ks.cf names to tombstone logging (CASSANDRA-6597)
 * Use LOCAL_QUORUM for LWT operations at LOCAL_SERIAL (CASSANDRA-6495)
 * Wait for gossip to settle before accepting client connections (CASSANDRA-4288)
 * Delete unfinished compaction incrementally (CASSANDRA-6086)
 * Allow specifying custom secondary index options in CQL3 (CASSANDRA-6480)
 * Improve replica pinning for cache efficiency in DES (CASSANDRA-6485)
 * Fix LOCAL_SERIAL from thrift (CASSANDRA-6584)
 * Don't special case received counts in CAS timeout exceptions (CASSANDRA-6595)
 * Add support for 2.1 global counter shards (CASSANDRA-6505)
 * Fix NPE when streaming connection is not yet established (CASSANDRA-6210)
 * Avoid rare duplicate read repair triggering (CASSANDRA-6606)
 * Fix paging discardFirst (CASSANDRA-6555)
 * Fix ArrayIndexOutOfBoundsException in 2ndary index query (CASSANDRA-6470)
 * Release sstables upon rebuilding 2i (CASSANDRA-6635)
 * Add AbstractCompactionStrategy.startup() method (CASSANDRA-6637)
 * SSTableScanner may skip rows during cleanup (CASSANDRA-6638)
 * sstables from stalled repair sessions can resurrect deleted data (CASSANDRA-6503)
 * Switch stress to use ITransportFactory (CASSANDRA-6641)
 * Fix IllegalArgumentException during prepare (CASSANDRA-6592)
 * Fix possible loss of 2ndary index entries during compaction (CASSANDRA-6517)
 * Fix direct Memory on architectures that do not support unaligned long access
   (CASSANDRA-6628)
 * Let scrub optionally skip broken counter partitions (CASSANDRA-5930)
Merged from 1.2:
 * fsync compression metadata (CASSANDRA-6531)
 * Validate CF existence on execution for prepared statement (CASSANDRA-6535)
 * Add ability to throttle batchlog replay (CASSANDRA-6550)
 * Fix executing LOCAL_QUORUM with SimpleStrategy (CASSANDRA-6545)
 * Avoid StackOverflow when using large IN queries (CASSANDRA-6567)
 * Nodetool upgradesstables includes secondary indexes (CASSANDRA-6598)
 * Paginate batchlog replay (CASSANDRA-6569)
 * skip blocking on streaming during drain (CASSANDRA-6603)
 * Improve error message when schema doesn't match loaded sstable (CASSANDRA-6262)
 * Add properties to adjust FD initial value and max interval (CASSANDRA-4375)
 * Fix preparing with batch and delete from collection (CASSANDRA-6607)
 * Fix ABSC reverse iterator's remove() method (CASSANDRA-6629)
 * Handle host ID conflicts properly (CASSANDRA-6615)
 * Move handling of migration event source to solve bootstrap race. (CASSANDRA-6648)
 * Make sure compaction throughput value doesn't overflow with int math (CASSANDRA-6647)


2.0.4
 * Allow removing snapshots of no-longer-existing CFs (CASSANDRA-6418)
 * add StorageService.stopDaemon() (CASSANDRA-4268)
 * add IRE for invalid CF supplied to get_count (CASSANDRA-5701)
 * add client encryption support to sstableloader (CASSANDRA-6378)
 * Fix accept() loop for SSL sockets post-shutdown (CASSANDRA-6468)
 * Fix size-tiered compaction in LCS L0 (CASSANDRA-6496)
 * Fix assertion failure in filterColdSSTables (CASSANDRA-6483)
 * Fix row tombstones in larger-than-memory compactions (CASSANDRA-6008)
 * Fix cleanup ClassCastException (CASSANDRA-6462)
 * Reduce gossip memory use by interning VersionedValue strings (CASSANDRA-6410)
 * Allow specifying datacenters to participate in a repair (CASSANDRA-6218)
 * Fix divide-by-zero in PCI (CASSANDRA-6403)
 * Fix setting last compacted key in the wrong level for LCS (CASSANDRA-6284)
 * Add millisecond precision formats to the timestamp parser (CASSANDRA-6395)
 * Expose a total memtable size metric for a CF (CASSANDRA-6391)
 * cqlsh: handle symlinks properly (CASSANDRA-6425)
 * Fix potential infinite loop when paging query with IN (CASSANDRA-6464)
 * Fix assertion error in AbstractQueryPager.discardFirst (CASSANDRA-6447)
 * Fix streaming older SSTable yields unnecessary tombstones (CASSANDRA-6527)
Merged from 1.2:
 * Improved error message on bad properties in DDL queries (CASSANDRA-6453)
 * Randomize batchlog candidates selection (CASSANDRA-6481)
 * Fix thundering herd on endpoint cache invalidation (CASSANDRA-6345, 6485)
 * Improve batchlog write performance with vnodes (CASSANDRA-6488)
 * cqlsh: quote single quotes in strings inside collections (CASSANDRA-6172)
 * Improve gossip performance for typical messages (CASSANDRA-6409)
 * Throw IRE if a prepared statement has more markers than supported
   (CASSANDRA-5598)
 * Expose Thread metrics for the native protocol server (CASSANDRA-6234)
 * Change snapshot response message verb to INTERNAL to avoid dropping it
   (CASSANDRA-6415)
 * Warn when collection read has > 65K elements (CASSANDRA-5428)
 * Fix cache persistence when both row and key cache are enabled
   (CASSANDRA-6413)
 * (Hadoop) add describe_local_ring (CASSANDRA-6268)
 * Fix handling of concurrent directory creation failure (CASSANDRA-6459)
 * Allow executing CREATE statements multiple times (CASSANDRA-6471)
 * Don't send confusing info with timeouts (CASSANDRA-6491)
 * Don't resubmit counter mutation runnables internally (CASSANDRA-6427)
 * Don't drop local mutations without a hint (CASSANDRA-6510)
 * Don't allow null max_hint_window_in_ms (CASSANDRA-6419)
 * Validate SliceRange start and finish lengths (CASSANDRA-6521)


2.0.3
 * Fix FD leak on slice read path (CASSANDRA-6275)
 * Cancel read meter task when closing SSTR (CASSANDRA-6358)
 * free off-heap IndexSummary during bulk (CASSANDRA-6359)
 * Recover from IOException in accept() thread (CASSANDRA-6349)
 * Improve Gossip tolerance of abnormally slow tasks (CASSANDRA-6338)
 * Fix trying to hint timed out counter writes (CASSANDRA-6322)
 * Allow restoring specific columnfamilies from archived CL (CASSANDRA-4809)
 * Avoid flushing compaction_history after each operation (CASSANDRA-6287)
 * Fix repair assertion error when tombstones expire (CASSANDRA-6277)
 * Skip loading corrupt key cache (CASSANDRA-6260)
 * Fixes for compacting larger-than-memory rows (CASSANDRA-6274)
 * Compact hottest sstables first and optionally omit coldest from
   compaction entirely (CASSANDRA-6109)
 * Fix modifying column_metadata from thrift (CASSANDRA-6182)
 * cqlsh: fix LIST USERS output (CASSANDRA-6242)
 * Add IRequestSink interface (CASSANDRA-6248)
 * Update memtable size while flushing (CASSANDRA-6249)
 * Provide hooks around CQL2/CQL3 statement execution (CASSANDRA-6252)
 * Require Permission.SELECT for CAS updates (CASSANDRA-6247)
 * New CQL-aware SSTableWriter (CASSANDRA-5894)
 * Reject CAS operation when the protocol v1 is used (CASSANDRA-6270)
 * Correctly throw error when frame too large (CASSANDRA-5981)
 * Fix serialization bug in PagedRange with 2ndary indexes (CASSANDRA-6299)
 * Fix CQL3 table validation in Thrift (CASSANDRA-6140)
 * Fix bug missing results with IN clauses (CASSANDRA-6327)
 * Fix paging with reversed slices (CASSANDRA-6343)
 * Set minTimestamp correctly to be able to drop expired sstables (CASSANDRA-6337)
 * Support NaN and Infinity as float literals (CASSANDRA-6003)
 * Remove RF from nodetool ring output (CASSANDRA-6289)
 * Fix attempting to flush empty rows (CASSANDRA-6374)
 * Fix potential out of bounds exception when paging (CASSANDRA-6333)
Merged from 1.2:
 * Optimize FD phi calculation (CASSANDRA-6386)
 * Improve initial FD phi estimate when starting up (CASSANDRA-6385)
 * Don't list CQL3 table in CLI describe even if named explicitely
   (CASSANDRA-5750)
 * Invalidate row cache when dropping CF (CASSANDRA-6351)
 * add non-jamm path for cached statements (CASSANDRA-6293)
 * add windows bat files for shell commands (CASSANDRA-6145)
 * Require logging in for Thrift CQL2/3 statement preparation (CASSANDRA-6254)
 * restrict max_num_tokens to 1536 (CASSANDRA-6267)
 * Nodetool gets default JMX port from cassandra-env.sh (CASSANDRA-6273)
 * make calculatePendingRanges asynchronous (CASSANDRA-6244)
 * Remove blocking flushes in gossip thread (CASSANDRA-6297)
 * Fix potential socket leak in connectionpool creation (CASSANDRA-6308)
 * Allow LOCAL_ONE/LOCAL_QUORUM to work with SimpleStrategy (CASSANDRA-6238)
 * cqlsh: handle 'null' as session duration (CASSANDRA-6317)
 * Fix json2sstable handling of range tombstones (CASSANDRA-6316)
 * Fix missing one row in reverse query (CASSANDRA-6330)
 * Fix reading expired row value from row cache (CASSANDRA-6325)
 * Fix AssertionError when doing set element deletion (CASSANDRA-6341)
 * Make CL code for the native protocol match the one in C* 2.0
   (CASSANDRA-6347)
 * Disallow altering CQL3 table from thrift (CASSANDRA-6370)
 * Fix size computation of prepared statement (CASSANDRA-6369)


2.0.2
 * Update FailureDetector to use nanontime (CASSANDRA-4925)
 * Fix FileCacheService regressions (CASSANDRA-6149)
 * Never return WriteTimeout for CL.ANY (CASSANDRA-6132)
 * Fix race conditions in bulk loader (CASSANDRA-6129)
 * Add configurable metrics reporting (CASSANDRA-4430)
 * drop queries exceeding a configurable number of tombstones (CASSANDRA-6117)
 * Track and persist sstable read activity (CASSANDRA-5515)
 * Fixes for speculative retry (CASSANDRA-5932, CASSANDRA-6194)
 * Improve memory usage of metadata min/max column names (CASSANDRA-6077)
 * Fix thrift validation refusing row markers on CQL3 tables (CASSANDRA-6081)
 * Fix insertion of collections with CAS (CASSANDRA-6069)
 * Correctly send metadata on SELECT COUNT (CASSANDRA-6080)
 * Track clients' remote addresses in ClientState (CASSANDRA-6070)
 * Create snapshot dir if it does not exist when migrating
   leveled manifest (CASSANDRA-6093)
 * make sequential nodetool repair the default (CASSANDRA-5950)
 * Add more hooks for compaction strategy implementations (CASSANDRA-6111)
 * Fix potential NPE on composite 2ndary indexes (CASSANDRA-6098)
 * Delete can potentially be skipped in batch (CASSANDRA-6115)
 * Allow alter keyspace on system_traces (CASSANDRA-6016)
 * Disallow empty column names in cql (CASSANDRA-6136)
 * Use Java7 file-handling APIs and fix file moving on Windows (CASSANDRA-5383)
 * Save compaction history to system keyspace (CASSANDRA-5078)
 * Fix NPE if StorageService.getOperationMode() is executed before full startup (CASSANDRA-6166)
 * CQL3: support pre-epoch longs for TimestampType (CASSANDRA-6212)
 * Add reloadtriggers command to nodetool (CASSANDRA-4949)
 * cqlsh: ignore empty 'value alias' in DESCRIBE (CASSANDRA-6139)
 * Fix sstable loader (CASSANDRA-6205)
 * Reject bootstrapping if the node already exists in gossip (CASSANDRA-5571)
 * Fix NPE while loading paxos state (CASSANDRA-6211)
 * cqlsh: add SHOW SESSION <tracing-session> command (CASSANDRA-6228)
Merged from 1.2:
 * (Hadoop) Require CFRR batchSize to be at least 2 (CASSANDRA-6114)
 * Add a warning for small LCS sstable size (CASSANDRA-6191)
 * Add ability to list specific KS/CF combinations in nodetool cfstats (CASSANDRA-4191)
 * Mark CF clean if a mutation raced the drop and got it marked dirty (CASSANDRA-5946)
 * Add a LOCAL_ONE consistency level (CASSANDRA-6202)
 * Limit CQL prepared statement cache by size instead of count (CASSANDRA-6107)
 * Tracing should log write failure rather than raw exceptions (CASSANDRA-6133)
 * lock access to TM.endpointToHostIdMap (CASSANDRA-6103)
 * Allow estimated memtable size to exceed slab allocator size (CASSANDRA-6078)
 * Start MeteredFlusher earlier to prevent OOM during CL replay (CASSANDRA-6087)
 * Avoid sending Truncate command to fat clients (CASSANDRA-6088)
 * Allow where clause conditions to be in parenthesis (CASSANDRA-6037)
 * Do not open non-ssl storage port if encryption option is all (CASSANDRA-3916)
 * Move batchlog replay to its own executor (CASSANDRA-6079)
 * Add tombstone debug threshold and histogram (CASSANDRA-6042, 6057)
 * Enable tcp keepalive on incoming connections (CASSANDRA-4053)
 * Fix fat client schema pull NPE (CASSANDRA-6089)
 * Fix memtable flushing for indexed tables (CASSANDRA-6112)
 * Fix skipping columns with multiple slices (CASSANDRA-6119)
 * Expose connected thrift + native client counts (CASSANDRA-5084)
 * Optimize auth setup (CASSANDRA-6122)
 * Trace index selection (CASSANDRA-6001)
 * Update sstablesPerReadHistogram to use biased sampling (CASSANDRA-6164)
 * Log UnknownColumnfamilyException when closing socket (CASSANDRA-5725)
 * Properly error out on CREATE INDEX for counters table (CASSANDRA-6160)
 * Handle JMX notification failure for repair (CASSANDRA-6097)
 * (Hadoop) Fetch no more than 128 splits in parallel (CASSANDRA-6169)
 * stress: add username/password authentication support (CASSANDRA-6068)
 * Fix indexed queries with row cache enabled on parent table (CASSANDRA-5732)
 * Fix compaction race during columnfamily drop (CASSANDRA-5957)
 * Fix validation of empty column names for compact tables (CASSANDRA-6152)
 * Skip replaying mutations that pass CRC but fail to deserialize (CASSANDRA-6183)
 * Rework token replacement to use replace_address (CASSANDRA-5916)
 * Fix altering column types (CASSANDRA-6185)
 * cqlsh: fix CREATE/ALTER WITH completion (CASSANDRA-6196)
 * add windows bat files for shell commands (CASSANDRA-6145)
 * Fix potential stack overflow during range tombstones insertion (CASSANDRA-6181)
 * (Hadoop) Make LOCAL_ONE the default consistency level (CASSANDRA-6214)


2.0.1
 * Fix bug that could allow reading deleted data temporarily (CASSANDRA-6025)
 * Improve memory use defaults (CASSANDRA-6059)
 * Make ThriftServer more easlly extensible (CASSANDRA-6058)
 * Remove Hadoop dependency from ITransportFactory (CASSANDRA-6062)
 * add file_cache_size_in_mb setting (CASSANDRA-5661)
 * Improve error message when yaml contains invalid properties (CASSANDRA-5958)
 * Improve leveled compaction's ability to find non-overlapping L0 compactions
   to work on concurrently (CASSANDRA-5921)
 * Notify indexer of columns shadowed by range tombstones (CASSANDRA-5614)
 * Log Merkle tree stats (CASSANDRA-2698)
 * Switch from crc32 to adler32 for compressed sstable checksums (CASSANDRA-5862)
 * Improve offheap memcpy performance (CASSANDRA-5884)
 * Use a range aware scanner for cleanup (CASSANDRA-2524)
 * Cleanup doesn't need to inspect sstables that contain only local data
   (CASSANDRA-5722)
 * Add ability for CQL3 to list partition keys (CASSANDRA-4536)
 * Improve native protocol serialization (CASSANDRA-5664)
 * Upgrade Thrift to 0.9.1 (CASSANDRA-5923)
 * Require superuser status for adding triggers (CASSANDRA-5963)
 * Make standalone scrubber handle old and new style leveled manifest
   (CASSANDRA-6005)
 * Fix paxos bugs (CASSANDRA-6012, 6013, 6023)
 * Fix paged ranges with multiple replicas (CASSANDRA-6004)
 * Fix potential AssertionError during tracing (CASSANDRA-6041)
 * Fix NPE in sstablesplit (CASSANDRA-6027)
 * Migrate pre-2.0 key/value/column aliases to system.schema_columns
   (CASSANDRA-6009)
 * Paging filter empty rows too agressively (CASSANDRA-6040)
 * Support variadic parameters for IN clauses (CASSANDRA-4210)
 * cqlsh: return the result of CAS writes (CASSANDRA-5796)
 * Fix validation of IN clauses with 2ndary indexes (CASSANDRA-6050)
 * Support named bind variables in CQL (CASSANDRA-6033)
Merged from 1.2:
 * Allow cache-keys-to-save to be set at runtime (CASSANDRA-5980)
 * Avoid second-guessing out-of-space state (CASSANDRA-5605)
 * Tuning knobs for dealing with large blobs and many CFs (CASSANDRA-5982)
 * (Hadoop) Fix CQLRW for thrift tables (CASSANDRA-6002)
 * Fix possible divide-by-zero in HHOM (CASSANDRA-5990)
 * Allow local batchlog writes for CL.ANY (CASSANDRA-5967)
 * Upgrade metrics-core to version 2.2.0 (CASSANDRA-5947)
 * Fix CqlRecordWriter with composite keys (CASSANDRA-5949)
 * Add snitch, schema version, cluster, partitioner to JMX (CASSANDRA-5881)
 * Allow disabling SlabAllocator (CASSANDRA-5935)
 * Make user-defined compaction JMX blocking (CASSANDRA-4952)
 * Fix streaming does not transfer wrapped range (CASSANDRA-5948)
 * Fix loading index summary containing empty key (CASSANDRA-5965)
 * Correctly handle limits in CompositesSearcher (CASSANDRA-5975)
 * Pig: handle CQL collections (CASSANDRA-5867)
 * Pass the updated cf to the PRSI index() method (CASSANDRA-5999)
 * Allow empty CQL3 batches (as no-op) (CASSANDRA-5994)
 * Support null in CQL3 functions (CASSANDRA-5910)
 * Replace the deprecated MapMaker with CacheLoader (CASSANDRA-6007)
 * Add SSTableDeletingNotification to DataTracker (CASSANDRA-6010)
 * Fix snapshots in use get deleted during snapshot repair (CASSANDRA-6011)
 * Move hints and exception count to o.a.c.metrics (CASSANDRA-6017)
 * Fix memory leak in snapshot repair (CASSANDRA-6047)
 * Fix sstable2sjon for CQL3 tables (CASSANDRA-5852)


2.0.0
 * Fix thrift validation when inserting into CQL3 tables (CASSANDRA-5138)
 * Fix periodic memtable flushing behavior with clean memtables (CASSANDRA-5931)
 * Fix dateOf() function for pre-2.0 timestamp columns (CASSANDRA-5928)
 * Fix SSTable unintentionally loads BF when opened for batch (CASSANDRA-5938)
 * Add stream session progress to JMX (CASSANDRA-4757)
 * Fix NPE during CAS operation (CASSANDRA-5925)
Merged from 1.2:
 * Fix getBloomFilterDiskSpaceUsed for AlwaysPresentFilter (CASSANDRA-5900)
 * Don't announce schema version until we've loaded the changes locally
   (CASSANDRA-5904)
 * Fix to support off heap bloom filters size greater than 2 GB (CASSANDRA-5903)
 * Properly handle parsing huge map and set literals (CASSANDRA-5893)


2.0.0-rc2
 * enable vnodes by default (CASSANDRA-5869)
 * fix CAS contention timeout (CASSANDRA-5830)
 * fix HsHa to respect max frame size (CASSANDRA-4573)
 * Fix (some) 2i on composite components omissions (CASSANDRA-5851)
 * cqlsh: add DESCRIBE FULL SCHEMA variant (CASSANDRA-5880)
Merged from 1.2:
 * Correctly validate sparse composite cells in scrub (CASSANDRA-5855)
 * Add KeyCacheHitRate metric to CF metrics (CASSANDRA-5868)
 * cqlsh: add support for multiline comments (CASSANDRA-5798)
 * Handle CQL3 SELECT duplicate IN restrictions on clustering columns
   (CASSANDRA-5856)


2.0.0-rc1
 * improve DecimalSerializer performance (CASSANDRA-5837)
 * fix potential spurious wakeup in AsyncOneResponse (CASSANDRA-5690)
 * fix schema-related trigger issues (CASSANDRA-5774)
 * Better validation when accessing CQL3 table from thrift (CASSANDRA-5138)
 * Fix assertion error during repair (CASSANDRA-5801)
 * Fix range tombstone bug (CASSANDRA-5805)
 * DC-local CAS (CASSANDRA-5797)
 * Add a native_protocol_version column to the system.local table (CASSANRDA-5819)
 * Use index_interval from cassandra.yaml when upgraded (CASSANDRA-5822)
 * Fix buffer underflow on socket close (CASSANDRA-5792)
Merged from 1.2:
 * Fix reading DeletionTime from 1.1-format sstables (CASSANDRA-5814)
 * cqlsh: add collections support to COPY (CASSANDRA-5698)
 * retry important messages for any IOException (CASSANDRA-5804)
 * Allow empty IN relations in SELECT/UPDATE/DELETE statements (CASSANDRA-5626)
 * cqlsh: fix crashing on Windows due to libedit detection (CASSANDRA-5812)
 * fix bulk-loading compressed sstables (CASSANDRA-5820)
 * (Hadoop) fix quoting in CqlPagingRecordReader and CqlRecordWriter
   (CASSANDRA-5824)
 * update default LCS sstable size to 160MB (CASSANDRA-5727)
 * Allow compacting 2Is via nodetool (CASSANDRA-5670)
 * Hex-encode non-String keys in OPP (CASSANDRA-5793)
 * nodetool history logging (CASSANDRA-5823)
 * (Hadoop) fix support for Thrift tables in CqlPagingRecordReader
   (CASSANDRA-5752)
 * add "all time blocked" to StatusLogger output (CASSANDRA-5825)
 * Future-proof inter-major-version schema migrations (CASSANDRA-5845)
 * (Hadoop) add CqlPagingRecordReader support for ReversedType in Thrift table
   (CASSANDRA-5718)
 * Add -no-snapshot option to scrub (CASSANDRA-5891)
 * Fix to support off heap bloom filters size greater than 2 GB (CASSANDRA-5903)
 * Properly handle parsing huge map and set literals (CASSANDRA-5893)
 * Fix LCS L0 compaction may overlap in L1 (CASSANDRA-5907)
 * New sstablesplit tool to split large sstables offline (CASSANDRA-4766)
 * Fix potential deadlock in native protocol server (CASSANDRA-5926)
 * Disallow incompatible type change in CQL3 (CASSANDRA-5882)
Merged from 1.1:
 * Correctly validate sparse composite cells in scrub (CASSANDRA-5855)


2.0.0-beta2
 * Replace countPendingHints with Hints Created metric (CASSANDRA-5746)
 * Allow nodetool with no args, and with help to run without a server (CASSANDRA-5734)
 * Cleanup AbstractType/TypeSerializer classes (CASSANDRA-5744)
 * Remove unimplemented cli option schema-mwt (CASSANDRA-5754)
 * Support range tombstones in thrift (CASSANDRA-5435)
 * Normalize table-manipulating CQL3 statements' class names (CASSANDRA-5759)
 * cqlsh: add missing table options to DESCRIBE output (CASSANDRA-5749)
 * Fix assertion error during repair (CASSANDRA-5757)
 * Fix bulkloader (CASSANDRA-5542)
 * Add LZ4 compression to the native protocol (CASSANDRA-5765)
 * Fix bugs in the native protocol v2 (CASSANDRA-5770)
 * CAS on 'primary key only' table (CASSANDRA-5715)
 * Support streaming SSTables of old versions (CASSANDRA-5772)
 * Always respect protocol version in native protocol (CASSANDRA-5778)
 * Fix ConcurrentModificationException during streaming (CASSANDRA-5782)
 * Update deletion timestamp in Commit#updatesWithPaxosTime (CASSANDRA-5787)
 * Thrift cas() method crashes if input columns are not sorted (CASSANDRA-5786)
 * Order columns names correctly when querying for CAS (CASSANDRA-5788)
 * Fix streaming retry (CASSANDRA-5775)
Merged from 1.2:
 * if no seeds can be a reached a node won't start in a ring by itself (CASSANDRA-5768)
 * add cassandra.unsafesystem property (CASSANDRA-5704)
 * (Hadoop) quote identifiers in CqlPagingRecordReader (CASSANDRA-5763)
 * Add replace_node functionality for vnodes (CASSANDRA-5337)
 * Add timeout events to query traces (CASSANDRA-5520)
 * Fix serialization of the LEFT gossip value (CASSANDRA-5696)
 * Pig: support for cql3 tables (CASSANDRA-5234)
 * Fix skipping range tombstones with reverse queries (CASSANDRA-5712)
 * Expire entries out of ThriftSessionManager (CASSANDRA-5719)
 * Don't keep ancestor information in memory (CASSANDRA-5342)
 * Expose native protocol server status in nodetool info (CASSANDRA-5735)
 * Fix pathetic performance of range tombstones (CASSANDRA-5677)
 * Fix querying with an empty (impossible) range (CASSANDRA-5573)
 * cqlsh: handle CUSTOM 2i in DESCRIBE output (CASSANDRA-5760)
 * Fix minor bug in Range.intersects(Bound) (CASSANDRA-5771)
 * cqlsh: handle disabled compression in DESCRIBE output (CASSANDRA-5766)
 * Ensure all UP events are notified on the native protocol (CASSANDRA-5769)
 * Fix formatting of sstable2json with multiple -k arguments (CASSANDRA-5781)
 * Don't rely on row marker for queries in general to hide lost markers
   after TTL expires (CASSANDRA-5762)
 * Sort nodetool help output (CASSANDRA-5776)
 * Fix column expiring during 2 phases compaction (CASSANDRA-5799)
 * now() is being rejected in INSERTs when inside collections (CASSANDRA-5795)


2.0.0-beta1
 * Add support for indexing clustered columns (CASSANDRA-5125)
 * Removed on-heap row cache (CASSANDRA-5348)
 * use nanotime consistently for node-local timeouts (CASSANDRA-5581)
 * Avoid unnecessary second pass on name-based queries (CASSANDRA-5577)
 * Experimental triggers (CASSANDRA-1311)
 * JEMalloc support for off-heap allocation (CASSANDRA-3997)
 * Single-pass compaction (CASSANDRA-4180)
 * Removed token range bisection (CASSANDRA-5518)
 * Removed compatibility with pre-1.2.5 sstables and network messages
   (CASSANDRA-5511)
 * removed PBSPredictor (CASSANDRA-5455)
 * CAS support (CASSANDRA-5062, 5441, 5442, 5443, 5619, 5667)
 * Leveled compaction performs size-tiered compactions in L0
   (CASSANDRA-5371, 5439)
 * Add yaml network topology snitch for mixed ec2/other envs (CASSANDRA-5339)
 * Log when a node is down longer than the hint window (CASSANDRA-4554)
 * Optimize tombstone creation for ExpiringColumns (CASSANDRA-4917)
 * Improve LeveledScanner work estimation (CASSANDRA-5250, 5407)
 * Replace compaction lock with runWithCompactionsDisabled (CASSANDRA-3430)
 * Change Message IDs to ints (CASSANDRA-5307)
 * Move sstable level information into the Stats component, removing the
   need for a separate Manifest file (CASSANDRA-4872)
 * avoid serializing to byte[] on commitlog append (CASSANDRA-5199)
 * make index_interval configurable per columnfamily (CASSANDRA-3961, CASSANDRA-5650)
 * add default_time_to_live (CASSANDRA-3974)
 * add memtable_flush_period_in_ms (CASSANDRA-4237)
 * replace supercolumns internally by composites (CASSANDRA-3237, 5123)
 * upgrade thrift to 0.9.0 (CASSANDRA-3719)
 * drop unnecessary keyspace parameter from user-defined compaction API
   (CASSANDRA-5139)
 * more robust solution to incomplete compactions + counters (CASSANDRA-5151)
 * Change order of directory searching for c*.in.sh (CASSANDRA-3983)
 * Add tool to reset SSTable compaction level for LCS (CASSANDRA-5271)
 * Allow custom configuration loader (CASSANDRA-5045)
 * Remove memory emergency pressure valve logic (CASSANDRA-3534)
 * Reduce request latency with eager retry (CASSANDRA-4705)
 * cqlsh: Remove ASSUME command (CASSANDRA-5331)
 * Rebuild BF when loading sstables if bloom_filter_fp_chance
   has changed since compaction (CASSANDRA-5015)
 * remove row-level bloom filters (CASSANDRA-4885)
 * Change Kernel Page Cache skipping into row preheating (disabled by default)
   (CASSANDRA-4937)
 * Improve repair by deciding on a gcBefore before sending
   out TreeRequests (CASSANDRA-4932)
 * Add an official way to disable compactions (CASSANDRA-5074)
 * Reenable ALTER TABLE DROP with new semantics (CASSANDRA-3919)
 * Add binary protocol versioning (CASSANDRA-5436)
 * Swap THshaServer for TThreadedSelectorServer (CASSANDRA-5530)
 * Add alias support to SELECT statement (CASSANDRA-5075)
 * Don't create empty RowMutations in CommitLogReplayer (CASSANDRA-5541)
 * Use range tombstones when dropping cfs/columns from schema (CASSANDRA-5579)
 * cqlsh: drop CQL2/CQL3-beta support (CASSANDRA-5585)
 * Track max/min column names in sstables to be able to optimize slice
   queries (CASSANDRA-5514, CASSANDRA-5595, CASSANDRA-5600)
 * Binary protocol: allow batching already prepared statements (CASSANDRA-4693)
 * Allow preparing timestamp, ttl and limit in CQL3 queries (CASSANDRA-4450)
 * Support native link w/o JNA in Java7 (CASSANDRA-3734)
 * Use SASL authentication in binary protocol v2 (CASSANDRA-5545)
 * Replace Thrift HsHa with LMAX Disruptor based implementation (CASSANDRA-5582)
 * cqlsh: Add row count to SELECT output (CASSANDRA-5636)
 * Include a timestamp with all read commands to determine column expiration
   (CASSANDRA-5149)
 * Streaming 2.0 (CASSANDRA-5286, 5699)
 * Conditional create/drop ks/table/index statements in CQL3 (CASSANDRA-2737)
 * more pre-table creation property validation (CASSANDRA-5693)
 * Redesign repair messages (CASSANDRA-5426)
 * Fix ALTER RENAME post-5125 (CASSANDRA-5702)
 * Disallow renaming a 2ndary indexed column (CASSANDRA-5705)
 * Rename Table to Keyspace (CASSANDRA-5613)
 * Ensure changing column_index_size_in_kb on different nodes don't corrupt the
   sstable (CASSANDRA-5454)
 * Move resultset type information into prepare, not execute (CASSANDRA-5649)
 * Auto paging in binary protocol (CASSANDRA-4415, 5714)
 * Don't tie client side use of AbstractType to JDBC (CASSANDRA-4495)
 * Adds new TimestampType to replace DateType (CASSANDRA-5723, CASSANDRA-5729)
Merged from 1.2:
 * make starting native protocol server idempotent (CASSANDRA-5728)
 * Fix loading key cache when a saved entry is no longer valid (CASSANDRA-5706)
 * Fix serialization of the LEFT gossip value (CASSANDRA-5696)
 * cqlsh: Don't show 'null' in place of empty values (CASSANDRA-5675)
 * Race condition in detecting version on a mixed 1.1/1.2 cluster
   (CASSANDRA-5692)
 * Fix skipping range tombstones with reverse queries (CASSANDRA-5712)
 * Expire entries out of ThriftSessionManager (CASSANRDA-5719)
 * Don't keep ancestor information in memory (CASSANDRA-5342)
 * cqlsh: fix handling of semicolons inside BATCH queries (CASSANDRA-5697)


1.2.6
 * Fix tracing when operation completes before all responses arrive
   (CASSANDRA-5668)
 * Fix cross-DC mutation forwarding (CASSANDRA-5632)
 * Reduce SSTableLoader memory usage (CASSANDRA-5555)
 * Scale hinted_handoff_throttle_in_kb to cluster size (CASSANDRA-5272)
 * (Hadoop) Add CQL3 input/output formats (CASSANDRA-4421, 5622)
 * (Hadoop) Fix InputKeyRange in CFIF (CASSANDRA-5536)
 * Fix dealing with ridiculously large max sstable sizes in LCS (CASSANDRA-5589)
 * Ignore pre-truncate hints (CASSANDRA-4655)
 * Move System.exit on OOM into a separate thread (CASSANDRA-5273)
 * Write row markers when serializing schema (CASSANDRA-5572)
 * Check only SSTables for the requested range when streaming (CASSANDRA-5569)
 * Improve batchlog replay behavior and hint ttl handling (CASSANDRA-5314)
 * Exclude localTimestamp from validation for tombstones (CASSANDRA-5398)
 * cqlsh: add custom prompt support (CASSANDRA-5539)
 * Reuse prepared statements in hot auth queries (CASSANDRA-5594)
 * cqlsh: add vertical output option (see EXPAND) (CASSANDRA-5597)
 * Add a rate limit option to stress (CASSANDRA-5004)
 * have BulkLoader ignore snapshots directories (CASSANDRA-5587)
 * fix SnitchProperties logging context (CASSANDRA-5602)
 * Expose whether jna is enabled and memory is locked via JMX (CASSANDRA-5508)
 * cqlsh: fix COPY FROM with ReversedType (CASSANDRA-5610)
 * Allow creating CUSTOM indexes on collections (CASSANDRA-5615)
 * Evaluate now() function at execution time (CASSANDRA-5616)
 * Expose detailed read repair metrics (CASSANDRA-5618)
 * Correct blob literal + ReversedType parsing (CASSANDRA-5629)
 * Allow GPFS to prefer the internal IP like EC2MRS (CASSANDRA-5630)
 * fix help text for -tspw cassandra-cli (CASSANDRA-5643)
 * don't throw away initial causes exceptions for internode encryption issues
   (CASSANDRA-5644)
 * Fix message spelling errors for cql select statements (CASSANDRA-5647)
 * Suppress custom exceptions thru jmx (CASSANDRA-5652)
 * Update CREATE CUSTOM INDEX syntax (CASSANDRA-5639)
 * Fix PermissionDetails.equals() method (CASSANDRA-5655)
 * Never allow partition key ranges in CQL3 without token() (CASSANDRA-5666)
 * Gossiper incorrectly drops AppState for an upgrading node (CASSANDRA-5660)
 * Connection thrashing during multi-region ec2 during upgrade, due to
   messaging version (CASSANDRA-5669)
 * Avoid over reconnecting in EC2MRS (CASSANDRA-5678)
 * Fix ReadResponseSerializer.serializedSize() for digest reads (CASSANDRA-5476)
 * allow sstable2json on 2i CFs (CASSANDRA-5694)
Merged from 1.1:
 * Remove buggy thrift max message length option (CASSANDRA-5529)
 * Fix NPE in Pig's widerow mode (CASSANDRA-5488)
 * Add split size parameter to Pig and disable split combination (CASSANDRA-5544)


1.2.5
 * make BytesToken.toString only return hex bytes (CASSANDRA-5566)
 * Ensure that submitBackground enqueues at least one task (CASSANDRA-5554)
 * fix 2i updates with identical values and timestamps (CASSANDRA-5540)
 * fix compaction throttling bursty-ness (CASSANDRA-4316)
 * reduce memory consumption of IndexSummary (CASSANDRA-5506)
 * remove per-row column name bloom filters (CASSANDRA-5492)
 * Include fatal errors in trace events (CASSANDRA-5447)
 * Ensure that PerRowSecondaryIndex is notified of row-level deletes
   (CASSANDRA-5445)
 * Allow empty blob literals in CQL3 (CASSANDRA-5452)
 * Fix streaming RangeTombstones at column index boundary (CASSANDRA-5418)
 * Fix preparing statements when current keyspace is not set (CASSANDRA-5468)
 * Fix SemanticVersion.isSupportedBy minor/patch handling (CASSANDRA-5496)
 * Don't provide oldCfId for post-1.1 system cfs (CASSANDRA-5490)
 * Fix primary range ignores replication strategy (CASSANDRA-5424)
 * Fix shutdown of binary protocol server (CASSANDRA-5507)
 * Fix repair -snapshot not working (CASSANDRA-5512)
 * Set isRunning flag later in binary protocol server (CASSANDRA-5467)
 * Fix use of CQL3 functions with descending clustering order (CASSANDRA-5472)
 * Disallow renaming columns one at a time for thrift table in CQL3
   (CASSANDRA-5531)
 * cqlsh: add CLUSTERING ORDER BY support to DESCRIBE (CASSANDRA-5528)
 * Add custom secondary index support to CQL3 (CASSANDRA-5484)
 * Fix repair hanging silently on unexpected error (CASSANDRA-5229)
 * Fix Ec2Snitch regression introduced by CASSANDRA-5171 (CASSANDRA-5432)
 * Add nodetool enablebackup/disablebackup (CASSANDRA-5556)
 * cqlsh: fix DESCRIBE after case insensitive USE (CASSANDRA-5567)
Merged from 1.1
 * Add retry mechanism to OTC for non-droppable_verbs (CASSANDRA-5393)
 * Use allocator information to improve memtable memory usage estimate
   (CASSANDRA-5497)
 * Fix trying to load deleted row into row cache on startup (CASSANDRA-4463)
 * fsync leveled manifest to avoid corruption (CASSANDRA-5535)
 * Fix Bound intersection computation (CASSANDRA-5551)
 * sstablescrub now respects max memory size in cassandra.in.sh (CASSANDRA-5562)


1.2.4
 * Ensure that PerRowSecondaryIndex updates see the most recent values
   (CASSANDRA-5397)
 * avoid duplicate index entries ind PrecompactedRow and
   ParallelCompactionIterable (CASSANDRA-5395)
 * remove the index entry on oldColumn when new column is a tombstone
   (CASSANDRA-5395)
 * Change default stream throughput from 400 to 200 mbps (CASSANDRA-5036)
 * Gossiper logs DOWN for symmetry with UP (CASSANDRA-5187)
 * Fix mixing prepared statements between keyspaces (CASSANDRA-5352)
 * Fix consistency level during bootstrap - strike 3 (CASSANDRA-5354)
 * Fix transposed arguments in AlreadyExistsException (CASSANDRA-5362)
 * Improve asynchronous hint delivery (CASSANDRA-5179)
 * Fix Guava dependency version (12.0 -> 13.0.1) for Maven (CASSANDRA-5364)
 * Validate that provided CQL3 collection value are < 64K (CASSANDRA-5355)
 * Make upgradeSSTable skip current version sstables by default (CASSANDRA-5366)
 * Optimize min/max timestamp collection (CASSANDRA-5373)
 * Invalid streamId in cql binary protocol when using invalid CL
   (CASSANDRA-5164)
 * Fix validation for IN where clauses with collections (CASSANDRA-5376)
 * Copy resultSet on count query to avoid ConcurrentModificationException
   (CASSANDRA-5382)
 * Correctly typecheck in CQL3 even with ReversedType (CASSANDRA-5386)
 * Fix streaming compressed files when using encryption (CASSANDRA-5391)
 * cassandra-all 1.2.0 pom missing netty dependency (CASSANDRA-5392)
 * Fix writetime/ttl functions on null values (CASSANDRA-5341)
 * Fix NPE during cql3 select with token() (CASSANDRA-5404)
 * IndexHelper.skipBloomFilters won't skip non-SHA filters (CASSANDRA-5385)
 * cqlsh: Print maps ordered by key, sort sets (CASSANDRA-5413)
 * Add null syntax support in CQL3 for inserts (CASSANDRA-3783)
 * Allow unauthenticated set_keyspace() calls (CASSANDRA-5423)
 * Fix potential incremental backups race (CASSANDRA-5410)
 * Fix prepared BATCH statements with batch-level timestamps (CASSANDRA-5415)
 * Allow overriding superuser setup delay (CASSANDRA-5430)
 * cassandra-shuffle with JMX usernames and passwords (CASSANDRA-5431)
Merged from 1.1:
 * cli: Quote ks and cf names in schema output when needed (CASSANDRA-5052)
 * Fix bad default for min/max timestamp in SSTableMetadata (CASSANDRA-5372)
 * Fix cf name extraction from manifest in Directories.migrateFile()
   (CASSANDRA-5242)
 * Support pluggable internode authentication (CASSANDRA-5401)


1.2.3
 * add check for sstable overlap within a level on startup (CASSANDRA-5327)
 * replace ipv6 colons in jmx object names (CASSANDRA-5298, 5328)
 * Avoid allocating SSTableBoundedScanner during repair when the range does
   not intersect the sstable (CASSANDRA-5249)
 * Don't lowercase property map keys (this breaks NTS) (CASSANDRA-5292)
 * Fix composite comparator with super columns (CASSANDRA-5287)
 * Fix insufficient validation of UPDATE queries against counter cfs
   (CASSANDRA-5300)
 * Fix PropertyFileSnitch default DC/Rack behavior (CASSANDRA-5285)
 * Handle null values when executing prepared statement (CASSANDRA-5081)
 * Add netty to pom dependencies (CASSANDRA-5181)
 * Include type arguments in Thrift CQLPreparedResult (CASSANDRA-5311)
 * Fix compaction not removing columns when bf_fp_ratio is 1 (CASSANDRA-5182)
 * cli: Warn about missing CQL3 tables in schema descriptions (CASSANDRA-5309)
 * Re-enable unknown option in replication/compaction strategies option for
   backward compatibility (CASSANDRA-4795)
 * Add binary protocol support to stress (CASSANDRA-4993)
 * cqlsh: Fix COPY FROM value quoting and null handling (CASSANDRA-5305)
 * Fix repair -pr for vnodes (CASSANDRA-5329)
 * Relax CL for auth queries for non-default users (CASSANDRA-5310)
 * Fix AssertionError during repair (CASSANDRA-5245)
 * Don't announce migrations to pre-1.2 nodes (CASSANDRA-5334)
Merged from 1.1:
 * Update offline scrub for 1.0 -> 1.1 directory structure (CASSANDRA-5195)
 * add tmp flag to Descriptor hashcode (CASSANDRA-4021)
 * fix logging of "Found table data in data directories" when only system tables
   are present (CASSANDRA-5289)
 * cli: Add JMX authentication support (CASSANDRA-5080)
 * nodetool: ability to repair specific range (CASSANDRA-5280)
 * Fix possible assertion triggered in SliceFromReadCommand (CASSANDRA-5284)
 * cqlsh: Add inet type support on Windows (ipv4-only) (CASSANDRA-4801)
 * Fix race when initializing ColumnFamilyStore (CASSANDRA-5350)
 * Add UseTLAB JVM flag (CASSANDRA-5361)


1.2.2
 * fix potential for multiple concurrent compactions of the same sstables
   (CASSANDRA-5256)
 * avoid no-op caching of byte[] on commitlog append (CASSANDRA-5199)
 * fix symlinks under data dir not working (CASSANDRA-5185)
 * fix bug in compact storage metadata handling (CASSANDRA-5189)
 * Validate login for USE queries (CASSANDRA-5207)
 * cli: remove default username and password (CASSANDRA-5208)
 * configure populate_io_cache_on_flush per-CF (CASSANDRA-4694)
 * allow configuration of internode socket buffer (CASSANDRA-3378)
 * Make sstable directory picking blacklist-aware again (CASSANDRA-5193)
 * Correctly expire gossip states for edge cases (CASSANDRA-5216)
 * Improve handling of directory creation failures (CASSANDRA-5196)
 * Expose secondary indicies to the rest of nodetool (CASSANDRA-4464)
 * Binary protocol: avoid sending notification for 0.0.0.0 (CASSANDRA-5227)
 * add UseCondCardMark XX jvm settings on jdk 1.7 (CASSANDRA-4366)
 * CQL3 refactor to allow conversion function (CASSANDRA-5226)
 * Fix drop of sstables in some circumstance (CASSANDRA-5232)
 * Implement caching of authorization results (CASSANDRA-4295)
 * Add support for LZ4 compression (CASSANDRA-5038)
 * Fix missing columns in wide rows queries (CASSANDRA-5225)
 * Simplify auth setup and make system_auth ks alterable (CASSANDRA-5112)
 * Stop compactions from hanging during bootstrap (CASSANDRA-5244)
 * fix compressed streaming sending extra chunk (CASSANDRA-5105)
 * Add CQL3-based implementations of IAuthenticator and IAuthorizer
   (CASSANDRA-4898)
 * Fix timestamp-based tomstone removal logic (CASSANDRA-5248)
 * cli: Add JMX authentication support (CASSANDRA-5080)
 * Fix forceFlush behavior (CASSANDRA-5241)
 * cqlsh: Add username autocompletion (CASSANDRA-5231)
 * Fix CQL3 composite partition key error (CASSANDRA-5240)
 * Allow IN clause on last clustering key (CASSANDRA-5230)
Merged from 1.1:
 * fix start key/end token validation for wide row iteration (CASSANDRA-5168)
 * add ConfigHelper support for Thrift frame and max message sizes (CASSANDRA-5188)
 * fix nodetool repair not fail on node down (CASSANDRA-5203)
 * always collect tombstone hints (CASSANDRA-5068)
 * Fix error when sourcing file in cqlsh (CASSANDRA-5235)


1.2.1
 * stream undelivered hints on decommission (CASSANDRA-5128)
 * GossipingPropertyFileSnitch loads saved dc/rack info if needed (CASSANDRA-5133)
 * drain should flush system CFs too (CASSANDRA-4446)
 * add inter_dc_tcp_nodelay setting (CASSANDRA-5148)
 * re-allow wrapping ranges for start_token/end_token range pairitspwng (CASSANDRA-5106)
 * fix validation compaction of empty rows (CASSANDRA-5136)
 * nodetool methods to enable/disable hint storage/delivery (CASSANDRA-4750)
 * disallow bloom filter false positive chance of 0 (CASSANDRA-5013)
 * add threadpool size adjustment methods to JMXEnabledThreadPoolExecutor and
   CompactionManagerMBean (CASSANDRA-5044)
 * fix hinting for dropped local writes (CASSANDRA-4753)
 * off-heap cache doesn't need mutable column container (CASSANDRA-5057)
 * apply disk_failure_policy to bad disks on initial directory creation
   (CASSANDRA-4847)
 * Optimize name-based queries to use ArrayBackedSortedColumns (CASSANDRA-5043)
 * Fall back to old manifest if most recent is unparseable (CASSANDRA-5041)
 * pool [Compressed]RandomAccessReader objects on the partitioned read path
   (CASSANDRA-4942)
 * Add debug logging to list filenames processed by Directories.migrateFile
   method (CASSANDRA-4939)
 * Expose black-listed directories via JMX (CASSANDRA-4848)
 * Log compaction merge counts (CASSANDRA-4894)
 * Minimize byte array allocation by AbstractData{Input,Output} (CASSANDRA-5090)
 * Add SSL support for the binary protocol (CASSANDRA-5031)
 * Allow non-schema system ks modification for shuffle to work (CASSANDRA-5097)
 * cqlsh: Add default limit to SELECT statements (CASSANDRA-4972)
 * cqlsh: fix DESCRIBE for 1.1 cfs in CQL3 (CASSANDRA-5101)
 * Correctly gossip with nodes >= 1.1.7 (CASSANDRA-5102)
 * Ensure CL guarantees on digest mismatch (CASSANDRA-5113)
 * Validate correctly selects on composite partition key (CASSANDRA-5122)
 * Fix exception when adding collection (CASSANDRA-5117)
 * Handle states for non-vnode clusters correctly (CASSANDRA-5127)
 * Refuse unrecognized replication and compaction strategy options (CASSANDRA-4795)
 * Pick the correct value validator in sstable2json for cql3 tables (CASSANDRA-5134)
 * Validate login for describe_keyspace, describe_keyspaces and set_keyspace
   (CASSANDRA-5144)
 * Fix inserting empty maps (CASSANDRA-5141)
 * Don't remove tokens from System table for node we know (CASSANDRA-5121)
 * fix streaming progress report for compresed files (CASSANDRA-5130)
 * Coverage analysis for low-CL queries (CASSANDRA-4858)
 * Stop interpreting dates as valid timeUUID value (CASSANDRA-4936)
 * Adds E notation for floating point numbers (CASSANDRA-4927)
 * Detect (and warn) unintentional use of the cql2 thrift methods when cql3 was
   intended (CASSANDRA-5172)
 * cli: Quote ks and cf names in schema output when needed (CASSANDRA-5052)
 * Fix cf name extraction from manifest in Directories.migrateFile() (CASSANDRA-5242)
 * Replace mistaken usage of commons-logging with slf4j (CASSANDRA-5464)
 * Ensure Jackson dependency matches lib (CASSANDRA-5126)
 * Expose droppable tombstone ratio stats over JMX (CASSANDRA-5159)
Merged from 1.1:
 * Simplify CompressedRandomAccessReader to work around JDK FD bug (CASSANDRA-5088)
 * Improve handling a changing target throttle rate mid-compaction (CASSANDRA-5087)
 * Pig: correctly decode row keys in widerow mode (CASSANDRA-5098)
 * nodetool repair command now prints progress (CASSANDRA-4767)
 * fix user defined compaction to run against 1.1 data directory (CASSANDRA-5118)
 * Fix CQL3 BATCH authorization caching (CASSANDRA-5145)
 * fix get_count returns incorrect value with TTL (CASSANDRA-5099)
 * better handling for mid-compaction failure (CASSANDRA-5137)
 * convert default marshallers list to map for better readability (CASSANDRA-5109)
 * fix ConcurrentModificationException in getBootstrapSource (CASSANDRA-5170)
 * fix sstable maxtimestamp for row deletes and pre-1.1.1 sstables (CASSANDRA-5153)
 * Fix thread growth on node removal (CASSANDRA-5175)
 * Make Ec2Region's datacenter name configurable (CASSANDRA-5155)


1.2.0
 * Disallow counters in collections (CASSANDRA-5082)
 * cqlsh: add unit tests (CASSANDRA-3920)
 * fix default bloom_filter_fp_chance for LeveledCompactionStrategy (CASSANDRA-5093)
Merged from 1.1:
 * add validation for get_range_slices with start_key and end_token (CASSANDRA-5089)


1.2.0-rc2
 * fix nodetool ownership display with vnodes (CASSANDRA-5065)
 * cqlsh: add DESCRIBE KEYSPACES command (CASSANDRA-5060)
 * Fix potential infinite loop when reloading CFS (CASSANDRA-5064)
 * Fix SimpleAuthorizer example (CASSANDRA-5072)
 * cqlsh: force CL.ONE for tracing and system.schema* queries (CASSANDRA-5070)
 * Includes cassandra-shuffle in the debian package (CASSANDRA-5058)
Merged from 1.1:
 * fix multithreaded compaction deadlock (CASSANDRA-4492)
 * fix temporarily missing schema after upgrade from pre-1.1.5 (CASSANDRA-5061)
 * Fix ALTER TABLE overriding compression options with defaults
   (CASSANDRA-4996, 5066)
 * fix specifying and altering crc_check_chance (CASSANDRA-5053)
 * fix Murmur3Partitioner ownership% calculation (CASSANDRA-5076)
 * Don't expire columns sooner than they should in 2ndary indexes (CASSANDRA-5079)


1.2-rc1
 * rename rpc_timeout settings to request_timeout (CASSANDRA-5027)
 * add BF with 0.1 FP to LCS by default (CASSANDRA-5029)
 * Fix preparing insert queries (CASSANDRA-5016)
 * Fix preparing queries with counter increment (CASSANDRA-5022)
 * Fix preparing updates with collections (CASSANDRA-5017)
 * Don't generate UUID based on other node address (CASSANDRA-5002)
 * Fix message when trying to alter a clustering key type (CASSANDRA-5012)
 * Update IAuthenticator to match the new IAuthorizer (CASSANDRA-5003)
 * Fix inserting only a key in CQL3 (CASSANDRA-5040)
 * Fix CQL3 token() function when used with strings (CASSANDRA-5050)
Merged from 1.1:
 * reduce log spam from invalid counter shards (CASSANDRA-5026)
 * Improve schema propagation performance (CASSANDRA-5025)
 * Fix for IndexHelper.IndexFor throws OOB Exception (CASSANDRA-5030)
 * cqlsh: make it possible to describe thrift CFs (CASSANDRA-4827)
 * cqlsh: fix timestamp formatting on some platforms (CASSANDRA-5046)


1.2-beta3
 * make consistency level configurable in cqlsh (CASSANDRA-4829)
 * fix cqlsh rendering of blob fields (CASSANDRA-4970)
 * fix cqlsh DESCRIBE command (CASSANDRA-4913)
 * save truncation position in system table (CASSANDRA-4906)
 * Move CompressionMetadata off-heap (CASSANDRA-4937)
 * allow CLI to GET cql3 columnfamily data (CASSANDRA-4924)
 * Fix rare race condition in getExpireTimeForEndpoint (CASSANDRA-4402)
 * acquire references to overlapping sstables during compaction so bloom filter
   doesn't get free'd prematurely (CASSANDRA-4934)
 * Don't share slice query filter in CQL3 SelectStatement (CASSANDRA-4928)
 * Separate tracing from Log4J (CASSANDRA-4861)
 * Exclude gcable tombstones from merkle-tree computation (CASSANDRA-4905)
 * Better printing of AbstractBounds for tracing (CASSANDRA-4931)
 * Optimize mostRecentTombstone check in CC.collectAllData (CASSANDRA-4883)
 * Change stream session ID to UUID to avoid collision from same node (CASSANDRA-4813)
 * Use Stats.db when bulk loading if present (CASSANDRA-4957)
 * Skip repair on system_trace and keyspaces with RF=1 (CASSANDRA-4956)
 * (cql3) Remove arbitrary SELECT limit (CASSANDRA-4918)
 * Correctly handle prepared operation on collections (CASSANDRA-4945)
 * Fix CQL3 LIMIT (CASSANDRA-4877)
 * Fix Stress for CQL3 (CASSANDRA-4979)
 * Remove cassandra specific exceptions from JMX interface (CASSANDRA-4893)
 * (CQL3) Force using ALLOW FILTERING on potentially inefficient queries (CASSANDRA-4915)
 * (cql3) Fix adding column when the table has collections (CASSANDRA-4982)
 * (cql3) Fix allowing collections with compact storage (CASSANDRA-4990)
 * (cql3) Refuse ttl/writetime function on collections (CASSANDRA-4992)
 * Replace IAuthority with new IAuthorizer (CASSANDRA-4874)
 * clqsh: fix KEY pseudocolumn escaping when describing Thrift tables
   in CQL3 mode (CASSANDRA-4955)
 * add basic authentication support for Pig CassandraStorage (CASSANDRA-3042)
 * fix CQL2 ALTER TABLE compaction_strategy_class altering (CASSANDRA-4965)
Merged from 1.1:
 * Fall back to old describe_splits if d_s_ex is not available (CASSANDRA-4803)
 * Improve error reporting when streaming ranges fail (CASSANDRA-5009)
 * Fix cqlsh timestamp formatting of timezone info (CASSANDRA-4746)
 * Fix assertion failure with leveled compaction (CASSANDRA-4799)
 * Check for null end_token in get_range_slice (CASSANDRA-4804)
 * Remove all remnants of removed nodes (CASSANDRA-4840)
 * Add aut-reloading of the log4j file in debian package (CASSANDRA-4855)
 * Fix estimated row cache entry size (CASSANDRA-4860)
 * reset getRangeSlice filter after finishing a row for get_paged_slice
   (CASSANDRA-4919)
 * expunge row cache post-truncate (CASSANDRA-4940)
 * Allow static CF definition with compact storage (CASSANDRA-4910)
 * Fix endless loop/compaction of schema_* CFs due to broken timestamps (CASSANDRA-4880)
 * Fix 'wrong class type' assertion in CounterColumn (CASSANDRA-4976)


1.2-beta2
 * fp rate of 1.0 disables BF entirely; LCS defaults to 1.0 (CASSANDRA-4876)
 * off-heap bloom filters for row keys (CASSANDRA_4865)
 * add extension point for sstable components (CASSANDRA-4049)
 * improve tracing output (CASSANDRA-4852, 4862)
 * make TRACE verb droppable (CASSANDRA-4672)
 * fix BulkLoader recognition of CQL3 columnfamilies (CASSANDRA-4755)
 * Sort commitlog segments for replay by id instead of mtime (CASSANDRA-4793)
 * Make hint delivery asynchronous (CASSANDRA-4761)
 * Pluggable Thrift transport factories for CLI and cqlsh (CASSANDRA-4609, 4610)
 * cassandra-cli: allow Double value type to be inserted to a column (CASSANDRA-4661)
 * Add ability to use custom TServerFactory implementations (CASSANDRA-4608)
 * optimize batchlog flushing to skip successful batches (CASSANDRA-4667)
 * include metadata for system keyspace itself in schema tables (CASSANDRA-4416)
 * add check to PropertyFileSnitch to verify presence of location for
   local node (CASSANDRA-4728)
 * add PBSPredictor consistency modeler (CASSANDRA-4261)
 * remove vestiges of Thrift unframed mode (CASSANDRA-4729)
 * optimize single-row PK lookups (CASSANDRA-4710)
 * adjust blockFor calculation to account for pending ranges due to node
   movement (CASSANDRA-833)
 * Change CQL version to 3.0.0 and stop accepting 3.0.0-beta1 (CASSANDRA-4649)
 * (CQL3) Make prepared statement global instead of per connection
   (CASSANDRA-4449)
 * Fix scrubbing of CQL3 created tables (CASSANDRA-4685)
 * (CQL3) Fix validation when using counter and regular columns in the same
   table (CASSANDRA-4706)
 * Fix bug starting Cassandra with simple authentication (CASSANDRA-4648)
 * Add support for batchlog in CQL3 (CASSANDRA-4545, 4738)
 * Add support for multiple column family outputs in CFOF (CASSANDRA-4208)
 * Support repairing only the local DC nodes (CASSANDRA-4747)
 * Use rpc_address for binary protocol and change default port (CASSANDRA-4751)
 * Fix use of collections in prepared statements (CASSANDRA-4739)
 * Store more information into peers table (CASSANDRA-4351, 4814)
 * Configurable bucket size for size tiered compaction (CASSANDRA-4704)
 * Run leveled compaction in parallel (CASSANDRA-4310)
 * Fix potential NPE during CFS reload (CASSANDRA-4786)
 * Composite indexes may miss results (CASSANDRA-4796)
 * Move consistency level to the protocol level (CASSANDRA-4734, 4824)
 * Fix Subcolumn slice ends not respected (CASSANDRA-4826)
 * Fix Assertion error in cql3 select (CASSANDRA-4783)
 * Fix list prepend logic (CQL3) (CASSANDRA-4835)
 * Add booleans as literals in CQL3 (CASSANDRA-4776)
 * Allow renaming PK columns in CQL3 (CASSANDRA-4822)
 * Fix binary protocol NEW_NODE event (CASSANDRA-4679)
 * Fix potential infinite loop in tombstone compaction (CASSANDRA-4781)
 * Remove system tables accounting from schema (CASSANDRA-4850)
 * (cql3) Force provided columns in clustering key order in
   'CLUSTERING ORDER BY' (CASSANDRA-4881)
 * Fix composite index bug (CASSANDRA-4884)
 * Fix short read protection for CQL3 (CASSANDRA-4882)
 * Add tracing support to the binary protocol (CASSANDRA-4699)
 * (cql3) Don't allow prepared marker inside collections (CASSANDRA-4890)
 * Re-allow order by on non-selected columns (CASSANDRA-4645)
 * Bug when composite index is created in a table having collections (CASSANDRA-4909)
 * log index scan subject in CompositesSearcher (CASSANDRA-4904)
Merged from 1.1:
 * add get[Row|Key]CacheEntries to CacheServiceMBean (CASSANDRA-4859)
 * fix get_paged_slice to wrap to next row correctly (CASSANDRA-4816)
 * fix indexing empty column values (CASSANDRA-4832)
 * allow JdbcDate to compose null Date objects (CASSANDRA-4830)
 * fix possible stackoverflow when compacting 1000s of sstables
   (CASSANDRA-4765)
 * fix wrong leveled compaction progress calculation (CASSANDRA-4807)
 * add a close() method to CRAR to prevent leaking file descriptors (CASSANDRA-4820)
 * fix potential infinite loop in get_count (CASSANDRA-4833)
 * fix compositeType.{get/from}String methods (CASSANDRA-4842)
 * (CQL) fix CREATE COLUMNFAMILY permissions check (CASSANDRA-4864)
 * Fix DynamicCompositeType same type comparison (CASSANDRA-4711)
 * Fix duplicate SSTable reference when stream session failed (CASSANDRA-3306)
 * Allow static CF definition with compact storage (CASSANDRA-4910)
 * Fix endless loop/compaction of schema_* CFs due to broken timestamps (CASSANDRA-4880)
 * Fix 'wrong class type' assertion in CounterColumn (CASSANDRA-4976)


1.2-beta1
 * add atomic_batch_mutate (CASSANDRA-4542, -4635)
 * increase default max_hint_window_in_ms to 3h (CASSANDRA-4632)
 * include message initiation time to replicas so they can more
   accurately drop timed-out requests (CASSANDRA-2858)
 * fix clientutil.jar dependencies (CASSANDRA-4566)
 * optimize WriteResponse (CASSANDRA-4548)
 * new metrics (CASSANDRA-4009)
 * redesign KEYS indexes to avoid read-before-write (CASSANDRA-2897)
 * debug tracing (CASSANDRA-1123)
 * parallelize row cache loading (CASSANDRA-4282)
 * Make compaction, flush JBOD-aware (CASSANDRA-4292)
 * run local range scans on the read stage (CASSANDRA-3687)
 * clean up ioexceptions (CASSANDRA-2116)
 * add disk_failure_policy (CASSANDRA-2118)
 * Introduce new json format with row level deletion (CASSANDRA-4054)
 * remove redundant "name" column from schema_keyspaces (CASSANDRA-4433)
 * improve "nodetool ring" handling of multi-dc clusters (CASSANDRA-3047)
 * update NTS calculateNaturalEndpoints to be O(N log N) (CASSANDRA-3881)
 * split up rpc timeout by operation type (CASSANDRA-2819)
 * rewrite key cache save/load to use only sequential i/o (CASSANDRA-3762)
 * update MS protocol with a version handshake + broadcast address id
   (CASSANDRA-4311)
 * multithreaded hint replay (CASSANDRA-4189)
 * add inter-node message compression (CASSANDRA-3127)
 * remove COPP (CASSANDRA-2479)
 * Track tombstone expiration and compact when tombstone content is
   higher than a configurable threshold, default 20% (CASSANDRA-3442, 4234)
 * update MurmurHash to version 3 (CASSANDRA-2975)
 * (CLI) track elapsed time for `delete' operation (CASSANDRA-4060)
 * (CLI) jline version is bumped to 1.0 to properly  support
   'delete' key function (CASSANDRA-4132)
 * Save IndexSummary into new SSTable 'Summary' component (CASSANDRA-2392, 4289)
 * Add support for range tombstones (CASSANDRA-3708)
 * Improve MessagingService efficiency (CASSANDRA-3617)
 * Avoid ID conflicts from concurrent schema changes (CASSANDRA-3794)
 * Set thrift HSHA server thread limit to unlimited by default (CASSANDRA-4277)
 * Avoids double serialization of CF id in RowMutation messages
   (CASSANDRA-4293)
 * stream compressed sstables directly with java nio (CASSANDRA-4297)
 * Support multiple ranges in SliceQueryFilter (CASSANDRA-3885)
 * Add column metadata to system column families (CASSANDRA-4018)
 * (cql3) Always use composite types by default (CASSANDRA-4329)
 * (cql3) Add support for set, map and list (CASSANDRA-3647)
 * Validate date type correctly (CASSANDRA-4441)
 * (cql3) Allow definitions with only a PK (CASSANDRA-4361)
 * (cql3) Add support for row key composites (CASSANDRA-4179)
 * improve DynamicEndpointSnitch by using reservoir sampling (CASSANDRA-4038)
 * (cql3) Add support for 2ndary indexes (CASSANDRA-3680)
 * (cql3) fix defining more than one PK to be invalid (CASSANDRA-4477)
 * remove schema agreement checking from all external APIs (Thrift, CQL and CQL3) (CASSANDRA-4487)
 * add Murmur3Partitioner and make it default for new installations (CASSANDRA-3772, 4621)
 * (cql3) update pseudo-map syntax to use map syntax (CASSANDRA-4497)
 * Finer grained exceptions hierarchy and provides error code with exceptions (CASSANDRA-3979)
 * Adds events push to binary protocol (CASSANDRA-4480)
 * Rewrite nodetool help (CASSANDRA-2293)
 * Make CQL3 the default for CQL (CASSANDRA-4640)
 * update stress tool to be able to use CQL3 (CASSANDRA-4406)
 * Accept all thrift update on CQL3 cf but don't expose their metadata (CASSANDRA-4377)
 * Replace Throttle with Guava's RateLimiter for HintedHandOff (CASSANDRA-4541)
 * fix counter add/get using CQL2 and CQL3 in stress tool (CASSANDRA-4633)
 * Add sstable count per level to cfstats (CASSANDRA-4537)
 * (cql3) Add ALTER KEYSPACE statement (CASSANDRA-4611)
 * (cql3) Allow defining default consistency levels (CASSANDRA-4448)
 * (cql3) Fix queries using LIMIT missing results (CASSANDRA-4579)
 * fix cross-version gossip messaging (CASSANDRA-4576)
 * added inet data type (CASSANDRA-4627)


1.1.6
 * Wait for writes on synchronous read digest mismatch (CASSANDRA-4792)
 * fix commitlog replay for nanotime-infected sstables (CASSANDRA-4782)
 * preflight check ttl for maximum of 20 years (CASSANDRA-4771)
 * (Pig) fix widerow input with single column rows (CASSANDRA-4789)
 * Fix HH to compact with correct gcBefore, which avoids wiping out
   undelivered hints (CASSANDRA-4772)
 * LCS will merge up to 32 L0 sstables as intended (CASSANDRA-4778)
 * NTS will default unconfigured DC replicas to zero (CASSANDRA-4675)
 * use default consistency level in counter validation if none is
   explicitly provide (CASSANDRA-4700)
 * Improve IAuthority interface by introducing fine-grained
   access permissions and grant/revoke commands (CASSANDRA-4490, 4644)
 * fix assumption error in CLI when updating/describing keyspace
   (CASSANDRA-4322)
 * Adds offline sstablescrub to debian packaging (CASSANDRA-4642)
 * Automatic fixing of overlapping leveled sstables (CASSANDRA-4644)
 * fix error when using ORDER BY with extended selections (CASSANDRA-4689)
 * (CQL3) Fix validation for IN queries for non-PK cols (CASSANDRA-4709)
 * fix re-created keyspace disappering after 1.1.5 upgrade
   (CASSANDRA-4698, 4752)
 * (CLI) display elapsed time in 2 fraction digits (CASSANDRA-3460)
 * add authentication support to sstableloader (CASSANDRA-4712)
 * Fix CQL3 'is reversed' logic (CASSANDRA-4716, 4759)
 * (CQL3) Don't return ReversedType in result set metadata (CASSANDRA-4717)
 * Backport adding AlterKeyspace statement (CASSANDRA-4611)
 * (CQL3) Correcty accept upper-case data types (CASSANDRA-4770)
 * Add binary protocol events for schema changes (CASSANDRA-4684)
Merged from 1.0:
 * Switch from NBHM to CHM in MessagingService's callback map, which
   prevents OOM in long-running instances (CASSANDRA-4708)


1.1.5
 * add SecondaryIndex.reload API (CASSANDRA-4581)
 * use millis + atomicint for commitlog segment creation instead of
   nanotime, which has issues under some hypervisors (CASSANDRA-4601)
 * fix FD leak in slice queries (CASSANDRA-4571)
 * avoid recursion in leveled compaction (CASSANDRA-4587)
 * increase stack size under Java7 to 180K
 * Log(info) schema changes (CASSANDRA-4547)
 * Change nodetool setcachecapcity to manipulate global caches (CASSANDRA-4563)
 * (cql3) fix setting compaction strategy (CASSANDRA-4597)
 * fix broken system.schema_* timestamps on system startup (CASSANDRA-4561)
 * fix wrong skip of cache saving (CASSANDRA-4533)
 * Avoid NPE when lost+found is in data dir (CASSANDRA-4572)
 * Respect five-minute flush moratorium after initial CL replay (CASSANDRA-4474)
 * Adds ntp as recommended in debian packaging (CASSANDRA-4606)
 * Configurable transport in CF Record{Reader|Writer} (CASSANDRA-4558)
 * (cql3) fix potential NPE with both equal and unequal restriction (CASSANDRA-4532)
 * (cql3) improves ORDER BY validation (CASSANDRA-4624)
 * Fix potential deadlock during counter writes (CASSANDRA-4578)
 * Fix cql error with ORDER BY when using IN (CASSANDRA-4612)
Merged from 1.0:
 * increase Xss to 160k to accomodate latest 1.6 JVMs (CASSANDRA-4602)
 * fix toString of hint destination tokens (CASSANDRA-4568)
 * Fix multiple values for CurrentLocal NodeID (CASSANDRA-4626)


1.1.4
 * fix offline scrub to catch >= out of order rows (CASSANDRA-4411)
 * fix cassandra-env.sh on RHEL and other non-dash-based systems
   (CASSANDRA-4494)
Merged from 1.0:
 * (Hadoop) fix setting key length for old-style mapred api (CASSANDRA-4534)
 * (Hadoop) fix iterating through a resultset consisting entirely
   of tombstoned rows (CASSANDRA-4466)


1.1.3
 * (cqlsh) add COPY TO (CASSANDRA-4434)
 * munmap commitlog segments before rename (CASSANDRA-4337)
 * (JMX) rename getRangeKeySample to sampleKeyRange to avoid returning
   multi-MB results as an attribute (CASSANDRA-4452)
 * flush based on data size, not throughput; overwritten columns no
   longer artificially inflate liveRatio (CASSANDRA-4399)
 * update default commitlog segment size to 32MB and total commitlog
   size to 32/1024 MB for 32/64 bit JVMs, respectively (CASSANDRA-4422)
 * avoid using global partitioner to estimate ranges in index sstables
   (CASSANDRA-4403)
 * restore pre-CASSANDRA-3862 approach to removing expired tombstones
   from row cache during compaction (CASSANDRA-4364)
 * (stress) support for CQL prepared statements (CASSANDRA-3633)
 * Correctly catch exception when Snappy cannot be loaded (CASSANDRA-4400)
 * (cql3) Support ORDER BY when IN condition is given in WHERE clause (CASSANDRA-4327)
 * (cql3) delete "component_index" column on DROP TABLE call (CASSANDRA-4420)
 * change nanoTime() to currentTimeInMillis() in schema related code (CASSANDRA-4432)
 * add a token generation tool (CASSANDRA-3709)
 * Fix LCS bug with sstable containing only 1 row (CASSANDRA-4411)
 * fix "Can't Modify Index Name" problem on CF update (CASSANDRA-4439)
 * Fix assertion error in getOverlappingSSTables during repair (CASSANDRA-4456)
 * fix nodetool's setcompactionthreshold command (CASSANDRA-4455)
 * Ensure compacted files are never used, to avoid counter overcount (CASSANDRA-4436)
Merged from 1.0:
 * Push the validation of secondary index values to the SecondaryIndexManager (CASSANDRA-4240)
 * allow dropping columns shadowed by not-yet-expired supercolumn or row
   tombstones in PrecompactedRow (CASSANDRA-4396)


1.1.2
 * Fix cleanup not deleting index entries (CASSANDRA-4379)
 * Use correct partitioner when saving + loading caches (CASSANDRA-4331)
 * Check schema before trying to export sstable (CASSANDRA-2760)
 * Raise a meaningful exception instead of NPE when PFS encounters
   an unconfigured node + no default (CASSANDRA-4349)
 * fix bug in sstable blacklisting with LCS (CASSANDRA-4343)
 * LCS no longer promotes tiny sstables out of L0 (CASSANDRA-4341)
 * skip tombstones during hint replay (CASSANDRA-4320)
 * fix NPE in compactionstats (CASSANDRA-4318)
 * enforce 1m min keycache for auto (CASSANDRA-4306)
 * Have DeletedColumn.isMFD always return true (CASSANDRA-4307)
 * (cql3) exeption message for ORDER BY constraints said primary filter can be
    an IN clause, which is misleading (CASSANDRA-4319)
 * (cql3) Reject (not yet supported) creation of 2ndardy indexes on tables with
   composite primary keys (CASSANDRA-4328)
 * Set JVM stack size to 160k for java 7 (CASSANDRA-4275)
 * cqlsh: add COPY command to load data from CSV flat files (CASSANDRA-4012)
 * CFMetaData.fromThrift to throw ConfigurationException upon error (CASSANDRA-4353)
 * Use CF comparator to sort indexed columns in SecondaryIndexManager
   (CASSANDRA-4365)
 * add strategy_options to the KSMetaData.toString() output (CASSANDRA-4248)
 * (cql3) fix range queries containing unqueried results (CASSANDRA-4372)
 * (cql3) allow updating column_alias types (CASSANDRA-4041)
 * (cql3) Fix deletion bug (CASSANDRA-4193)
 * Fix computation of overlapping sstable for leveled compaction (CASSANDRA-4321)
 * Improve scrub and allow to run it offline (CASSANDRA-4321)
 * Fix assertionError in StorageService.bulkLoad (CASSANDRA-4368)
 * (cqlsh) add option to authenticate to a keyspace at startup (CASSANDRA-4108)
 * (cqlsh) fix ASSUME functionality (CASSANDRA-4352)
 * Fix ColumnFamilyRecordReader to not return progress > 100% (CASSANDRA-3942)
Merged from 1.0:
 * Set gc_grace on index CF to 0 (CASSANDRA-4314)


1.1.1
 * add populate_io_cache_on_flush option (CASSANDRA-2635)
 * allow larger cache capacities than 2GB (CASSANDRA-4150)
 * add getsstables command to nodetool (CASSANDRA-4199)
 * apply parent CF compaction settings to secondary index CFs (CASSANDRA-4280)
 * preserve commitlog size cap when recycling segments at startup
   (CASSANDRA-4201)
 * (Hadoop) fix split generation regression (CASSANDRA-4259)
 * ignore min/max compactions settings in LCS, while preserving
   behavior that min=max=0 disables autocompaction (CASSANDRA-4233)
 * log number of rows read from saved cache (CASSANDRA-4249)
 * calculate exact size required for cleanup operations (CASSANDRA-1404)
 * avoid blocking additional writes during flush when the commitlog
   gets behind temporarily (CASSANDRA-1991)
 * enable caching on index CFs based on data CF cache setting (CASSANDRA-4197)
 * warn on invalid replication strategy creation options (CASSANDRA-4046)
 * remove [Freeable]Memory finalizers (CASSANDRA-4222)
 * include tombstone size in ColumnFamily.size, which can prevent OOM
   during sudden mass delete operations by yielding a nonzero liveRatio
   (CASSANDRA-3741)
 * Open 1 sstableScanner per level for leveled compaction (CASSANDRA-4142)
 * Optimize reads when row deletion timestamps allow us to restrict
   the set of sstables we check (CASSANDRA-4116)
 * add support for commitlog archiving and point-in-time recovery
   (CASSANDRA-3690)
 * avoid generating redundant compaction tasks during streaming
   (CASSANDRA-4174)
 * add -cf option to nodetool snapshot, and takeColumnFamilySnapshot to
   StorageService mbean (CASSANDRA-556)
 * optimize cleanup to drop entire sstables where possible (CASSANDRA-4079)
 * optimize truncate when autosnapshot is disabled (CASSANDRA-4153)
 * update caches to use byte[] keys to reduce memory overhead (CASSANDRA-3966)
 * add column limit to cli (CASSANDRA-3012, 4098)
 * clean up and optimize DataOutputBuffer, used by CQL compression and
   CompositeType (CASSANDRA-4072)
 * optimize commitlog checksumming (CASSANDRA-3610)
 * identify and blacklist corrupted SSTables from future compactions
   (CASSANDRA-2261)
 * Move CfDef and KsDef validation out of thrift (CASSANDRA-4037)
 * Expose API to repair a user provided range (CASSANDRA-3912)
 * Add way to force the cassandra-cli to refresh its schema (CASSANDRA-4052)
 * Avoid having replicate on write tasks stacking up at CL.ONE (CASSANDRA-2889)
 * (cql3) Backwards compatibility for composite comparators in non-cql3-aware
   clients (CASSANDRA-4093)
 * (cql3) Fix order by for reversed queries (CASSANDRA-4160)
 * (cql3) Add ReversedType support (CASSANDRA-4004)
 * (cql3) Add timeuuid type (CASSANDRA-4194)
 * (cql3) Minor fixes (CASSANDRA-4185)
 * (cql3) Fix prepared statement in BATCH (CASSANDRA-4202)
 * (cql3) Reduce the list of reserved keywords (CASSANDRA-4186)
 * (cql3) Move max/min compaction thresholds to compaction strategy options
   (CASSANDRA-4187)
 * Fix exception during move when localhost is the only source (CASSANDRA-4200)
 * (cql3) Allow paging through non-ordered partitioner results (CASSANDRA-3771)
 * (cql3) Fix drop index (CASSANDRA-4192)
 * (cql3) Don't return range ghosts anymore (CASSANDRA-3982)
 * fix re-creating Keyspaces/ColumnFamilies with the same name as dropped
   ones (CASSANDRA-4219)
 * fix SecondaryIndex LeveledManifest save upon snapshot (CASSANDRA-4230)
 * fix missing arrayOffset in FBUtilities.hash (CASSANDRA-4250)
 * (cql3) Add name of parameters in CqlResultSet (CASSANDRA-4242)
 * (cql3) Correctly validate order by queries (CASSANDRA-4246)
 * rename stress to cassandra-stress for saner packaging (CASSANDRA-4256)
 * Fix exception on colum metadata with non-string comparator (CASSANDRA-4269)
 * Check for unknown/invalid compression options (CASSANDRA-4266)
 * (cql3) Adds simple access to column timestamp and ttl (CASSANDRA-4217)
 * (cql3) Fix range queries with secondary indexes (CASSANDRA-4257)
 * Better error messages from improper input in cli (CASSANDRA-3865)
 * Try to stop all compaction upon Keyspace or ColumnFamily drop (CASSANDRA-4221)
 * (cql3) Allow keyspace properties to contain hyphens (CASSANDRA-4278)
 * (cql3) Correctly validate keyspace access in create table (CASSANDRA-4296)
 * Avoid deadlock in migration stage (CASSANDRA-3882)
 * Take supercolumn names and deletion info into account in memtable throughput
   (CASSANDRA-4264)
 * Add back backward compatibility for old style replication factor (CASSANDRA-4294)
 * Preserve compatibility with pre-1.1 index queries (CASSANDRA-4262)
Merged from 1.0:
 * Fix super columns bug where cache is not updated (CASSANDRA-4190)
 * fix maxTimestamp to include row tombstones (CASSANDRA-4116)
 * (CLI) properly handle quotes in create/update keyspace commands (CASSANDRA-4129)
 * Avoids possible deadlock during bootstrap (CASSANDRA-4159)
 * fix stress tool that hangs forever on timeout or error (CASSANDRA-4128)
 * stress tool to return appropriate exit code on failure (CASSANDRA-4188)
 * fix compaction NPE when out of disk space and assertions disabled
   (CASSANDRA-3985)
 * synchronize LCS getEstimatedTasks to avoid CME (CASSANDRA-4255)
 * ensure unique streaming session id's (CASSANDRA-4223)
 * kick off background compaction when min/max thresholds change
   (CASSANDRA-4279)
 * improve ability of STCS.getBuckets to deal with 100s of 1000s of
   sstables, such as when convertinb back from LCS (CASSANDRA-4287)
 * Oversize integer in CQL throws NumberFormatException (CASSANDRA-4291)
 * fix 1.0.x node join to mixed version cluster, other nodes >= 1.1 (CASSANDRA-4195)
 * Fix LCS splitting sstable base on uncompressed size (CASSANDRA-4419)
 * Push the validation of secondary index values to the SecondaryIndexManager (CASSANDRA-4240)
 * Don't purge columns during upgradesstables (CASSANDRA-4462)
 * Make cqlsh work with piping (CASSANDRA-4113)
 * Validate arguments for nodetool decommission (CASSANDRA-4061)
 * Report thrift status in nodetool info (CASSANDRA-4010)


1.1.0-final
 * average a reduced liveRatio estimate with the previous one (CASSANDRA-4065)
 * Allow KS and CF names up to 48 characters (CASSANDRA-4157)
 * fix stress build (CASSANDRA-4140)
 * add time remaining estimate to nodetool compactionstats (CASSANDRA-4167)
 * (cql) fix NPE in cql3 ALTER TABLE (CASSANDRA-4163)
 * (cql) Add support for CL.TWO and CL.THREE in CQL (CASSANDRA-4156)
 * (cql) Fix type in CQL3 ALTER TABLE preventing update (CASSANDRA-4170)
 * (cql) Throw invalid exception from CQL3 on obsolete options (CASSANDRA-4171)
 * (cqlsh) fix recognizing uppercase SELECT keyword (CASSANDRA-4161)
 * Pig: wide row support (CASSANDRA-3909)
Merged from 1.0:
 * avoid streaming empty files with bulk loader if sstablewriter errors out
   (CASSANDRA-3946)


1.1-rc1
 * Include stress tool in binary builds (CASSANDRA-4103)
 * (Hadoop) fix wide row iteration when last row read was deleted
   (CASSANDRA-4154)
 * fix read_repair_chance to really default to 0.1 in the cli (CASSANDRA-4114)
 * Adds caching and bloomFilterFpChange to CQL options (CASSANDRA-4042)
 * Adds posibility to autoconfigure size of the KeyCache (CASSANDRA-4087)
 * fix KEYS index from skipping results (CASSANDRA-3996)
 * Remove sliced_buffer_size_in_kb dead option (CASSANDRA-4076)
 * make loadNewSStable preserve sstable version (CASSANDRA-4077)
 * Respect 1.0 cache settings as much as possible when upgrading
   (CASSANDRA-4088)
 * relax path length requirement for sstable files when upgrading on
   non-Windows platforms (CASSANDRA-4110)
 * fix terminination of the stress.java when errors were encountered
   (CASSANDRA-4128)
 * Move CfDef and KsDef validation out of thrift (CASSANDRA-4037)
 * Fix get_paged_slice (CASSANDRA-4136)
 * CQL3: Support slice with exclusive start and stop (CASSANDRA-3785)
Merged from 1.0:
 * support PropertyFileSnitch in bulk loader (CASSANDRA-4145)
 * add auto_snapshot option allowing disabling snapshot before drop/truncate
   (CASSANDRA-3710)
 * allow short snitch names (CASSANDRA-4130)


1.1-beta2
 * rename loaded sstables to avoid conflicts with local snapshots
   (CASSANDRA-3967)
 * start hint replay as soon as FD notifies that the target is back up
   (CASSANDRA-3958)
 * avoid unproductive deserializing of cached rows during compaction
   (CASSANDRA-3921)
 * fix concurrency issues with CQL keyspace creation (CASSANDRA-3903)
 * Show Effective Owership via Nodetool ring <keyspace> (CASSANDRA-3412)
 * Update ORDER BY syntax for CQL3 (CASSANDRA-3925)
 * Fix BulkRecordWriter to not throw NPE if reducer gets no map data from Hadoop (CASSANDRA-3944)
 * Fix bug with counters in super columns (CASSANDRA-3821)
 * Remove deprecated merge_shard_chance (CASSANDRA-3940)
 * add a convenient way to reset a node's schema (CASSANDRA-2963)
 * fix for intermittent SchemaDisagreementException (CASSANDRA-3884)
 * CLI `list <CF>` to limit number of columns and their order (CASSANDRA-3012)
 * ignore deprecated KsDef/CfDef/ColumnDef fields in native schema (CASSANDRA-3963)
 * CLI to report when unsupported column_metadata pair was given (CASSANDRA-3959)
 * reincarnate removed and deprecated KsDef/CfDef attributes (CASSANDRA-3953)
 * Fix race between writes and read for cache (CASSANDRA-3862)
 * perform static initialization of StorageProxy on start-up (CASSANDRA-3797)
 * support trickling fsync() on writes (CASSANDRA-3950)
 * expose counters for unavailable/timeout exceptions given to thrift clients (CASSANDRA-3671)
 * avoid quadratic startup time in LeveledManifest (CASSANDRA-3952)
 * Add type information to new schema_ columnfamilies and remove thrift
   serialization for schema (CASSANDRA-3792)
 * add missing column validator options to the CLI help (CASSANDRA-3926)
 * skip reading saved key cache if CF's caching strategy is NONE or ROWS_ONLY (CASSANDRA-3954)
 * Unify migration code (CASSANDRA-4017)
Merged from 1.0:
 * cqlsh: guess correct version of Python for Arch Linux (CASSANDRA-4090)
 * (CLI) properly handle quotes in create/update keyspace commands (CASSANDRA-4129)
 * Avoids possible deadlock during bootstrap (CASSANDRA-4159)
 * fix stress tool that hangs forever on timeout or error (CASSANDRA-4128)
 * Fix super columns bug where cache is not updated (CASSANDRA-4190)
 * stress tool to return appropriate exit code on failure (CASSANDRA-4188)


1.0.9
 * improve index sampling performance (CASSANDRA-4023)
 * always compact away deleted hints immediately after handoff (CASSANDRA-3955)
 * delete hints from dropped ColumnFamilies on handoff instead of
   erroring out (CASSANDRA-3975)
 * add CompositeType ref to the CLI doc for create/update column family (CASSANDRA-3980)
 * Pig: support Counter ColumnFamilies (CASSANDRA-3973)
 * Pig: Composite column support (CASSANDRA-3684)
 * Avoid NPE during repair when a keyspace has no CFs (CASSANDRA-3988)
 * Fix division-by-zero error on get_slice (CASSANDRA-4000)
 * don't change manifest level for cleanup, scrub, and upgradesstables
   operations under LeveledCompactionStrategy (CASSANDRA-3989, 4112)
 * fix race leading to super columns assertion failure (CASSANDRA-3957)
 * fix NPE on invalid CQL delete command (CASSANDRA-3755)
 * allow custom types in CLI's assume command (CASSANDRA-4081)
 * fix totalBytes count for parallel compactions (CASSANDRA-3758)
 * fix intermittent NPE in get_slice (CASSANDRA-4095)
 * remove unnecessary asserts in native code interfaces (CASSANDRA-4096)
 * Validate blank keys in CQL to avoid assertion errors (CASSANDRA-3612)
 * cqlsh: fix bad decoding of some column names (CASSANDRA-4003)
 * cqlsh: fix incorrect padding with unicode chars (CASSANDRA-4033)
 * Fix EC2 snitch incorrectly reporting region (CASSANDRA-4026)
 * Shut down thrift during decommission (CASSANDRA-4086)
 * Expose nodetool cfhistograms for 2ndary indexes (CASSANDRA-4063)
Merged from 0.8:
 * Fix ConcurrentModificationException in gossiper (CASSANDRA-4019)


1.1-beta1
 * (cqlsh)
   + add SOURCE and CAPTURE commands, and --file option (CASSANDRA-3479)
   + add ALTER COLUMNFAMILY WITH (CASSANDRA-3523)
   + bundle Python dependencies with Cassandra (CASSANDRA-3507)
   + added to Debian package (CASSANDRA-3458)
   + display byte data instead of erroring out on decode failure
     (CASSANDRA-3874)
 * add nodetool rebuild_index (CASSANDRA-3583)
 * add nodetool rangekeysample (CASSANDRA-2917)
 * Fix streaming too much data during move operations (CASSANDRA-3639)
 * Nodetool and CLI connect to localhost by default (CASSANDRA-3568)
 * Reduce memory used by primary index sample (CASSANDRA-3743)
 * (Hadoop) separate input/output configurations (CASSANDRA-3197, 3765)
 * avoid returning internal Cassandra classes over JMX (CASSANDRA-2805)
 * add row-level isolation via SnapTree (CASSANDRA-2893)
 * Optimize key count estimation when opening sstable on startup
   (CASSANDRA-2988)
 * multi-dc replication optimization supporting CL > ONE (CASSANDRA-3577)
 * add command to stop compactions (CASSANDRA-1740, 3566, 3582)
 * multithreaded streaming (CASSANDRA-3494)
 * removed in-tree redhat spec (CASSANDRA-3567)
 * "defragment" rows for name-based queries under STCS, again (CASSANDRA-2503)
 * Recycle commitlog segments for improved performance
   (CASSANDRA-3411, 3543, 3557, 3615)
 * update size-tiered compaction to prioritize small tiers (CASSANDRA-2407)
 * add message expiration logic to OutboundTcpConnection (CASSANDRA-3005)
 * off-heap cache to use sun.misc.Unsafe instead of JNA (CASSANDRA-3271)
 * EACH_QUORUM is only supported for writes (CASSANDRA-3272)
 * replace compactionlock use in schema migration by checking CFS.isValid
   (CASSANDRA-3116)
 * recognize that "SELECT first ... *" isn't really "SELECT *" (CASSANDRA-3445)
 * Use faster bytes comparison (CASSANDRA-3434)
 * Bulk loader is no longer a fat client, (HADOOP) bulk load output format
   (CASSANDRA-3045)
 * (Hadoop) add support for KeyRange.filter
 * remove assumption that keys and token are in bijection
   (CASSANDRA-1034, 3574, 3604)
 * always remove endpoints from delevery queue in HH (CASSANDRA-3546)
 * fix race between cf flush and its 2ndary indexes flush (CASSANDRA-3547)
 * fix potential race in AES when a repair fails (CASSANDRA-3548)
 * Remove columns shadowed by a deleted container even when we cannot purge
   (CASSANDRA-3538)
 * Improve memtable slice iteration performance (CASSANDRA-3545)
 * more efficient allocation of small bloom filters (CASSANDRA-3618)
 * Use separate writer thread in SSTableSimpleUnsortedWriter (CASSANDRA-3619)
 * fsync the directory after new sstable or commitlog segment are created (CASSANDRA-3250)
 * fix minor issues reported by FindBugs (CASSANDRA-3658)
 * global key/row caches (CASSANDRA-3143, 3849)
 * optimize memtable iteration during range scan (CASSANDRA-3638)
 * introduce 'crc_check_chance' in CompressionParameters to support
   a checksum percentage checking chance similarly to read-repair (CASSANDRA-3611)
 * a way to deactivate global key/row cache on per-CF basis (CASSANDRA-3667)
 * fix LeveledCompactionStrategy broken because of generation pre-allocation
   in LeveledManifest (CASSANDRA-3691)
 * finer-grained control over data directories (CASSANDRA-2749)
 * Fix ClassCastException during hinted handoff (CASSANDRA-3694)
 * Upgrade Thrift to 0.7 (CASSANDRA-3213)
 * Make stress.java insert operation to use microseconds (CASSANDRA-3725)
 * Allows (internally) doing a range query with a limit of columns instead of
   rows (CASSANDRA-3742)
 * Allow rangeSlice queries to be start/end inclusive/exclusive (CASSANDRA-3749)
 * Fix BulkLoader to support new SSTable layout and add stream
   throttling to prevent an NPE when there is no yaml config (CASSANDRA-3752)
 * Allow concurrent schema migrations (CASSANDRA-1391, 3832)
 * Add SnapshotCommand to trigger snapshot on remote node (CASSANDRA-3721)
 * Make CFMetaData conversions to/from thrift/native schema inverses
   (CASSANDRA_3559)
 * Add initial code for CQL 3.0-beta (CASSANDRA-2474, 3781, 3753)
 * Add wide row support for ColumnFamilyInputFormat (CASSANDRA-3264)
 * Allow extending CompositeType comparator (CASSANDRA-3657)
 * Avoids over-paging during get_count (CASSANDRA-3798)
 * Add new command to rebuild a node without (repair) merkle tree calculations
   (CASSANDRA-3483, 3922)
 * respect not only row cache capacity but caching mode when
   trying to read data (CASSANDRA-3812)
 * fix system tests (CASSANDRA-3827)
 * CQL support for altering row key type in ALTER TABLE (CASSANDRA-3781)
 * turn compression on by default (CASSANDRA-3871)
 * make hexToBytes refuse invalid input (CASSANDRA-2851)
 * Make secondary indexes CF inherit compression and compaction from their
   parent CF (CASSANDRA-3877)
 * Finish cleanup up tombstone purge code (CASSANDRA-3872)
 * Avoid NPE on aboarted stream-out sessions (CASSANDRA-3904)
 * BulkRecordWriter throws NPE for counter columns (CASSANDRA-3906)
 * Support compression using BulkWriter (CASSANDRA-3907)


1.0.8
 * fix race between cleanup and flush on secondary index CFSes (CASSANDRA-3712)
 * avoid including non-queried nodes in rangeslice read repair
   (CASSANDRA-3843)
 * Only snapshot CF being compacted for snapshot_before_compaction
   (CASSANDRA-3803)
 * Log active compactions in StatusLogger (CASSANDRA-3703)
 * Compute more accurate compaction score per level (CASSANDRA-3790)
 * Return InvalidRequest when using a keyspace that doesn't exist
   (CASSANDRA-3764)
 * disallow user modification of System keyspace (CASSANDRA-3738)
 * allow using sstable2json on secondary index data (CASSANDRA-3738)
 * (cqlsh) add DESCRIBE COLUMNFAMILIES (CASSANDRA-3586)
 * (cqlsh) format blobs correctly and use colors to improve output
   readability (CASSANDRA-3726)
 * synchronize BiMap of bootstrapping tokens (CASSANDRA-3417)
 * show index options in CLI (CASSANDRA-3809)
 * add optional socket timeout for streaming (CASSANDRA-3838)
 * fix truncate not to leave behind non-CFS backed secondary indexes
   (CASSANDRA-3844)
 * make CLI `show schema` to use output stream directly instead
   of StringBuilder (CASSANDRA-3842)
 * remove the wait on hint future during write (CASSANDRA-3870)
 * (cqlsh) ignore missing CfDef opts (CASSANDRA-3933)
 * (cqlsh) look for cqlshlib relative to realpath (CASSANDRA-3767)
 * Fix short read protection (CASSANDRA-3934)
 * Make sure infered and actual schema match (CASSANDRA-3371)
 * Fix NPE during HH delivery (CASSANDRA-3677)
 * Don't put boostrapping node in 'hibernate' status (CASSANDRA-3737)
 * Fix double quotes in windows bat files (CASSANDRA-3744)
 * Fix bad validator lookup (CASSANDRA-3789)
 * Fix soft reset in EC2MultiRegionSnitch (CASSANDRA-3835)
 * Don't leave zombie connections with THSHA thrift server (CASSANDRA-3867)
 * (cqlsh) fix deserialization of data (CASSANDRA-3874)
 * Fix removetoken force causing an inconsistent state (CASSANDRA-3876)
 * Fix ahndling of some types with Pig (CASSANDRA-3886)
 * Don't allow to drop the system keyspace (CASSANDRA-3759)
 * Make Pig deletes disabled by default and configurable (CASSANDRA-3628)
Merged from 0.8:
 * (Pig) fix CassandraStorage to use correct comparator in Super ColumnFamily
   case (CASSANDRA-3251)
 * fix thread safety issues in commitlog replay, primarily affecting
   systems with many (100s) of CF definitions (CASSANDRA-3751)
 * Fix relevant tombstone ignored with super columns (CASSANDRA-3875)


1.0.7
 * fix regression in HH page size calculation (CASSANDRA-3624)
 * retry failed stream on IOException (CASSANDRA-3686)
 * allow configuring bloom_filter_fp_chance (CASSANDRA-3497)
 * attempt hint delivery every ten minutes, or when failure detector
   notifies us that a node is back up, whichever comes first.  hint
   handoff throttle delay default changed to 1ms, from 50 (CASSANDRA-3554)
 * add nodetool setstreamthroughput (CASSANDRA-3571)
 * fix assertion when dropping a columnfamily with no sstables (CASSANDRA-3614)
 * more efficient allocation of small bloom filters (CASSANDRA-3618)
 * CLibrary.createHardLinkWithExec() to check for errors (CASSANDRA-3101)
 * Avoid creating empty and non cleaned writer during compaction (CASSANDRA-3616)
 * stop thrift service in shutdown hook so we can quiesce MessagingService
   (CASSANDRA-3335)
 * (CQL) compaction_strategy_options and compression_parameters for
   CREATE COLUMNFAMILY statement (CASSANDRA-3374)
 * Reset min/max compaction threshold when creating size tiered compaction
   strategy (CASSANDRA-3666)
 * Don't ignore IOException during compaction (CASSANDRA-3655)
 * Fix assertion error for CF with gc_grace=0 (CASSANDRA-3579)
 * Shutdown ParallelCompaction reducer executor after use (CASSANDRA-3711)
 * Avoid < 0 value for pending tasks in leveled compaction (CASSANDRA-3693)
 * (Hadoop) Support TimeUUID in Pig CassandraStorage (CASSANDRA-3327)
 * Check schema is ready before continuing boostrapping (CASSANDRA-3629)
 * Catch overflows during parsing of chunk_length_kb (CASSANDRA-3644)
 * Improve stream protocol mismatch errors (CASSANDRA-3652)
 * Avoid multiple thread doing HH to the same target (CASSANDRA-3681)
 * Add JMX property for rp_timeout_in_ms (CASSANDRA-2940)
 * Allow DynamicCompositeType to compare component of different types
   (CASSANDRA-3625)
 * Flush non-cfs backed secondary indexes (CASSANDRA-3659)
 * Secondary Indexes should report memory consumption (CASSANDRA-3155)
 * fix for SelectStatement start/end key are not set correctly
   when a key alias is involved (CASSANDRA-3700)
 * fix CLI `show schema` command insert of an extra comma in
   column_metadata (CASSANDRA-3714)
Merged from 0.8:
 * avoid logging (harmless) exception when GC takes < 1ms (CASSANDRA-3656)
 * prevent new nodes from thinking down nodes are up forever (CASSANDRA-3626)
 * use correct list of replicas for LOCAL_QUORUM reads when read repair
   is disabled (CASSANDRA-3696)
 * block on flush before compacting hints (may prevent OOM) (CASSANDRA-3733)


1.0.6
 * (CQL) fix cqlsh support for replicate_on_write (CASSANDRA-3596)
 * fix adding to leveled manifest after streaming (CASSANDRA-3536)
 * filter out unavailable cipher suites when using encryption (CASSANDRA-3178)
 * (HADOOP) add old-style api support for CFIF and CFRR (CASSANDRA-2799)
 * Support TimeUUIDType column names in Stress.java tool (CASSANDRA-3541)
 * (CQL) INSERT/UPDATE/DELETE/TRUNCATE commands should allow CF names to
   be qualified by keyspace (CASSANDRA-3419)
 * always remove endpoints from delevery queue in HH (CASSANDRA-3546)
 * fix race between cf flush and its 2ndary indexes flush (CASSANDRA-3547)
 * fix potential race in AES when a repair fails (CASSANDRA-3548)
 * fix default value validation usage in CLI SET command (CASSANDRA-3553)
 * Optimize componentsFor method for compaction and startup time
   (CASSANDRA-3532)
 * (CQL) Proper ColumnFamily metadata validation on CREATE COLUMNFAMILY
   (CASSANDRA-3565)
 * fix compression "chunk_length_kb" option to set correct kb value for
   thrift/avro (CASSANDRA-3558)
 * fix missing response during range slice repair (CASSANDRA-3551)
 * 'describe ring' moved from CLI to nodetool and available through JMX (CASSANDRA-3220)
 * add back partitioner to sstable metadata (CASSANDRA-3540)
 * fix NPE in get_count for counters (CASSANDRA-3601)
Merged from 0.8:
 * remove invalid assertion that table was opened before dropping it
   (CASSANDRA-3580)
 * range and index scans now only send requests to enough replicas to
   satisfy requested CL + RR (CASSANDRA-3598)
 * use cannonical host for local node in nodetool info (CASSANDRA-3556)
 * remove nonlocal DC write optimization since it only worked with
   CL.ONE or CL.LOCAL_QUORUM (CASSANDRA-3577, 3585)
 * detect misuses of CounterColumnType (CASSANDRA-3422)
 * turn off string interning in json2sstable, take 2 (CASSANDRA-2189)
 * validate compression parameters on add/update of the ColumnFamily
   (CASSANDRA-3573)
 * Check for 0.0.0.0 is incorrect in CFIF (CASSANDRA-3584)
 * Increase vm.max_map_count in debian packaging (CASSANDRA-3563)
 * gossiper will never add itself to saved endpoints (CASSANDRA-3485)


1.0.5
 * revert CASSANDRA-3407 (see CASSANDRA-3540)
 * fix assertion error while forwarding writes to local nodes (CASSANDRA-3539)


1.0.4
 * fix self-hinting of timed out read repair updates and make hinted handoff
   less prone to OOMing a coordinator (CASSANDRA-3440)
 * expose bloom filter sizes via JMX (CASSANDRA-3495)
 * enforce RP tokens 0..2**127 (CASSANDRA-3501)
 * canonicalize paths exposed through JMX (CASSANDRA-3504)
 * fix "liveSize" stat when sstables are removed (CASSANDRA-3496)
 * add bloom filter FP rates to nodetool cfstats (CASSANDRA-3347)
 * record partitioner in sstable metadata component (CASSANDRA-3407)
 * add new upgradesstables nodetool command (CASSANDRA-3406)
 * skip --debug requirement to see common exceptions in CLI (CASSANDRA-3508)
 * fix incorrect query results due to invalid max timestamp (CASSANDRA-3510)
 * make sstableloader recognize compressed sstables (CASSANDRA-3521)
 * avoids race in OutboundTcpConnection in multi-DC setups (CASSANDRA-3530)
 * use SETLOCAL in cassandra.bat (CASSANDRA-3506)
 * fix ConcurrentModificationException in Table.all() (CASSANDRA-3529)
Merged from 0.8:
 * fix concurrence issue in the FailureDetector (CASSANDRA-3519)
 * fix array out of bounds error in counter shard removal (CASSANDRA-3514)
 * avoid dropping tombstones when they might still be needed to shadow
   data in a different sstable (CASSANDRA-2786)


1.0.3
 * revert name-based query defragmentation aka CASSANDRA-2503 (CASSANDRA-3491)
 * fix invalidate-related test failures (CASSANDRA-3437)
 * add next-gen cqlsh to bin/ (CASSANDRA-3188, 3131, 3493)
 * (CQL) fix handling of rows with no columns (CASSANDRA-3424, 3473)
 * fix querying supercolumns by name returning only a subset of
   subcolumns or old subcolumn versions (CASSANDRA-3446)
 * automatically compute sha1 sum for uncompressed data files (CASSANDRA-3456)
 * fix reading metadata/statistics component for version < h (CASSANDRA-3474)
 * add sstable forward-compatibility (CASSANDRA-3478)
 * report compression ratio in CFSMBean (CASSANDRA-3393)
 * fix incorrect size exception during streaming of counters (CASSANDRA-3481)
 * (CQL) fix for counter decrement syntax (CASSANDRA-3418)
 * Fix race introduced by CASSANDRA-2503 (CASSANDRA-3482)
 * Fix incomplete deletion of delivered hints (CASSANDRA-3466)
 * Avoid rescheduling compactions when no compaction was executed
   (CASSANDRA-3484)
 * fix handling of the chunk_length_kb compression options (CASSANDRA-3492)
Merged from 0.8:
 * fix updating CF row_cache_provider (CASSANDRA-3414)
 * CFMetaData.convertToThrift method to set RowCacheProvider (CASSANDRA-3405)
 * acquire compactionlock during truncate (CASSANDRA-3399)
 * fix displaying cfdef entries for super columnfamilies (CASSANDRA-3415)
 * Make counter shard merging thread safe (CASSANDRA-3178)
 * Revert CASSANDRA-2855
 * Fix bug preventing the use of efficient cross-DC writes (CASSANDRA-3472)
 * `describe ring` command for CLI (CASSANDRA-3220)
 * (Hadoop) skip empty rows when entire row is requested, redux (CASSANDRA-2855)


1.0.2
 * "defragment" rows for name-based queries under STCS (CASSANDRA-2503)
 * Add timing information to cassandra-cli GET/SET/LIST queries (CASSANDRA-3326)
 * Only create one CompressionMetadata object per sstable (CASSANDRA-3427)
 * cleanup usage of StorageService.setMode() (CASSANDRA-3388)
 * Avoid large array allocation for compressed chunk offsets (CASSANDRA-3432)
 * fix DecimalType bytebuffer marshalling (CASSANDRA-3421)
 * fix bug that caused first column in per row indexes to be ignored
   (CASSANDRA-3441)
 * add JMX call to clean (failed) repair sessions (CASSANDRA-3316)
 * fix sstableloader reference acquisition bug (CASSANDRA-3438)
 * fix estimated row size regression (CASSANDRA-3451)
 * make sure we don't return more columns than asked (CASSANDRA-3303, 3395)
Merged from 0.8:
 * acquire compactionlock during truncate (CASSANDRA-3399)
 * fix displaying cfdef entries for super columnfamilies (CASSANDRA-3415)


1.0.1
 * acquire references during index build to prevent delete problems
   on Windows (CASSANDRA-3314)
 * describe_ring should include datacenter/topology information (CASSANDRA-2882)
 * Thrift sockets are not properly buffered (CASSANDRA-3261)
 * performance improvement for bytebufferutil compare function (CASSANDRA-3286)
 * add system.versions ColumnFamily (CASSANDRA-3140)
 * reduce network copies (CASSANDRA-3333, 3373)
 * limit nodetool to 32MB of heap (CASSANDRA-3124)
 * (CQL) update parser to accept "timestamp" instead of "date" (CASSANDRA-3149)
 * Fix CLI `show schema` to include "compression_options" (CASSANDRA-3368)
 * Snapshot to include manifest under LeveledCompactionStrategy (CASSANDRA-3359)
 * (CQL) SELECT query should allow CF name to be qualified by keyspace (CASSANDRA-3130)
 * (CQL) Fix internal application error specifying 'using consistency ...'
   in lower case (CASSANDRA-3366)
 * fix Deflate compression when compression actually makes the data bigger
   (CASSANDRA-3370)
 * optimize UUIDGen to avoid lock contention on InetAddress.getLocalHost
   (CASSANDRA-3387)
 * tolerate index being dropped mid-mutation (CASSANDRA-3334, 3313)
 * CompactionManager is now responsible for checking for new candidates
   post-task execution, enabling more consistent leveled compaction
   (CASSANDRA-3391)
 * Cache HSHA threads (CASSANDRA-3372)
 * use CF/KS names as snapshot prefix for drop + truncate operations
   (CASSANDRA-2997)
 * Break bloom filters up to avoid heap fragmentation (CASSANDRA-2466)
 * fix cassandra hanging on jsvc stop (CASSANDRA-3302)
 * Avoid leveled compaction getting blocked on errors (CASSANDRA-3408)
 * Make reloading the compaction strategy safe (CASSANDRA-3409)
 * ignore 0.8 hints even if compaction begins before we try to purge
   them (CASSANDRA-3385)
 * remove procrun (bin\daemon) from Cassandra source tree and
   artifacts (CASSANDRA-3331)
 * make cassandra compile under JDK7 (CASSANDRA-3275)
 * remove dependency of clientutil.jar to FBUtilities (CASSANDRA-3299)
 * avoid truncation errors by using long math on long values (CASSANDRA-3364)
 * avoid clock drift on some Windows machine (CASSANDRA-3375)
 * display cache provider in cli 'describe keyspace' command (CASSANDRA-3384)
 * fix incomplete topology information in describe_ring (CASSANDRA-3403)
 * expire dead gossip states based on time (CASSANDRA-2961)
 * improve CompactionTask extensibility (CASSANDRA-3330)
 * Allow one leveled compaction task to kick off another (CASSANDRA-3363)
 * allow encryption only between datacenters (CASSANDRA-2802)
Merged from 0.8:
 * fix truncate allowing data to be replayed post-restart (CASSANDRA-3297)
 * make iwriter final in IndexWriter to avoid NPE (CASSANDRA-2863)
 * (CQL) update grammar to require key clause in DELETE statement
   (CASSANDRA-3349)
 * (CQL) allow numeric keyspace names in USE statement (CASSANDRA-3350)
 * (Hadoop) skip empty rows when slicing the entire row (CASSANDRA-2855)
 * Fix handling of tombstone by SSTableExport/Import (CASSANDRA-3357)
 * fix ColumnIndexer to use long offsets (CASSANDRA-3358)
 * Improved CLI exceptions (CASSANDRA-3312)
 * Fix handling of tombstone by SSTableExport/Import (CASSANDRA-3357)
 * Only count compaction as active (for throttling) when they have
   successfully acquired the compaction lock (CASSANDRA-3344)
 * Display CLI version string on startup (CASSANDRA-3196)
 * (Hadoop) make CFIF try rpc_address or fallback to listen_address
   (CASSANDRA-3214)
 * (Hadoop) accept comma delimited lists of initial thrift connections
   (CASSANDRA-3185)
 * ColumnFamily min_compaction_threshold should be >= 2 (CASSANDRA-3342)
 * (Pig) add 0.8+ types and key validation type in schema (CASSANDRA-3280)
 * Fix completely removing column metadata using CLI (CASSANDRA-3126)
 * CLI `describe cluster;` output should be on separate lines for separate versions
   (CASSANDRA-3170)
 * fix changing durable_writes keyspace option during CF creation
   (CASSANDRA-3292)
 * avoid locking on update when no indexes are involved (CASSANDRA-3386)
 * fix assertionError during repair with ordered partitioners (CASSANDRA-3369)
 * correctly serialize key_validation_class for avro (CASSANDRA-3391)
 * don't expire counter tombstone after streaming (CASSANDRA-3394)
 * prevent nodes that failed to join from hanging around forever
   (CASSANDRA-3351)
 * remove incorrect optimization from slice read path (CASSANDRA-3390)
 * Fix race in AntiEntropyService (CASSANDRA-3400)


1.0.0-final
 * close scrubbed sstable fd before deleting it (CASSANDRA-3318)
 * fix bug preventing obsolete commitlog segments from being removed
   (CASSANDRA-3269)
 * tolerate whitespace in seed CDL (CASSANDRA-3263)
 * Change default heap thresholds to max(min(1/2 ram, 1G), min(1/4 ram, 8GB))
   (CASSANDRA-3295)
 * Fix broken CompressedRandomAccessReaderTest (CASSANDRA-3298)
 * (CQL) fix type information returned for wildcard queries (CASSANDRA-3311)
 * add estimated tasks to LeveledCompactionStrategy (CASSANDRA-3322)
 * avoid including compaction cache-warming in keycache stats (CASSANDRA-3325)
 * run compaction and hinted handoff threads at MIN_PRIORITY (CASSANDRA-3308)
 * default hsha thrift server to cpu core count in rpc pool (CASSANDRA-3329)
 * add bin\daemon to binary tarball for Windows service (CASSANDRA-3331)
 * Fix places where uncompressed size of sstables was use in place of the
   compressed one (CASSANDRA-3338)
 * Fix hsha thrift server (CASSANDRA-3346)
 * Make sure repair only stream needed sstables (CASSANDRA-3345)


1.0.0-rc2
 * Log a meaningful warning when a node receives a message for a repair session
   that doesn't exist anymore (CASSANDRA-3256)
 * test for NUMA policy support as well as numactl presence (CASSANDRA-3245)
 * Fix FD leak when internode encryption is enabled (CASSANDRA-3257)
 * Remove incorrect assertion in mergeIterator (CASSANDRA-3260)
 * FBUtilities.hexToBytes(String) to throw NumberFormatException when string
   contains non-hex characters (CASSANDRA-3231)
 * Keep SimpleSnitch proximity ordering unchanged from what the Strategy
   generates, as intended (CASSANDRA-3262)
 * remove Scrub from compactionstats when finished (CASSANDRA-3255)
 * fix counter entry in jdbc TypesMap (CASSANDRA-3268)
 * fix full queue scenario for ParallelCompactionIterator (CASSANDRA-3270)
 * fix bootstrap process (CASSANDRA-3285)
 * don't try delivering hints if when there isn't any (CASSANDRA-3176)
 * CLI documentation change for ColumnFamily `compression_options` (CASSANDRA-3282)
 * ignore any CF ids sent by client for adding CF/KS (CASSANDRA-3288)
 * remove obsolete hints on first startup (CASSANDRA-3291)
 * use correct ISortedColumns for time-optimized reads (CASSANDRA-3289)
 * Evict gossip state immediately when a token is taken over by a new IP
   (CASSANDRA-3259)


1.0.0-rc1
 * Update CQL to generate microsecond timestamps by default (CASSANDRA-3227)
 * Fix counting CFMetadata towards Memtable liveRatio (CASSANDRA-3023)
 * Kill server on wrapped OOME such as from FileChannel.map (CASSANDRA-3201)
 * remove unnecessary copy when adding to row cache (CASSANDRA-3223)
 * Log message when a full repair operation completes (CASSANDRA-3207)
 * Fix streamOutSession keeping sstables references forever if the remote end
   dies (CASSANDRA-3216)
 * Remove dynamic_snitch boolean from example configuration (defaulting to
   true) and set default badness threshold to 0.1 (CASSANDRA-3229)
 * Base choice of random or "balanced" token on bootstrap on whether
   schema definitions were found (CASSANDRA-3219)
 * Fixes for LeveledCompactionStrategy score computation, prioritization,
   scheduling, and performance (CASSANDRA-3224, 3234)
 * parallelize sstable open at server startup (CASSANDRA-2988)
 * fix handling of exceptions writing to OutboundTcpConnection (CASSANDRA-3235)
 * Allow using quotes in "USE <keyspace>;" CLI command (CASSANDRA-3208)
 * Don't allow any cache loading exceptions to halt startup (CASSANDRA-3218)
 * Fix sstableloader --ignores option (CASSANDRA-3247)
 * File descriptor limit increased in packaging (CASSANDRA-3206)
 * Fix deadlock in commit log during flush (CASSANDRA-3253)


1.0.0-beta1
 * removed binarymemtable (CASSANDRA-2692)
 * add commitlog_total_space_in_mb to prevent fragmented logs (CASSANDRA-2427)
 * removed commitlog_rotation_threshold_in_mb configuration (CASSANDRA-2771)
 * make AbstractBounds.normalize de-overlapp overlapping ranges (CASSANDRA-2641)
 * replace CollatingIterator, ReducingIterator with MergeIterator
   (CASSANDRA-2062)
 * Fixed the ability to set compaction strategy in cli using create column
   family command (CASSANDRA-2778)
 * clean up tmp files after failed compaction (CASSANDRA-2468)
 * restrict repair streaming to specific columnfamilies (CASSANDRA-2280)
 * don't bother persisting columns shadowed by a row tombstone (CASSANDRA-2589)
 * reset CF and SC deletion times after gc_grace (CASSANDRA-2317)
 * optimize away seek when compacting wide rows (CASSANDRA-2879)
 * single-pass streaming (CASSANDRA-2677, 2906, 2916, 3003)
 * use reference counting for deleting sstables instead of relying on GC
   (CASSANDRA-2521, 3179)
 * store hints as serialized mutations instead of pointers to data row
   (CASSANDRA-2045)
 * store hints in the coordinator node instead of in the closest replica
   (CASSANDRA-2914)
 * add row_cache_keys_to_save CF option (CASSANDRA-1966)
 * check column family validity in nodetool repair (CASSANDRA-2933)
 * use lazy initialization instead of class initialization in NodeId
   (CASSANDRA-2953)
 * add paging to get_count (CASSANDRA-2894)
 * fix "short reads" in [multi]get (CASSANDRA-2643, 3157, 3192)
 * add optional compression for sstables (CASSANDRA-47, 2994, 3001, 3128)
 * add scheduler JMX metrics (CASSANDRA-2962)
 * add block level checksum for compressed data (CASSANDRA-1717)
 * make column family backed column map pluggable and introduce unsynchronized
   ArrayList backed one to speedup reads (CASSANDRA-2843, 3165, 3205)
 * refactoring of the secondary index api (CASSANDRA-2982)
 * make CL > ONE reads wait for digest reconciliation before returning
   (CASSANDRA-2494)
 * fix missing logging for some exceptions (CASSANDRA-2061)
 * refactor and optimize ColumnFamilyStore.files(...) and Descriptor.fromFilename(String)
   and few other places responsible for work with SSTable files (CASSANDRA-3040)
 * Stop reading from sstables once we know we have the most recent columns,
   for query-by-name requests (CASSANDRA-2498)
 * Add query-by-column mode to stress.java (CASSANDRA-3064)
 * Add "install" command to cassandra.bat (CASSANDRA-292)
 * clean up KSMetadata, CFMetadata from unnecessary
   Thrift<->Avro conversion methods (CASSANDRA-3032)
 * Add timeouts to client request schedulers (CASSANDRA-3079, 3096)
 * Cli to use hashes rather than array of hashes for strategy options (CASSANDRA-3081)
 * LeveledCompactionStrategy (CASSANDRA-1608, 3085, 3110, 3087, 3145, 3154, 3182)
 * Improvements of the CLI `describe` command (CASSANDRA-2630)
 * reduce window where dropped CF sstables may not be deleted (CASSANDRA-2942)
 * Expose gossip/FD info to JMX (CASSANDRA-2806)
 * Fix streaming over SSL when compressed SSTable involved (CASSANDRA-3051)
 * Add support for pluggable secondary index implementations (CASSANDRA-3078)
 * remove compaction_thread_priority setting (CASSANDRA-3104)
 * generate hints for replicas that timeout, not just replicas that are known
   to be down before starting (CASSANDRA-2034)
 * Add throttling for internode streaming (CASSANDRA-3080)
 * make the repair of a range repair all replica (CASSANDRA-2610, 3194)
 * expose the ability to repair the first range (as returned by the
   partitioner) of a node (CASSANDRA-2606)
 * Streams Compression (CASSANDRA-3015)
 * add ability to use multiple threads during a single compaction
   (CASSANDRA-2901)
 * make AbstractBounds.normalize support overlapping ranges (CASSANDRA-2641)
 * fix of the CQL count() behavior (CASSANDRA-3068)
 * use TreeMap backed column families for the SSTable simple writers
   (CASSANDRA-3148)
 * fix inconsistency of the CLI syntax when {} should be used instead of [{}]
   (CASSANDRA-3119)
 * rename CQL type names to match expected SQL behavior (CASSANDRA-3149, 3031)
 * Arena-based allocation for memtables (CASSANDRA-2252, 3162, 3163, 3168)
 * Default RR chance to 0.1 (CASSANDRA-3169)
 * Add RowLevel support to secondary index API (CASSANDRA-3147)
 * Make SerializingCacheProvider the default if JNA is available (CASSANDRA-3183)
 * Fix backwards compatibilty for CQL memtable properties (CASSANDRA-3190)
 * Add five-minute delay before starting compactions on a restarted server
   (CASSANDRA-3181)
 * Reduce copies done for intra-host messages (CASSANDRA-1788, 3144)
 * support of compaction strategy option for stress.java (CASSANDRA-3204)
 * make memtable throughput and column count thresholds no-ops (CASSANDRA-2449)
 * Return schema information along with the resultSet in CQL (CASSANDRA-2734)
 * Add new DecimalType (CASSANDRA-2883)
 * Fix assertion error in RowRepairResolver (CASSANDRA-3156)
 * Reduce unnecessary high buffer sizes (CASSANDRA-3171)
 * Pluggable compaction strategy (CASSANDRA-1610)
 * Add new broadcast_address config option (CASSANDRA-2491)


0.8.7
 * Kill server on wrapped OOME such as from FileChannel.map (CASSANDRA-3201)
 * Allow using quotes in "USE <keyspace>;" CLI command (CASSANDRA-3208)
 * Log message when a full repair operation completes (CASSANDRA-3207)
 * Don't allow any cache loading exceptions to halt startup (CASSANDRA-3218)
 * Fix sstableloader --ignores option (CASSANDRA-3247)
 * File descriptor limit increased in packaging (CASSANDRA-3206)
 * Log a meaningfull warning when a node receive a message for a repair session
   that doesn't exist anymore (CASSANDRA-3256)
 * Fix FD leak when internode encryption is enabled (CASSANDRA-3257)
 * FBUtilities.hexToBytes(String) to throw NumberFormatException when string
   contains non-hex characters (CASSANDRA-3231)
 * Keep SimpleSnitch proximity ordering unchanged from what the Strategy
   generates, as intended (CASSANDRA-3262)
 * remove Scrub from compactionstats when finished (CASSANDRA-3255)
 * Fix tool .bat files when CASSANDRA_HOME contains spaces (CASSANDRA-3258)
 * Force flush of status table when removing/updating token (CASSANDRA-3243)
 * Evict gossip state immediately when a token is taken over by a new IP (CASSANDRA-3259)
 * Fix bug where the failure detector can take too long to mark a host
   down (CASSANDRA-3273)
 * (Hadoop) allow wrapping ranges in queries (CASSANDRA-3137)
 * (Hadoop) check all interfaces for a match with split location
   before falling back to random replica (CASSANDRA-3211)
 * (Hadoop) Make Pig storage handle implements LoadMetadata (CASSANDRA-2777)
 * (Hadoop) Fix exception during PIG 'dump' (CASSANDRA-2810)
 * Fix stress COUNTER_GET option (CASSANDRA-3301)
 * Fix missing fields in CLI `show schema` output (CASSANDRA-3304)
 * Nodetool no longer leaks threads and closes JMX connections (CASSANDRA-3309)
 * fix truncate allowing data to be replayed post-restart (CASSANDRA-3297)
 * Move SimpleAuthority and SimpleAuthenticator to examples (CASSANDRA-2922)
 * Fix handling of tombstone by SSTableExport/Import (CASSANDRA-3357)
 * Fix transposition in cfHistograms (CASSANDRA-3222)
 * Allow using number as DC name when creating keyspace in CQL (CASSANDRA-3239)
 * Force flush of system table after updating/removing a token (CASSANDRA-3243)


0.8.6
 * revert CASSANDRA-2388
 * change TokenRange.endpoints back to listen/broadcast address to match
   pre-1777 behavior, and add TokenRange.rpc_endpoints instead (CASSANDRA-3187)
 * avoid trying to watch cassandra-topology.properties when loaded from jar
   (CASSANDRA-3138)
 * prevent users from creating keyspaces with LocalStrategy replication
   (CASSANDRA-3139)
 * fix CLI `show schema;` to output correct keyspace definition statement
   (CASSANDRA-3129)
 * CustomTThreadPoolServer to log TTransportException at DEBUG level
   (CASSANDRA-3142)
 * allow topology sort to work with non-unique rack names between
   datacenters (CASSANDRA-3152)
 * Improve caching of same-version Messages on digest and repair paths
   (CASSANDRA-3158)
 * Randomize choice of first replica for counter increment (CASSANDRA-2890)
 * Fix using read_repair_chance instead of merge_shard_change (CASSANDRA-3202)
 * Avoid streaming data to nodes that already have it, on move as well as
   decommission (CASSANDRA-3041)
 * Fix divide by zero error in GCInspector (CASSANDRA-3164)
 * allow quoting of the ColumnFamily name in CLI `create column family`
   statement (CASSANDRA-3195)
 * Fix rolling upgrade from 0.7 to 0.8 problem (CASSANDRA-3166)
 * Accomodate missing encryption_options in IncomingTcpConnection.stream
   (CASSANDRA-3212)


0.8.5
 * fix NPE when encryption_options is unspecified (CASSANDRA-3007)
 * include column name in validation failure exceptions (CASSANDRA-2849)
 * make sure truncate clears out the commitlog so replay won't re-
   populate with truncated data (CASSANDRA-2950)
 * fix NPE when debug logging is enabled and dropped CF is present
   in a commitlog segment (CASSANDRA-3021)
 * fix cassandra.bat when CASSANDRA_HOME contains spaces (CASSANDRA-2952)
 * fix to SSTableSimpleUnsortedWriter bufferSize calculation (CASSANDRA-3027)
 * make cleanup and normal compaction able to skip empty rows
   (rows containing nothing but expired tombstones) (CASSANDRA-3039)
 * work around native memory leak in com.sun.management.GarbageCollectorMXBean
   (CASSANDRA-2868)
 * validate that column names in column_metadata are not equal to key_alias
   on create/update of the ColumnFamily and CQL 'ALTER' statement (CASSANDRA-3036)
 * return an InvalidRequestException if an indexed column is assigned
   a value larger than 64KB (CASSANDRA-3057)
 * fix of numeric-only and string column names handling in CLI "drop index"
   (CASSANDRA-3054)
 * prune index scan resultset back to original request for lazy
   resultset expansion case (CASSANDRA-2964)
 * (Hadoop) fail jobs when Cassandra node has failed but TaskTracker
   has not (CASSANDRA-2388)
 * fix dynamic snitch ignoring nodes when read_repair_chance is zero
   (CASSANDRA-2662)
 * avoid retaining references to dropped CFS objects in
   CompactionManager.estimatedCompactions (CASSANDRA-2708)
 * expose rpc timeouts per host in MessagingServiceMBean (CASSANDRA-2941)
 * avoid including cwd in classpath for deb and rpm packages (CASSANDRA-2881)
 * remove gossip state when a new IP takes over a token (CASSANDRA-3071)
 * allow sstable2json to work on index sstable files (CASSANDRA-3059)
 * always hint counters (CASSANDRA-3099)
 * fix log4j initialization in EmbeddedCassandraService (CASSANDRA-2857)
 * remove gossip state when a new IP takes over a token (CASSANDRA-3071)
 * work around native memory leak in com.sun.management.GarbageCollectorMXBean
    (CASSANDRA-2868)
 * fix UnavailableException with writes at CL.EACH_QUORM (CASSANDRA-3084)
 * fix parsing of the Keyspace and ColumnFamily names in numeric
   and string representations in CLI (CASSANDRA-3075)
 * fix corner cases in Range.differenceToFetch (CASSANDRA-3084)
 * fix ip address String representation in the ring cache (CASSANDRA-3044)
 * fix ring cache compatibility when mixing pre-0.8.4 nodes with post-
   in the same cluster (CASSANDRA-3023)
 * make repair report failure when a node participating dies (instead of
   hanging forever) (CASSANDRA-2433)
 * fix handling of the empty byte buffer by ReversedType (CASSANDRA-3111)
 * Add validation that Keyspace names are case-insensitively unique (CASSANDRA-3066)
 * catch invalid key_validation_class before instantiating UpdateColumnFamily (CASSANDRA-3102)
 * make Range and Bounds objects client-safe (CASSANDRA-3108)
 * optionally skip log4j configuration (CASSANDRA-3061)
 * bundle sstableloader with the debian package (CASSANDRA-3113)
 * don't try to build secondary indexes when there is none (CASSANDRA-3123)
 * improve SSTableSimpleUnsortedWriter speed for large rows (CASSANDRA-3122)
 * handle keyspace arguments correctly in nodetool snapshot (CASSANDRA-3038)
 * Fix SSTableImportTest on windows (CASSANDRA-3043)
 * expose compactionThroughputMbPerSec through JMX (CASSANDRA-3117)
 * log keyspace and CF of large rows being compacted


0.8.4
 * change TokenRing.endpoints to be a list of rpc addresses instead of
   listen/broadcast addresses (CASSANDRA-1777)
 * include files-to-be-streamed in StreamInSession.getSources (CASSANDRA-2972)
 * use JAVA env var in cassandra-env.sh (CASSANDRA-2785, 2992)
 * avoid doing read for no-op replicate-on-write at CL=1 (CASSANDRA-2892)
 * refuse counter write for CL.ANY (CASSANDRA-2990)
 * switch back to only logging recent dropped messages (CASSANDRA-3004)
 * always deserialize RowMutation for counters (CASSANDRA-3006)
 * ignore saved replication_factor strategy_option for NTS (CASSANDRA-3011)
 * make sure pre-truncate CL segments are discarded (CASSANDRA-2950)


0.8.3
 * add ability to drop local reads/writes that are going to timeout
   (CASSANDRA-2943)
 * revamp token removal process, keep gossip states for 3 days (CASSANDRA-2496)
 * don't accept extra args for 0-arg nodetool commands (CASSANDRA-2740)
 * log unavailableexception details at debug level (CASSANDRA-2856)
 * expose data_dir though jmx (CASSANDRA-2770)
 * don't include tmp files as sstable when create cfs (CASSANDRA-2929)
 * log Java classpath on startup (CASSANDRA-2895)
 * keep gossipped version in sync with actual on migration coordinator
   (CASSANDRA-2946)
 * use lazy initialization instead of class initialization in NodeId
   (CASSANDRA-2953)
 * check column family validity in nodetool repair (CASSANDRA-2933)
 * speedup bytes to hex conversions dramatically (CASSANDRA-2850)
 * Flush memtables on shutdown when durable writes are disabled
   (CASSANDRA-2958)
 * improved POSIX compatibility of start scripts (CASsANDRA-2965)
 * add counter support to Hadoop InputFormat (CASSANDRA-2981)
 * fix bug where dirty commitlog segments were removed (and avoid keeping
   segments with no post-flush activity permanently dirty) (CASSANDRA-2829)
 * fix throwing exception with batch mutation of counter super columns
   (CASSANDRA-2949)
 * ignore system tables during repair (CASSANDRA-2979)
 * throw exception when NTS is given replication_factor as an option
   (CASSANDRA-2960)
 * fix assertion error during compaction of counter CFs (CASSANDRA-2968)
 * avoid trying to create index names, when no index exists (CASSANDRA-2867)
 * don't sample the system table when choosing a bootstrap token
   (CASSANDRA-2825)
 * gossiper notifies of local state changes (CASSANDRA-2948)
 * add asynchronous and half-sync/half-async (hsha) thrift servers
   (CASSANDRA-1405)
 * fix potential use of free'd native memory in SerializingCache
   (CASSANDRA-2951)
 * prune index scan resultset back to original request for lazy
   resultset expansion case (CASSANDRA-2964)
 * (Hadoop) fail jobs when Cassandra node has failed but TaskTracker
    has not (CASSANDRA-2388)


0.8.2
 * CQL:
   - include only one row per unique key for IN queries (CASSANDRA-2717)
   - respect client timestamp on full row deletions (CASSANDRA-2912)
 * improve thread-safety in StreamOutSession (CASSANDRA-2792)
 * allow deleting a row and updating indexed columns in it in the
   same mutation (CASSANDRA-2773)
 * Expose number of threads blocked on submitting memtable to flush
   in JMX (CASSANDRA-2817)
 * add ability to return "endpoints" to nodetool (CASSANDRA-2776)
 * Add support for multiple (comma-delimited) coordinator addresses
   to ColumnFamilyInputFormat (CASSANDRA-2807)
 * fix potential NPE while scheduling read repair for range slice
   (CASSANDRA-2823)
 * Fix race in SystemTable.getCurrentLocalNodeId (CASSANDRA-2824)
 * Correctly set default for replicate_on_write (CASSANDRA-2835)
 * improve nodetool compactionstats formatting (CASSANDRA-2844)
 * fix index-building status display (CASSANDRA-2853)
 * fix CLI perpetuating obsolete KsDef.replication_factor (CASSANDRA-2846)
 * improve cli treatment of multiline comments (CASSANDRA-2852)
 * handle row tombstones correctly in EchoedRow (CASSANDRA-2786)
 * add MessagingService.get[Recently]DroppedMessages and
   StorageService.getExceptionCount (CASSANDRA-2804)
 * fix possibility of spurious UnavailableException for LOCAL_QUORUM
   reads with dynamic snitch + read repair disabled (CASSANDRA-2870)
 * add ant-optional as dependence for the debian package (CASSANDRA-2164)
 * add option to specify limit for get_slice in the CLI (CASSANDRA-2646)
 * decrease HH page size (CASSANDRA-2832)
 * reset cli keyspace after dropping the current one (CASSANDRA-2763)
 * add KeyRange option to Hadoop inputformat (CASSANDRA-1125)
 * fix protocol versioning (CASSANDRA-2818, 2860)
 * support spaces in path to log4j configuration (CASSANDRA-2383)
 * avoid including inferred types in CF update (CASSANDRA-2809)
 * fix JMX bulkload call (CASSANDRA-2908)
 * fix updating KS with durable_writes=false (CASSANDRA-2907)
 * add simplified facade to SSTableWriter for bulk loading use
   (CASSANDRA-2911)
 * fix re-using index CF sstable names after drop/recreate (CASSANDRA-2872)
 * prepend CF to default index names (CASSANDRA-2903)
 * fix hint replay (CASSANDRA-2928)
 * Properly synchronize repair's merkle tree computation (CASSANDRA-2816)


0.8.1
 * CQL:
   - support for insert, delete in BATCH (CASSANDRA-2537)
   - support for IN to SELECT, UPDATE (CASSANDRA-2553)
   - timestamp support for INSERT, UPDATE, and BATCH (CASSANDRA-2555)
   - TTL support (CASSANDRA-2476)
   - counter support (CASSANDRA-2473)
   - ALTER COLUMNFAMILY (CASSANDRA-1709)
   - DROP INDEX (CASSANDRA-2617)
   - add SCHEMA/TABLE as aliases for KS/CF (CASSANDRA-2743)
   - server handles wait-for-schema-agreement (CASSANDRA-2756)
   - key alias support (CASSANDRA-2480)
 * add support for comparator parameters and a generic ReverseType
   (CASSANDRA-2355)
 * add CompositeType and DynamicCompositeType (CASSANDRA-2231)
 * optimize batches containing multiple updates to the same row
   (CASSANDRA-2583)
 * adjust hinted handoff page size to avoid OOM with large columns
   (CASSANDRA-2652)
 * mark BRAF buffer invalid post-flush so we don't re-flush partial
   buffers again, especially on CL writes (CASSANDRA-2660)
 * add DROP INDEX support to CLI (CASSANDRA-2616)
 * don't perform HH to client-mode [storageproxy] nodes (CASSANDRA-2668)
 * Improve forceDeserialize/getCompactedRow encapsulation (CASSANDRA-2659)
 * Don't write CounterUpdateColumn to disk in tests (CASSANDRA-2650)
 * Add sstable bulk loading utility (CASSANDRA-1278)
 * avoid replaying hints to dropped columnfamilies (CASSANDRA-2685)
 * add placeholders for missing rows in range query pseudo-RR (CASSANDRA-2680)
 * remove no-op HHOM.renameHints (CASSANDRA-2693)
 * clone super columns to avoid modifying them during flush (CASSANDRA-2675)
 * allow writes to bypass the commitlog for certain keyspaces (CASSANDRA-2683)
 * avoid NPE when bypassing commitlog during memtable flush (CASSANDRA-2781)
 * Added support for making bootstrap retry if nodes flap (CASSANDRA-2644)
 * Added statusthrift to nodetool to report if thrift server is running (CASSANDRA-2722)
 * Fixed rows being cached if they do not exist (CASSANDRA-2723)
 * Support passing tableName and cfName to RowCacheProviders (CASSANDRA-2702)
 * close scrub file handles (CASSANDRA-2669)
 * throttle migration replay (CASSANDRA-2714)
 * optimize column serializer creation (CASSANDRA-2716)
 * Added support for making bootstrap retry if nodes flap (CASSANDRA-2644)
 * Added statusthrift to nodetool to report if thrift server is running
   (CASSANDRA-2722)
 * Fixed rows being cached if they do not exist (CASSANDRA-2723)
 * fix truncate/compaction race (CASSANDRA-2673)
 * workaround large resultsets causing large allocation retention
   by nio sockets (CASSANDRA-2654)
 * fix nodetool ring use with Ec2Snitch (CASSANDRA-2733)
 * fix removing columns and subcolumns that are supressed by a row or
   supercolumn tombstone during replica resolution (CASSANDRA-2590)
 * support sstable2json against snapshot sstables (CASSANDRA-2386)
 * remove active-pull schema requests (CASSANDRA-2715)
 * avoid marking entire list of sstables as actively being compacted
   in multithreaded compaction (CASSANDRA-2765)
 * seek back after deserializing a row to update cache with (CASSANDRA-2752)
 * avoid skipping rows in scrub for counter column family (CASSANDRA-2759)
 * fix ConcurrentModificationException in repair when dealing with 0.7 node
   (CASSANDRA-2767)
 * use threadsafe collections for StreamInSession (CASSANDRA-2766)
 * avoid infinite loop when creating merkle tree (CASSANDRA-2758)
 * avoids unmarking compacting sstable prematurely in cleanup (CASSANDRA-2769)
 * fix NPE when the commit log is bypassed (CASSANDRA-2718)
 * don't throw an exception in SS.isRPCServerRunning (CASSANDRA-2721)
 * make stress.jar executable (CASSANDRA-2744)
 * add daemon mode to java stress (CASSANDRA-2267)
 * expose the DC and rack of a node through JMX and nodetool ring (CASSANDRA-2531)
 * fix cache mbean getSize (CASSANDRA-2781)
 * Add Date, Float, Double, and Boolean types (CASSANDRA-2530)
 * Add startup flag to renew counter node id (CASSANDRA-2788)
 * add jamm agent to cassandra.bat (CASSANDRA-2787)
 * fix repair hanging if a neighbor has nothing to send (CASSANDRA-2797)
 * purge tombstone even if row is in only one sstable (CASSANDRA-2801)
 * Fix wrong purge of deleted cf during compaction (CASSANDRA-2786)
 * fix race that could result in Hadoop writer failing to throw an
   exception encountered after close() (CASSANDRA-2755)
 * fix scan wrongly throwing assertion error (CASSANDRA-2653)
 * Always use even distribution for merkle tree with RandomPartitionner
   (CASSANDRA-2841)
 * fix describeOwnership for OPP (CASSANDRA-2800)
 * ensure that string tokens do not contain commas (CASSANDRA-2762)


0.8.0-final
 * fix CQL grammar warning and cqlsh regression from CASSANDRA-2622
 * add ant generate-cql-html target (CASSANDRA-2526)
 * update CQL consistency levels (CASSANDRA-2566)
 * debian packaging fixes (CASSANDRA-2481, 2647)
 * fix UUIDType, IntegerType for direct buffers (CASSANDRA-2682, 2684)
 * switch to native Thrift for Hadoop map/reduce (CASSANDRA-2667)
 * fix StackOverflowError when building from eclipse (CASSANDRA-2687)
 * only provide replication_factor to strategy_options "help" for
   SimpleStrategy, OldNetworkTopologyStrategy (CASSANDRA-2678, 2713)
 * fix exception adding validators to non-string columns (CASSANDRA-2696)
 * avoid instantiating DatabaseDescriptor in JDBC (CASSANDRA-2694)
 * fix potential stack overflow during compaction (CASSANDRA-2626)
 * clone super columns to avoid modifying them during flush (CASSANDRA-2675)
 * reset underlying iterator in EchoedRow constructor (CASSANDRA-2653)


0.8.0-rc1
 * faster flushes and compaction from fixing excessively pessimistic
   rebuffering in BRAF (CASSANDRA-2581)
 * fix returning null column values in the python cql driver (CASSANDRA-2593)
 * fix merkle tree splitting exiting early (CASSANDRA-2605)
 * snapshot_before_compaction directory name fix (CASSANDRA-2598)
 * Disable compaction throttling during bootstrap (CASSANDRA-2612)
 * fix CQL treatment of > and < operators in range slices (CASSANDRA-2592)
 * fix potential double-application of counter updates on commitlog replay
   by moving replay position from header to sstable metadata (CASSANDRA-2419)
 * JDBC CQL driver exposes getColumn for access to timestamp
 * JDBC ResultSetMetadata properties added to AbstractType
 * r/m clustertool (CASSANDRA-2607)
 * add support for presenting row key as a column in CQL result sets
   (CASSANDRA-2622)
 * Don't allow {LOCAL|EACH}_QUORUM unless strategy is NTS (CASSANDRA-2627)
 * validate keyspace strategy_options during CQL create (CASSANDRA-2624)
 * fix empty Result with secondary index when limit=1 (CASSANDRA-2628)
 * Fix regression where bootstrapping a node with no schema fails
   (CASSANDRA-2625)
 * Allow removing LocationInfo sstables (CASSANDRA-2632)
 * avoid attempting to replay mutations from dropped keyspaces (CASSANDRA-2631)
 * avoid using cached position of a key when GT is requested (CASSANDRA-2633)
 * fix counting bloom filter true positives (CASSANDRA-2637)
 * initialize local ep state prior to gossip startup if needed (CASSANDRA-2638)
 * fix counter increment lost after restart (CASSANDRA-2642)
 * add quote-escaping via backslash to CLI (CASSANDRA-2623)
 * fix pig example script (CASSANDRA-2487)
 * fix dynamic snitch race in adding latencies (CASSANDRA-2618)
 * Start/stop cassandra after more important services such as mdadm in
   debian packaging (CASSANDRA-2481)


0.8.0-beta2
 * fix NPE compacting index CFs (CASSANDRA-2528)
 * Remove checking all column families on startup for compaction candidates
   (CASSANDRA-2444)
 * validate CQL create keyspace options (CASSANDRA-2525)
 * fix nodetool setcompactionthroughput (CASSANDRA-2550)
 * move	gossip heartbeat back to its own thread (CASSANDRA-2554)
 * validate cql TRUNCATE columnfamily before truncating (CASSANDRA-2570)
 * fix batch_mutate for mixed standard-counter mutations (CASSANDRA-2457)
 * disallow making schema changes to system keyspace (CASSANDRA-2563)
 * fix sending mutation messages multiple times (CASSANDRA-2557)
 * fix incorrect use of NBHM.size in ReadCallback that could cause
   reads to time out even when responses were received (CASSANDRA-2552)
 * trigger read repair correctly for LOCAL_QUORUM reads (CASSANDRA-2556)
 * Allow configuring the number of compaction thread (CASSANDRA-2558)
 * forceUserDefinedCompaction will attempt to compact what it is given
   even if the pessimistic estimate is that there is not enough disk space;
   automatic compactions will only compact 2 or more sstables (CASSANDRA-2575)
 * refuse to apply migrations with older timestamps than the current
   schema (CASSANDRA-2536)
 * remove unframed Thrift transport option
 * include indexes in snapshots (CASSANDRA-2596)
 * improve ignoring of obsolete mutations in index maintenance (CASSANDRA-2401)
 * recognize attempt to drop just the index while leaving the column
   definition alone (CASSANDRA-2619)


0.8.0-beta1
 * remove Avro RPC support (CASSANDRA-926)
 * support for columns that act as incr/decr counters
   (CASSANDRA-1072, 1937, 1944, 1936, 2101, 2093, 2288, 2105, 2384, 2236, 2342,
   2454)
 * CQL (CASSANDRA-1703, 1704, 1705, 1706, 1707, 1708, 1710, 1711, 1940,
   2124, 2302, 2277, 2493)
 * avoid double RowMutation serialization on write path (CASSANDRA-1800)
 * make NetworkTopologyStrategy the default (CASSANDRA-1960)
 * configurable internode encryption (CASSANDRA-1567, 2152)
 * human readable column names in sstable2json output (CASSANDRA-1933)
 * change default JMX port to 7199 (CASSANDRA-2027)
 * backwards compatible internal messaging (CASSANDRA-1015)
 * atomic switch of memtables and sstables (CASSANDRA-2284)
 * add pluggable SeedProvider (CASSANDRA-1669)
 * Fix clustertool to not throw exception when calling get_endpoints (CASSANDRA-2437)
 * upgrade to thrift 0.6 (CASSANDRA-2412)
 * repair works on a token range instead of full ring (CASSANDRA-2324)
 * purge tombstones from row cache (CASSANDRA-2305)
 * push replication_factor into strategy_options (CASSANDRA-1263)
 * give snapshots the same name on each node (CASSANDRA-1791)
 * remove "nodetool loadbalance" (CASSANDRA-2448)
 * multithreaded compaction (CASSANDRA-2191)
 * compaction throttling (CASSANDRA-2156)
 * add key type information and alias (CASSANDRA-2311, 2396)
 * cli no longer divides read_repair_chance by 100 (CASSANDRA-2458)
 * made CompactionInfo.getTaskType return an enum (CASSANDRA-2482)
 * add a server-wide cap on measured memtable memory usage and aggressively
   flush to keep under that threshold (CASSANDRA-2006)
 * add unified UUIDType (CASSANDRA-2233)
 * add off-heap row cache support (CASSANDRA-1969)


0.7.5
 * improvements/fixes to PIG driver (CASSANDRA-1618, CASSANDRA-2387,
   CASSANDRA-2465, CASSANDRA-2484)
 * validate index names (CASSANDRA-1761)
 * reduce contention on Table.flusherLock (CASSANDRA-1954)
 * try harder to detect failures during streaming, cleaning up temporary
   files more reliably (CASSANDRA-2088)
 * shut down server for OOM on a Thrift thread (CASSANDRA-2269)
 * fix tombstone handling in repair and sstable2json (CASSANDRA-2279)
 * preserve version when streaming data from old sstables (CASSANDRA-2283)
 * don't start repair if a neighboring node is marked as dead (CASSANDRA-2290)
 * purge tombstones from row cache (CASSANDRA-2305)
 * Avoid seeking when sstable2json exports the entire file (CASSANDRA-2318)
 * clear Built flag in system table when dropping an index (CASSANDRA-2320)
 * don't allow arbitrary argument for stress.java (CASSANDRA-2323)
 * validate values for index predicates in get_indexed_slice (CASSANDRA-2328)
 * queue secondary indexes for flush before the parent (CASSANDRA-2330)
 * allow job configuration to set the CL used in Hadoop jobs (CASSANDRA-2331)
 * add memtable_flush_queue_size defaulting to 4 (CASSANDRA-2333)
 * Allow overriding of initial_token, storage_port and rpc_port from system
   properties (CASSANDRA-2343)
 * fix comparator used for non-indexed secondary expressions in index scan
   (CASSANDRA-2347)
 * ensure size calculation and write phase of large-row compaction use
   the same threshold for TTL expiration (CASSANDRA-2349)
 * fix race when iterating CFs during add/drop (CASSANDRA-2350)
 * add ConsistencyLevel command to CLI (CASSANDRA-2354)
 * allow negative numbers in the cli (CASSANDRA-2358)
 * hard code serialVersionUID for tokens class (CASSANDRA-2361)
 * fix potential infinite loop in ByteBufferUtil.inputStream (CASSANDRA-2365)
 * fix encoding bugs in HintedHandoffManager, SystemTable when default
   charset is not UTF8 (CASSANDRA-2367)
 * avoids having removed node reappearing in Gossip (CASSANDRA-2371)
 * fix incorrect truncation of long to int when reading columns via block
   index (CASSANDRA-2376)
 * fix NPE during stream session (CASSANDRA-2377)
 * fix race condition that could leave orphaned data files when dropping CF or
   KS (CASSANDRA-2381)
 * fsync statistics component on write (CASSANDRA-2382)
 * fix duplicate results from CFS.scan (CASSANDRA-2406)
 * add IntegerType to CLI help (CASSANDRA-2414)
 * avoid caching token-only decoratedkeys (CASSANDRA-2416)
 * convert mmap assertion to if/throw so scrub can catch it (CASSANDRA-2417)
 * don't overwrite gc log (CASSANDR-2418)
 * invalidate row cache for streamed row to avoid inconsitencies
   (CASSANDRA-2420)
 * avoid copies in range/index scans (CASSANDRA-2425)
 * make sure we don't wipe data during cleanup if the node has not join
   the ring (CASSANDRA-2428)
 * Try harder to close files after compaction (CASSANDRA-2431)
 * re-set bootstrapped flag after move finishes (CASSANDRA-2435)
 * display validation_class in CLI 'describe keyspace' (CASSANDRA-2442)
 * make cleanup compactions cleanup the row cache (CASSANDRA-2451)
 * add column fields validation to scrub (CASSANDRA-2460)
 * use 64KB flush buffer instead of in_memory_compaction_limit (CASSANDRA-2463)
 * fix backslash substitutions in CLI (CASSANDRA-2492)
 * disable cache saving for system CFS (CASSANDRA-2502)
 * fixes for verifying destination availability under hinted conditions
   so UE can be thrown intead of timing out (CASSANDRA-2514)
 * fix update of validation class in column metadata (CASSANDRA-2512)
 * support LOCAL_QUORUM, EACH_QUORUM CLs outside of NTS (CASSANDRA-2516)
 * preserve version when streaming data from old sstables (CASSANDRA-2283)
 * fix backslash substitutions in CLI (CASSANDRA-2492)
 * count a row deletion as one operation towards memtable threshold
   (CASSANDRA-2519)
 * support LOCAL_QUORUM, EACH_QUORUM CLs outside of NTS (CASSANDRA-2516)


0.7.4
 * add nodetool join command (CASSANDRA-2160)
 * fix secondary indexes on pre-existing or streamed data (CASSANDRA-2244)
 * initialize endpoint in gossiper earlier (CASSANDRA-2228)
 * add ability to write to Cassandra from Pig (CASSANDRA-1828)
 * add rpc_[min|max]_threads (CASSANDRA-2176)
 * add CL.TWO, CL.THREE (CASSANDRA-2013)
 * avoid exporting an un-requested row in sstable2json, when exporting
   a key that does not exist (CASSANDRA-2168)
 * add incremental_backups option (CASSANDRA-1872)
 * add configurable row limit to Pig loadfunc (CASSANDRA-2276)
 * validate column values in batches as well as single-Column inserts
   (CASSANDRA-2259)
 * move sample schema from cassandra.yaml to schema-sample.txt,
   a cli scripts (CASSANDRA-2007)
 * avoid writing empty rows when scrubbing tombstoned rows (CASSANDRA-2296)
 * fix assertion error in range and index scans for CL < ALL
   (CASSANDRA-2282)
 * fix commitlog replay when flush position refers to data that didn't
   get synced before server died (CASSANDRA-2285)
 * fix fd leak in sstable2json with non-mmap'd i/o (CASSANDRA-2304)
 * reduce memory use during streaming of multiple sstables (CASSANDRA-2301)
 * purge tombstoned rows from cache after GCGraceSeconds (CASSANDRA-2305)
 * allow zero replicas in a NTS datacenter (CASSANDRA-1924)
 * make range queries respect snitch for local replicas (CASSANDRA-2286)
 * fix HH delivery when column index is larger than 2GB (CASSANDRA-2297)
 * make 2ary indexes use parent CF flush thresholds during initial build
   (CASSANDRA-2294)
 * update memtable_throughput to be a long (CASSANDRA-2158)


0.7.3
 * Keep endpoint state until aVeryLongTime (CASSANDRA-2115)
 * lower-latency read repair (CASSANDRA-2069)
 * add hinted_handoff_throttle_delay_in_ms option (CASSANDRA-2161)
 * fixes for cache save/load (CASSANDRA-2172, -2174)
 * Handle whole-row deletions in CFOutputFormat (CASSANDRA-2014)
 * Make memtable_flush_writers flush in parallel (CASSANDRA-2178)
 * Add compaction_preheat_key_cache option (CASSANDRA-2175)
 * refactor stress.py to have only one copy of the format string
   used for creating row keys (CASSANDRA-2108)
 * validate index names for \w+ (CASSANDRA-2196)
 * Fix Cassandra cli to respect timeout if schema does not settle
   (CASSANDRA-2187)
 * fix for compaction and cleanup writing old-format data into new-version
   sstable (CASSANDRA-2211, -2216)
 * add nodetool scrub (CASSANDRA-2217, -2240)
 * fix sstable2json large-row pagination (CASSANDRA-2188)
 * fix EOFing on requests for the last bytes in a file (CASSANDRA-2213)
 * fix BufferedRandomAccessFile bugs (CASSANDRA-2218, -2241)
 * check for memtable flush_after_mins exceeded every 10s (CASSANDRA-2183)
 * fix cache saving on Windows (CASSANDRA-2207)
 * add validateSchemaAgreement call + synchronization to schema
   modification operations (CASSANDRA-2222)
 * fix for reversed slice queries on large rows (CASSANDRA-2212)
 * fat clients were writing local data (CASSANDRA-2223)
 * set DEFAULT_MEMTABLE_LIFETIME_IN_MINS to 24h
 * improve detection and cleanup of partially-written sstables
   (CASSANDRA-2206)
 * fix supercolumn de/serialization when subcolumn comparator is different
   from supercolumn's (CASSANDRA-2104)
 * fix starting up on Windows when CASSANDRA_HOME contains whitespace
   (CASSANDRA-2237)
 * add [get|set][row|key]cacheSavePeriod to JMX (CASSANDRA-2100)
 * fix Hadoop ColumnFamilyOutputFormat dropping of mutations
   when batch fills up (CASSANDRA-2255)
 * move file deletions off of scheduledtasks executor (CASSANDRA-2253)


0.7.2
 * copy DecoratedKey.key when inserting into caches to avoid retaining
   a reference to the underlying buffer (CASSANDRA-2102)
 * format subcolumn names with subcomparator (CASSANDRA-2136)
 * fix column bloom filter deserialization (CASSANDRA-2165)


0.7.1
 * refactor MessageDigest creation code. (CASSANDRA-2107)
 * buffer network stack to avoid inefficient small TCP messages while avoiding
   the nagle/delayed ack problem (CASSANDRA-1896)
 * check log4j configuration for changes every 10s (CASSANDRA-1525, 1907)
 * more-efficient cross-DC replication (CASSANDRA-1530, -2051, -2138)
 * avoid polluting page cache with commitlog or sstable writes
   and seq scan operations (CASSANDRA-1470)
 * add RMI authentication options to nodetool (CASSANDRA-1921)
 * make snitches configurable at runtime (CASSANDRA-1374)
 * retry hadoop split requests on connection failure (CASSANDRA-1927)
 * implement describeOwnership for BOP, COPP (CASSANDRA-1928)
 * make read repair behave as expected for ConsistencyLevel > ONE
   (CASSANDRA-982, 2038)
 * distributed test harness (CASSANDRA-1859, 1964)
 * reduce flush lock contention (CASSANDRA-1930)
 * optimize supercolumn deserialization (CASSANDRA-1891)
 * fix CFMetaData.apply to only compare objects of the same class
   (CASSANDRA-1962)
 * allow specifying specific SSTables to compact from JMX (CASSANDRA-1963)
 * fix race condition in MessagingService.targets (CASSANDRA-1959, 2094, 2081)
 * refuse to open sstables from a future version (CASSANDRA-1935)
 * zero-copy reads (CASSANDRA-1714)
 * fix copy bounds for word Text in wordcount demo (CASSANDRA-1993)
 * fixes for contrib/javautils (CASSANDRA-1979)
 * check more frequently for memtable expiration (CASSANDRA-2000)
 * fix writing SSTable column count statistics (CASSANDRA-1976)
 * fix streaming of multiple CFs during bootstrap (CASSANDRA-1992)
 * explicitly set JVM GC new generation size with -Xmn (CASSANDRA-1968)
 * add short options for CLI flags (CASSANDRA-1565)
 * make keyspace argument to "describe keyspace" in CLI optional
   when authenticated to keyspace already (CASSANDRA-2029)
 * added option to specify -Dcassandra.join_ring=false on startup
   to allow "warm spare" nodes or performing JMX maintenance before
   joining the ring (CASSANDRA-526)
 * log migrations at INFO (CASSANDRA-2028)
 * add CLI verbose option in file mode (CASSANDRA-2030)
 * add single-line "--" comments to CLI (CASSANDRA-2032)
 * message serialization tests (CASSANDRA-1923)
 * switch from ivy to maven-ant-tasks (CASSANDRA-2017)
 * CLI attempts to block for new schema to propagate (CASSANDRA-2044)
 * fix potential overflow in nodetool cfstats (CASSANDRA-2057)
 * add JVM shutdownhook to sync commitlog (CASSANDRA-1919)
 * allow nodes to be up without being part of  normal traffic (CASSANDRA-1951)
 * fix CLI "show keyspaces" with null options on NTS (CASSANDRA-2049)
 * fix possible ByteBuffer race conditions (CASSANDRA-2066)
 * reduce garbage generated by MessagingService to prevent load spikes
   (CASSANDRA-2058)
 * fix math in RandomPartitioner.describeOwnership (CASSANDRA-2071)
 * fix deletion of sstable non-data components (CASSANDRA-2059)
 * avoid blocking gossip while deleting handoff hints (CASSANDRA-2073)
 * ignore messages from newer versions, keep track of nodes in gossip
   regardless of version (CASSANDRA-1970)
 * cache writing moved to CompactionManager to reduce i/o contention and
   updated to use non-cache-polluting writes (CASSANDRA-2053)
 * page through large rows when exporting to JSON (CASSANDRA-2041)
 * add flush_largest_memtables_at and reduce_cache_sizes_at options
   (CASSANDRA-2142)
 * add cli 'describe cluster' command (CASSANDRA-2127)
 * add cli support for setting username/password at 'connect' command
   (CASSANDRA-2111)
 * add -D option to Stress.java to allow reading hosts from a file
   (CASSANDRA-2149)
 * bound hints CF throughput between 32M and 256M (CASSANDRA-2148)
 * continue starting when invalid saved cache entries are encountered
   (CASSANDRA-2076)
 * add max_hint_window_in_ms option (CASSANDRA-1459)


0.7.0-final
 * fix offsets to ByteBuffer.get (CASSANDRA-1939)


0.7.0-rc4
 * fix cli crash after backgrounding (CASSANDRA-1875)
 * count timeouts in storageproxy latencies, and include latency
   histograms in StorageProxyMBean (CASSANDRA-1893)
 * fix CLI get recognition of supercolumns (CASSANDRA-1899)
 * enable keepalive on intra-cluster sockets (CASSANDRA-1766)
 * count timeouts towards dynamicsnitch latencies (CASSANDRA-1905)
 * Expose index-building status in JMX + cli schema description
   (CASSANDRA-1871)
 * allow [LOCAL|EACH]_QUORUM to be used with non-NetworkTopology
   replication Strategies
 * increased amount of index locks for faster commitlog replay
 * collect secondary index tombstones immediately (CASSANDRA-1914)
 * revert commitlog changes from #1780 (CASSANDRA-1917)
 * change RandomPartitioner min token to -1 to avoid collision w/
   tokens on actual nodes (CASSANDRA-1901)
 * examine the right nibble when validating TimeUUID (CASSANDRA-1910)
 * include secondary indexes in cleanup (CASSANDRA-1916)
 * CFS.scrubDataDirectories should also cleanup invalid secondary indexes
   (CASSANDRA-1904)
 * ability to disable/enable gossip on nodes to force them down
   (CASSANDRA-1108)


0.7.0-rc3
 * expose getNaturalEndpoints in StorageServiceMBean taking byte[]
   key; RMI cannot serialize ByteBuffer (CASSANDRA-1833)
 * infer org.apache.cassandra.locator for replication strategy classes
   when not otherwise specified
 * validation that generates less garbage (CASSANDRA-1814)
 * add TTL support to CLI (CASSANDRA-1838)
 * cli defaults to bytestype for subcomparator when creating
   column families (CASSANDRA-1835)
 * unregister index MBeans when index is dropped (CASSANDRA-1843)
 * make ByteBufferUtil.clone thread-safe (CASSANDRA-1847)
 * change exception for read requests during bootstrap from
   InvalidRequest to Unavailable (CASSANDRA-1862)
 * respect row-level tombstones post-flush in range scans
   (CASSANDRA-1837)
 * ReadResponseResolver check digests against each other (CASSANDRA-1830)
 * return InvalidRequest when remove of subcolumn without supercolumn
   is requested (CASSANDRA-1866)
 * flush before repair (CASSANDRA-1748)
 * SSTableExport validates key order (CASSANDRA-1884)
 * large row support for SSTableExport (CASSANDRA-1867)
 * Re-cache hot keys post-compaction without hitting disk (CASSANDRA-1878)
 * manage read repair in coordinator instead of data source, to
   provide latency information to dynamic snitch (CASSANDRA-1873)


0.7.0-rc2
 * fix live-column-count of slice ranges including tombstoned supercolumn
   with live subcolumn (CASSANDRA-1591)
 * rename o.a.c.internal.AntientropyStage -> AntiEntropyStage,
   o.a.c.request.Request_responseStage -> RequestResponseStage,
   o.a.c.internal.Internal_responseStage -> InternalResponseStage
 * add AbstractType.fromString (CASSANDRA-1767)
 * require index_type to be present when specifying index_name
   on ColumnDef (CASSANDRA-1759)
 * fix add/remove index bugs in CFMetadata (CASSANDRA-1768)
 * rebuild Strategy during system_update_keyspace (CASSANDRA-1762)
 * cli updates prompt to ... in continuation lines (CASSANDRA-1770)
 * support multiple Mutations per key in hadoop ColumnFamilyOutputFormat
   (CASSANDRA-1774)
 * improvements to Debian init script (CASSANDRA-1772)
 * use local classloader to check for version.properties (CASSANDRA-1778)
 * Validate that column names in column_metadata are valid for the
   defined comparator, and decode properly in cli (CASSANDRA-1773)
 * use cross-platform newlines in cli (CASSANDRA-1786)
 * add ExpiringColumn support to sstable import/export (CASSANDRA-1754)
 * add flush for each append to periodic commitlog mode; added
   periodic_without_flush option to disable this (CASSANDRA-1780)
 * close file handle used for post-flush truncate (CASSANDRA-1790)
 * various code cleanup (CASSANDRA-1793, -1794, -1795)
 * fix range queries against wrapped range (CASSANDRA-1781)
 * fix consistencylevel calculations for NetworkTopologyStrategy
   (CASSANDRA-1804)
 * cli support index type enum names (CASSANDRA-1810)
 * improved validation of column_metadata (CASSANDRA-1813)
 * reads at ConsistencyLevel > 1 throw UnavailableException
   immediately if insufficient live nodes exist (CASSANDRA-1803)
 * copy bytebuffers for local writes to avoid retaining the entire
   Thrift frame (CASSANDRA-1801)
 * fix NPE adding index to column w/o prior metadata (CASSANDRA-1764)
 * reduce fat client timeout (CASSANDRA-1730)
 * fix botched merge of CASSANDRA-1316


0.7.0-rc1
 * fix compaction and flush races with schema updates (CASSANDRA-1715)
 * add clustertool, config-converter, sstablekeys, and schematool
   Windows .bat files (CASSANDRA-1723)
 * reject range queries received during bootstrap (CASSANDRA-1739)
 * fix wrapping-range queries on non-minimum token (CASSANDRA-1700)
 * add nodetool cfhistogram (CASSANDRA-1698)
 * limit repaired ranges to what the nodes have in common (CASSANDRA-1674)
 * index scan treats missing columns as not matching secondary
   expressions (CASSANDRA-1745)
 * Fix misuse of DataOutputBuffer.getData in AntiEntropyService
   (CASSANDRA-1729)
 * detect and warn when obsolete version of JNA is present (CASSANDRA-1760)
 * reduce fat client timeout (CASSANDRA-1730)
 * cleanup smallest CFs first to increase free temp space for larger ones
   (CASSANDRA-1811)
 * Update windows .bat files to work outside of main Cassandra
   directory (CASSANDRA-1713)
 * fix read repair regression from 0.6.7 (CASSANDRA-1727)
 * more-efficient read repair (CASSANDRA-1719)
 * fix hinted handoff replay (CASSANDRA-1656)
 * log type of dropped messages (CASSANDRA-1677)
 * upgrade to SLF4J 1.6.1
 * fix ByteBuffer bug in ExpiringColumn.updateDigest (CASSANDRA-1679)
 * fix IntegerType.getString (CASSANDRA-1681)
 * make -Djava.net.preferIPv4Stack=true the default (CASSANDRA-628)
 * add INTERNAL_RESPONSE verb to differentiate from responses related
   to client requests (CASSANDRA-1685)
 * log tpstats when dropping messages (CASSANDRA-1660)
 * include unreachable nodes in describeSchemaVersions (CASSANDRA-1678)
 * Avoid dropping messages off the client request path (CASSANDRA-1676)
 * fix jna errno reporting (CASSANDRA-1694)
 * add friendlier error for UnknownHostException on startup (CASSANDRA-1697)
 * include jna dependency in RPM package (CASSANDRA-1690)
 * add --skip-keys option to stress.py (CASSANDRA-1696)
 * improve cli handling of non-string keys and column names
   (CASSANDRA-1701, -1693)
 * r/m extra subcomparator line in cli keyspaces output (CASSANDRA-1712)
 * add read repair chance to cli "show keyspaces"
 * upgrade to ConcurrentLinkedHashMap 1.1 (CASSANDRA-975)
 * fix index scan routing (CASSANDRA-1722)
 * fix tombstoning of supercolumns in range queries (CASSANDRA-1734)
 * clear endpoint cache after updating keyspace metadata (CASSANDRA-1741)
 * fix wrapping-range queries on non-minimum token (CASSANDRA-1700)
 * truncate includes secondary indexes (CASSANDRA-1747)
 * retain reference to PendingFile sstables (CASSANDRA-1749)
 * fix sstableimport regression (CASSANDRA-1753)
 * fix for bootstrap when no non-system tables are defined (CASSANDRA-1732)
 * handle replica unavailability in index scan (CASSANDRA-1755)
 * fix service initialization order deadlock (CASSANDRA-1756)
 * multi-line cli commands (CASSANDRA-1742)
 * fix race between snapshot and compaction (CASSANDRA-1736)
 * add listEndpointsPendingHints, deleteHintsForEndpoint JMX methods
   (CASSANDRA-1551)


0.7.0-beta3
 * add strategy options to describe_keyspace output (CASSANDRA-1560)
 * log warning when using randomly generated token (CASSANDRA-1552)
 * re-organize JMX into .db, .net, .internal, .request (CASSANDRA-1217)
 * allow nodes to change IPs between restarts (CASSANDRA-1518)
 * remember ring state between restarts by default (CASSANDRA-1518)
 * flush index built flag so we can read it before log replay (CASSANDRA-1541)
 * lock row cache updates to prevent race condition (CASSANDRA-1293)
 * remove assertion causing rare (and harmless) error messages in
   commitlog (CASSANDRA-1330)
 * fix moving nodes with no keyspaces defined (CASSANDRA-1574)
 * fix unbootstrap when no data is present in a transfer range (CASSANDRA-1573)
 * take advantage of AVRO-495 to simplify our avro IDL (CASSANDRA-1436)
 * extend authorization hierarchy to column family (CASSANDRA-1554)
 * deletion support in secondary indexes (CASSANDRA-1571)
 * meaningful error message for invalid replication strategy class
   (CASSANDRA-1566)
 * allow keyspace creation with RF > N (CASSANDRA-1428)
 * improve cli error handling (CASSANDRA-1580)
 * add cache save/load ability (CASSANDRA-1417, 1606, 1647)
 * add StorageService.getDrainProgress (CASSANDRA-1588)
 * Disallow bootstrap to an in-use token (CASSANDRA-1561)
 * Allow dynamic secondary index creation and destruction (CASSANDRA-1532)
 * log auto-guessed memtable thresholds (CASSANDRA-1595)
 * add ColumnDef support to cli (CASSANDRA-1583)
 * reduce index sample time by 75% (CASSANDRA-1572)
 * add cli support for column, strategy metadata (CASSANDRA-1578, 1612)
 * add cli support for schema modification (CASSANDRA-1584)
 * delete temp files on failed compactions (CASSANDRA-1596)
 * avoid blocking for dead nodes during removetoken (CASSANDRA-1605)
 * remove ConsistencyLevel.ZERO (CASSANDRA-1607)
 * expose in-progress compaction type in jmx (CASSANDRA-1586)
 * removed IClock & related classes from internals (CASSANDRA-1502)
 * fix removing tokens from SystemTable on decommission and removetoken
   (CASSANDRA-1609)
 * include CF metadata in cli 'show keyspaces' (CASSANDRA-1613)
 * switch from Properties to HashMap in PropertyFileSnitch to
   avoid synchronization bottleneck (CASSANDRA-1481)
 * PropertyFileSnitch configuration file renamed to
   cassandra-topology.properties
 * add cli support for get_range_slices (CASSANDRA-1088, CASSANDRA-1619)
 * Make memtable flush thresholds per-CF instead of global
   (CASSANDRA-1007, 1637)
 * add cli support for binary data without CfDef hints (CASSANDRA-1603)
 * fix building SSTable statistics post-stream (CASSANDRA-1620)
 * fix potential infinite loop in 2ary index queries (CASSANDRA-1623)
 * allow creating NTS keyspaces with no replicas configured (CASSANDRA-1626)
 * add jmx histogram of sstables accessed per read (CASSANDRA-1624)
 * remove system_rename_column_family and system_rename_keyspace from the
   client API until races can be fixed (CASSANDRA-1630, CASSANDRA-1585)
 * add cli sanity tests (CASSANDRA-1582)
 * update GC settings in cassandra.bat (CASSANDRA-1636)
 * cli support for index queries (CASSANDRA-1635)
 * cli support for updating schema memtable settings (CASSANDRA-1634)
 * cli --file option (CASSANDRA-1616)
 * reduce automatically chosen memtable sizes by 50% (CASSANDRA-1641)
 * move endpoint cache from snitch to strategy (CASSANDRA-1643)
 * fix commitlog recovery deleting the newly-created segment as well as
   the old ones (CASSANDRA-1644)
 * upgrade to Thrift 0.5 (CASSANDRA-1367)
 * renamed CL.DCQUORUM to LOCAL_QUORUM and DCQUORUMSYNC to EACH_QUORUM
 * cli truncate support (CASSANDRA-1653)
 * update GC settings in cassandra.bat (CASSANDRA-1636)
 * avoid logging when a node's ip/token is gossipped back to it (CASSANDRA-1666)


0.7-beta2
 * always use UTF-8 for hint keys (CASSANDRA-1439)
 * remove cassandra.yaml dependency from Hadoop and Pig (CASSADRA-1322)
 * expose CfDef metadata in describe_keyspaces (CASSANDRA-1363)
 * restore use of mmap_index_only option (CASSANDRA-1241)
 * dropping a keyspace with no column families generated an error
   (CASSANDRA-1378)
 * rename RackAwareStrategy to OldNetworkTopologyStrategy, RackUnawareStrategy
   to SimpleStrategy, DatacenterShardStrategy to NetworkTopologyStrategy,
   AbstractRackAwareSnitch to AbstractNetworkTopologySnitch (CASSANDRA-1392)
 * merge StorageProxy.mutate, mutateBlocking (CASSANDRA-1396)
 * faster UUIDType, LongType comparisons (CASSANDRA-1386, 1393)
 * fix setting read_repair_chance from CLI addColumnFamily (CASSANDRA-1399)
 * fix updates to indexed columns (CASSANDRA-1373)
 * fix race condition leaving to FileNotFoundException (CASSANDRA-1382)
 * fix sharded lock hash on index write path (CASSANDRA-1402)
 * add support for GT/E, LT/E in subordinate index clauses (CASSANDRA-1401)
 * cfId counter got out of sync when CFs were added (CASSANDRA-1403)
 * less chatty schema updates (CASSANDRA-1389)
 * rename column family mbeans. 'type' will now include either
   'IndexColumnFamilies' or 'ColumnFamilies' depending on the CFS type.
   (CASSANDRA-1385)
 * disallow invalid keyspace and column family names. This includes name that
   matches a '^\w+' regex. (CASSANDRA-1377)
 * use JNA, if present, to take snapshots (CASSANDRA-1371)
 * truncate hints if starting 0.7 for the first time (CASSANDRA-1414)
 * fix FD leak in single-row slicepredicate queries (CASSANDRA-1416)
 * allow index expressions against columns that are not part of the
   SlicePredicate (CASSANDRA-1410)
 * config-converter properly handles snitches and framed support
   (CASSANDRA-1420)
 * remove keyspace argument from multiget_count (CASSANDRA-1422)
 * allow specifying cassandra.yaml location as (local or remote) URL
   (CASSANDRA-1126)
 * fix using DynamicEndpointSnitch with NetworkTopologyStrategy
   (CASSANDRA-1429)
 * Add CfDef.default_validation_class (CASSANDRA-891)
 * fix EstimatedHistogram.max (CASSANDRA-1413)
 * quorum read optimization (CASSANDRA-1622)
 * handle zero-length (or missing) rows during HH paging (CASSANDRA-1432)
 * include secondary indexes during schema migrations (CASSANDRA-1406)
 * fix commitlog header race during schema change (CASSANDRA-1435)
 * fix ColumnFamilyStoreMBeanIterator to use new type name (CASSANDRA-1433)
 * correct filename generated by xml->yaml converter (CASSANDRA-1419)
 * add CMSInitiatingOccupancyFraction=75 and UseCMSInitiatingOccupancyOnly
   to default JVM options
 * decrease jvm heap for cassandra-cli (CASSANDRA-1446)
 * ability to modify keyspaces and column family definitions on a live cluster
   (CASSANDRA-1285)
 * support for Hadoop Streaming [non-jvm map/reduce via stdin/out]
   (CASSANDRA-1368)
 * Move persistent sstable stats from the system table to an sstable component
   (CASSANDRA-1430)
 * remove failed bootstrap attempt from pending ranges when gossip times
   it out after 1h (CASSANDRA-1463)
 * eager-create tcp connections to other cluster members (CASSANDRA-1465)
 * enumerate stages and derive stage from message type instead of
   transmitting separately (CASSANDRA-1465)
 * apply reversed flag during collation from different data sources
   (CASSANDRA-1450)
 * make failure to remove commitlog segment non-fatal (CASSANDRA-1348)
 * correct ordering of drain operations so CL.recover is no longer
   necessary (CASSANDRA-1408)
 * removed keyspace from describe_splits method (CASSANDRA-1425)
 * rename check_schema_agreement to describe_schema_versions
   (CASSANDRA-1478)
 * fix QUORUM calculation for RF > 3 (CASSANDRA-1487)
 * remove tombstones during non-major compactions when bloom filter
   verifies that row does not exist in other sstables (CASSANDRA-1074)
 * nodes that coordinated a loadbalance in the past could not be seen by
   newly added nodes (CASSANDRA-1467)
 * exposed endpoint states (gossip details) via jmx (CASSANDRA-1467)
 * ensure that compacted sstables are not included when new readers are
   instantiated (CASSANDRA-1477)
 * by default, calculate heap size and memtable thresholds at runtime (CASSANDRA-1469)
 * fix races dealing with adding/dropping keyspaces and column families in
   rapid succession (CASSANDRA-1477)
 * clean up of Streaming system (CASSANDRA-1503, 1504, 1506)
 * add options to configure Thrift socket keepalive and buffer sizes (CASSANDRA-1426)
 * make contrib CassandraServiceDataCleaner recursive (CASSANDRA-1509)
 * min, max compaction threshold are configurable and persistent
   per-ColumnFamily (CASSANDRA-1468)
 * fix replaying the last mutation in a commitlog unnecessarily
   (CASSANDRA-1512)
 * invoke getDefaultUncaughtExceptionHandler from DTPE with the original
   exception rather than the ExecutionException wrapper (CASSANDRA-1226)
 * remove Clock from the Thrift (and Avro) API (CASSANDRA-1501)
 * Close intra-node sockets when connection is broken (CASSANDRA-1528)
 * RPM packaging spec file (CASSANDRA-786)
 * weighted request scheduler (CASSANDRA-1485)
 * treat expired columns as deleted (CASSANDRA-1539)
 * make IndexInterval configurable (CASSANDRA-1488)
 * add describe_snitch to Thrift API (CASSANDRA-1490)
 * MD5 authenticator compares plain text submitted password with MD5'd
   saved property, instead of vice versa (CASSANDRA-1447)
 * JMX MessagingService pending and completed counts (CASSANDRA-1533)
 * fix race condition processing repair responses (CASSANDRA-1511)
 * make repair blocking (CASSANDRA-1511)
 * create EndpointSnitchInfo and MBean to expose rack and DC (CASSANDRA-1491)
 * added option to contrib/word_count to output results back to Cassandra
   (CASSANDRA-1342)
 * rewrite Hadoop ColumnFamilyRecordWriter to pool connections, retry to
   multiple Cassandra nodes, and smooth impact on the Cassandra cluster
   by using smaller batch sizes (CASSANDRA-1434)
 * fix setting gc_grace_seconds via CLI (CASSANDRA-1549)
 * support TTL'd index values (CASSANDRA-1536)
 * make removetoken work like decommission (CASSANDRA-1216)
 * make cli comparator-aware and improve quote rules (CASSANDRA-1523,-1524)
 * make nodetool compact and cleanup blocking (CASSANDRA-1449)
 * add memtable, cache information to GCInspector logs (CASSANDRA-1558)
 * enable/disable HintedHandoff via JMX (CASSANDRA-1550)
 * Ignore stray files in the commit log directory (CASSANDRA-1547)
 * Disallow bootstrap to an in-use token (CASSANDRA-1561)


0.7-beta1
 * sstable versioning (CASSANDRA-389)
 * switched to slf4j logging (CASSANDRA-625)
 * add (optional) expiration time for column (CASSANDRA-699)
 * access levels for authentication/authorization (CASSANDRA-900)
 * add ReadRepairChance to CF definition (CASSANDRA-930)
 * fix heisenbug in system tests, especially common on OS X (CASSANDRA-944)
 * convert to byte[] keys internally and all public APIs (CASSANDRA-767)
 * ability to alter schema definitions on a live cluster (CASSANDRA-44)
 * renamed configuration file to cassandra.xml, and log4j.properties to
   log4j-server.properties, which must now be loaded from
   the classpath (which is how our scripts in bin/ have always done it)
   (CASSANDRA-971)
 * change get_count to require a SlicePredicate. create multi_get_count
   (CASSANDRA-744)
 * re-organized endpointsnitch implementations and added SimpleSnitch
   (CASSANDRA-994)
 * Added preload_row_cache option (CASSANDRA-946)
 * add CRC to commitlog header (CASSANDRA-999)
 * removed deprecated batch_insert and get_range_slice methods (CASSANDRA-1065)
 * add truncate thrift method (CASSANDRA-531)
 * http mini-interface using mx4j (CASSANDRA-1068)
 * optimize away copy of sliced row on memtable read path (CASSANDRA-1046)
 * replace constant-size 2GB mmaped segments and special casing for index
   entries spanning segment boundaries, with SegmentedFile that computes
   segments that always contain entire entries/rows (CASSANDRA-1117)
 * avoid reading large rows into memory during compaction (CASSANDRA-16)
 * added hadoop OutputFormat (CASSANDRA-1101)
 * efficient Streaming (no more anticompaction) (CASSANDRA-579)
 * split commitlog header into separate file and add size checksum to
   mutations (CASSANDRA-1179)
 * avoid allocating a new byte[] for each mutation on replay (CASSANDRA-1219)
 * revise HH schema to be per-endpoint (CASSANDRA-1142)
 * add joining/leaving status to nodetool ring (CASSANDRA-1115)
 * allow multiple repair sessions per node (CASSANDRA-1190)
 * optimize away MessagingService for local range queries (CASSANDRA-1261)
 * make framed transport the default so malformed requests can't OOM the
   server (CASSANDRA-475)
 * significantly faster reads from row cache (CASSANDRA-1267)
 * take advantage of row cache during range queries (CASSANDRA-1302)
 * make GCGraceSeconds a per-ColumnFamily value (CASSANDRA-1276)
 * keep persistent row size and column count statistics (CASSANDRA-1155)
 * add IntegerType (CASSANDRA-1282)
 * page within a single row during hinted handoff (CASSANDRA-1327)
 * push DatacenterShardStrategy configuration into keyspace definition,
   eliminating datacenter.properties. (CASSANDRA-1066)
 * optimize forward slices starting with '' and single-index-block name
   queries by skipping the column index (CASSANDRA-1338)
 * streaming refactor (CASSANDRA-1189)
 * faster comparison for UUID types (CASSANDRA-1043)
 * secondary index support (CASSANDRA-749 and subtasks)
 * make compaction buckets deterministic (CASSANDRA-1265)


0.6.6
 * Allow using DynamicEndpointSnitch with RackAwareStrategy (CASSANDRA-1429)
 * remove the remaining vestiges of the unfinished DatacenterShardStrategy
   (replaced by NetworkTopologyStrategy in 0.7)


0.6.5
 * fix key ordering in range query results with RandomPartitioner
   and ConsistencyLevel > ONE (CASSANDRA-1145)
 * fix for range query starting with the wrong token range (CASSANDRA-1042)
 * page within a single row during hinted handoff (CASSANDRA-1327)
 * fix compilation on non-sun JDKs (CASSANDRA-1061)
 * remove String.trim() call on row keys in batch mutations (CASSANDRA-1235)
 * Log summary of dropped messages instead of spamming log (CASSANDRA-1284)
 * add dynamic endpoint snitch (CASSANDRA-981)
 * fix streaming for keyspaces with hyphens in their name (CASSANDRA-1377)
 * fix errors in hard-coded bloom filter optKPerBucket by computing it
   algorithmically (CASSANDRA-1220
 * remove message deserialization stage, and uncap read/write stages
   so slow reads/writes don't block gossip processing (CASSANDRA-1358)
 * add jmx port configuration to Debian package (CASSANDRA-1202)
 * use mlockall via JNA, if present, to prevent Linux from swapping
   out parts of the JVM (CASSANDRA-1214)


0.6.4
 * avoid queuing multiple hint deliveries for the same endpoint
   (CASSANDRA-1229)
 * better performance for and stricter checking of UTF8 column names
   (CASSANDRA-1232)
 * extend option to lower compaction priority to hinted handoff
   as well (CASSANDRA-1260)
 * log errors in gossip instead of re-throwing (CASSANDRA-1289)
 * avoid aborting commitlog replay prematurely if a flushed-but-
   not-removed commitlog segment is encountered (CASSANDRA-1297)
 * fix duplicate rows being read during mapreduce (CASSANDRA-1142)
 * failure detection wasn't closing command sockets (CASSANDRA-1221)
 * cassandra-cli.bat works on windows (CASSANDRA-1236)
 * pre-emptively drop requests that cannot be processed within RPCTimeout
   (CASSANDRA-685)
 * add ack to Binary write verb and update CassandraBulkLoader
   to wait for acks for each row (CASSANDRA-1093)
 * added describe_partitioner Thrift method (CASSANDRA-1047)
 * Hadoop jobs no longer require the Cassandra storage-conf.xml
   (CASSANDRA-1280, CASSANDRA-1047)
 * log thread pool stats when GC is excessive (CASSANDRA-1275)
 * remove gossip message size limit (CASSANDRA-1138)
 * parallelize local and remote reads during multiget, and respect snitch
   when determining whether to do local read for CL.ONE (CASSANDRA-1317)
 * fix read repair to use requested consistency level on digest mismatch,
   rather than assuming QUORUM (CASSANDRA-1316)
 * process digest mismatch re-reads in parallel (CASSANDRA-1323)
 * switch hints CF comparator to BytesType (CASSANDRA-1274)


0.6.3
 * retry to make streaming connections up to 8 times. (CASSANDRA-1019)
 * reject describe_ring() calls on invalid keyspaces (CASSANDRA-1111)
 * fix cache size calculation for size of 100% (CASSANDRA-1129)
 * fix cache capacity only being recalculated once (CASSANDRA-1129)
 * remove hourly scan of all hints on the off chance that the gossiper
   missed a status change; instead, expose deliverHintsToEndpoint to JMX
   so it can be done manually, if necessary (CASSANDRA-1141)
 * don't reject reads at CL.ALL (CASSANDRA-1152)
 * reject deletions to supercolumns in CFs containing only standard
   columns (CASSANDRA-1139)
 * avoid preserving login information after client disconnects
   (CASSANDRA-1057)
 * prefer sun jdk to openjdk in debian init script (CASSANDRA-1174)
 * detect partioner config changes between restarts and fail fast
   (CASSANDRA-1146)
 * use generation time to resolve node token reassignment disagreements
   (CASSANDRA-1118)
 * restructure the startup ordering of Gossiper and MessageService to avoid
   timing anomalies (CASSANDRA-1160)
 * detect incomplete commit log hearders (CASSANDRA-1119)
 * force anti-entropy service to stream files on the stream stage to avoid
   sending streams out of order (CASSANDRA-1169)
 * remove inactive stream managers after AES streams files (CASSANDRA-1169)
 * allow removing entire row through batch_mutate Deletion (CASSANDRA-1027)
 * add JMX metrics for row-level bloom filter false positives (CASSANDRA-1212)
 * added a redhat init script to contrib (CASSANDRA-1201)
 * use midpoint when bootstrapping a new machine into range with not
   much data yet instead of random token (CASSANDRA-1112)
 * kill server on OOM in executor stage as well as Thrift (CASSANDRA-1226)
 * remove opportunistic repairs, when two machines with overlapping replica
   responsibilities happen to finish major compactions of the same CF near
   the same time.  repairs are now fully manual (CASSANDRA-1190)
 * add ability to lower compaction priority (default is no change from 0.6.2)
   (CASSANDRA-1181)


0.6.2
 * fix contrib/word_count build. (CASSANDRA-992)
 * split CommitLogExecutorService into BatchCommitLogExecutorService and
   PeriodicCommitLogExecutorService (CASSANDRA-1014)
 * add latency histograms to CFSMBean (CASSANDRA-1024)
 * make resolving timestamp ties deterministic by using value bytes
   as a tiebreaker (CASSANDRA-1039)
 * Add option to turn off Hinted Handoff (CASSANDRA-894)
 * fix windows startup (CASSANDRA-948)
 * make concurrent_reads, concurrent_writes configurable at runtime via JMX
   (CASSANDRA-1060)
 * disable GCInspector on non-Sun JVMs (CASSANDRA-1061)
 * fix tombstone handling in sstable rows with no other data (CASSANDRA-1063)
 * fix size of row in spanned index entries (CASSANDRA-1056)
 * install json2sstable, sstable2json, and sstablekeys to Debian package
 * StreamingService.StreamDestinations wouldn't empty itself after streaming
   finished (CASSANDRA-1076)
 * added Collections.shuffle(splits) before returning the splits in
   ColumnFamilyInputFormat (CASSANDRA-1096)
 * do not recalculate cache capacity post-compaction if it's been manually
   modified (CASSANDRA-1079)
 * better defaults for flush sorter + writer executor queue sizes
   (CASSANDRA-1100)
 * windows scripts for SSTableImport/Export (CASSANDRA-1051)
 * windows script for nodetool (CASSANDRA-1113)
 * expose PhiConvictThreshold (CASSANDRA-1053)
 * make repair of RF==1 a no-op (CASSANDRA-1090)
 * improve default JVM GC options (CASSANDRA-1014)
 * fix SlicePredicate serialization inside Hadoop jobs (CASSANDRA-1049)
 * close Thrift sockets in Hadoop ColumnFamilyRecordReader (CASSANDRA-1081)


0.6.1
 * fix NPE in sstable2json when no excluded keys are given (CASSANDRA-934)
 * keep the replica set constant throughout the read repair process
   (CASSANDRA-937)
 * allow querying getAllRanges with empty token list (CASSANDRA-933)
 * fix command line arguments inversion in clustertool (CASSANDRA-942)
 * fix race condition that could trigger a false-positive assertion
   during post-flush discard of old commitlog segments (CASSANDRA-936)
 * fix neighbor calculation for anti-entropy repair (CASSANDRA-924)
 * perform repair even for small entropy differences (CASSANDRA-924)
 * Use hostnames in CFInputFormat to allow Hadoop's naive string-based
   locality comparisons to work (CASSANDRA-955)
 * cache read-only BufferedRandomAccessFile length to avoid
   3 system calls per invocation (CASSANDRA-950)
 * nodes with IPv6 (and no IPv4) addresses could not join cluster
   (CASSANDRA-969)
 * Retrieve the correct number of undeleted columns, if any, from
   a supercolumn in a row that had been deleted previously (CASSANDRA-920)
 * fix index scans that cross the 2GB mmap boundaries for both mmap
   and standard i/o modes (CASSANDRA-866)
 * expose drain via nodetool (CASSANDRA-978)


0.6.0-RC1
 * JMX drain to flush memtables and run through commit log (CASSANDRA-880)
 * Bootstrapping can skip ranges under the right conditions (CASSANDRA-902)
 * fix merging row versions in range_slice for CL > ONE (CASSANDRA-884)
 * default write ConsistencyLeven chaned from ZERO to ONE
 * fix for index entries spanning mmap buffer boundaries (CASSANDRA-857)
 * use lexical comparison if time part of TimeUUIDs are the same
   (CASSANDRA-907)
 * bound read, mutation, and response stages to fix possible OOM
   during log replay (CASSANDRA-885)
 * Use microseconds-since-epoch (UTC) in cli, instead of milliseconds
 * Treat batch_mutate Deletion with null supercolumn as "apply this predicate
   to top level supercolumns" (CASSANDRA-834)
 * Streaming destination nodes do not update their JMX status (CASSANDRA-916)
 * Fix internal RPC timeout calculation (CASSANDRA-911)
 * Added Pig loadfunc to contrib/pig (CASSANDRA-910)


0.6.0-beta3
 * fix compaction bucketing bug (CASSANDRA-814)
 * update windows batch file (CASSANDRA-824)
 * deprecate KeysCachedFraction configuration directive in favor
   of KeysCached; move to unified-per-CF key cache (CASSANDRA-801)
 * add invalidateRowCache to ColumnFamilyStoreMBean (CASSANDRA-761)
 * send Handoff hints to natural locations to reduce load on
   remaining nodes in a failure scenario (CASSANDRA-822)
 * Add RowWarningThresholdInMB configuration option to warn before very
   large rows get big enough to threaten node stability, and -x option to
   be able to remove them with sstable2json if the warning is unheeded
   until it's too late (CASSANDRA-843)
 * Add logging of GC activity (CASSANDRA-813)
 * fix ConcurrentModificationException in commitlog discard (CASSANDRA-853)
 * Fix hardcoded row count in Hadoop RecordReader (CASSANDRA-837)
 * Add a jmx status to the streaming service and change several DEBUG
   messages to INFO (CASSANDRA-845)
 * fix classpath in cassandra-cli.bat for Windows (CASSANDRA-858)
 * allow re-specifying host, port to cassandra-cli if invalid ones
   are first tried (CASSANDRA-867)
 * fix race condition handling rpc timeout in the coordinator
   (CASSANDRA-864)
 * Remove CalloutLocation and StagingFileDirectory from storage-conf files
   since those settings are no longer used (CASSANDRA-878)
 * Parse a long from RowWarningThresholdInMB instead of an int (CASSANDRA-882)
 * Remove obsolete ControlPort code from DatabaseDescriptor (CASSANDRA-886)
 * move skipBytes side effect out of assert (CASSANDRA-899)
 * add "double getLoad" to StorageServiceMBean (CASSANDRA-898)
 * track row stats per CF at compaction time (CASSANDRA-870)
 * disallow CommitLogDirectory matching a DataFileDirectory (CASSANDRA-888)
 * default key cache size is 200k entries, changed from 10% (CASSANDRA-863)
 * add -Dcassandra-foreground=yes to cassandra.bat
 * exit if cluster name is changed unexpectedly (CASSANDRA-769)


0.6.0-beta1/beta2
 * add batch_mutate thrift command, deprecating batch_insert (CASSANDRA-336)
 * remove get_key_range Thrift API, deprecated in 0.5 (CASSANDRA-710)
 * add optional login() Thrift call for authentication (CASSANDRA-547)
 * support fat clients using gossiper and StorageProxy to perform
   replication in-process [jvm-only] (CASSANDRA-535)
 * support mmapped I/O for reads, on by default on 64bit JVMs
   (CASSANDRA-408, CASSANDRA-669)
 * improve insert concurrency, particularly during Hinted Handoff
   (CASSANDRA-658)
 * faster network code (CASSANDRA-675)
 * stress.py moved to contrib (CASSANDRA-635)
 * row caching [must be explicitly enabled per-CF in config] (CASSANDRA-678)
 * present a useful measure of compaction progress in JMX (CASSANDRA-599)
 * add bin/sstablekeys (CASSNADRA-679)
 * add ConsistencyLevel.ANY (CASSANDRA-687)
 * make removetoken remove nodes from gossip entirely (CASSANDRA-644)
 * add ability to set cache sizes at runtime (CASSANDRA-708)
 * report latency and cache hit rate statistics with lifetime totals
   instead of average over the last minute (CASSANDRA-702)
 * support get_range_slice for RandomPartitioner (CASSANDRA-745)
 * per-keyspace replication factory and replication strategy (CASSANDRA-620)
 * track latency in microseconds (CASSANDRA-733)
 * add describe_ Thrift methods, deprecating get_string_property and
   get_string_list_property
 * jmx interface for tracking operation mode and streams in general.
   (CASSANDRA-709)
 * keep memtables in sorted order to improve range query performance
   (CASSANDRA-799)
 * use while loop instead of recursion when trimming sstables compaction list
   to avoid blowing stack in pathological cases (CASSANDRA-804)
 * basic Hadoop map/reduce support (CASSANDRA-342)


0.5.1
 * ensure all files for an sstable are streamed to the same directory.
   (CASSANDRA-716)
 * more accurate load estimate for bootstrapping (CASSANDRA-762)
 * tolerate dead or unavailable bootstrap target on write (CASSANDRA-731)
 * allow larger numbers of keys (> 140M) in a sstable bloom filter
   (CASSANDRA-790)
 * include jvm argument improvements from CASSANDRA-504 in debian package
 * change streaming chunk size to 32MB to accomodate Windows XP limitations
   (was 64MB) (CASSANDRA-795)
 * fix get_range_slice returning results in the wrong order (CASSANDRA-781)


0.5.0 final
 * avoid attempting to delete temporary bootstrap files twice (CASSANDRA-681)
 * fix bogus NaN in nodeprobe cfstats output (CASSANDRA-646)
 * provide a policy for dealing with single thread executors w/ a full queue
   (CASSANDRA-694)
 * optimize inner read in MessagingService, vastly improving multiple-node
   performance (CASSANDRA-675)
 * wait for table flush before streaming data back to a bootstrapping node.
   (CASSANDRA-696)
 * keep track of bootstrapping sources by table so that bootstrapping doesn't
   give the indication of finishing early (CASSANDRA-673)


0.5.0 RC3
 * commit the correct version of the patch for CASSANDRA-663


0.5.0 RC2 (unreleased)
 * fix bugs in converting get_range_slice results to Thrift
   (CASSANDRA-647, CASSANDRA-649)
 * expose java.util.concurrent.TimeoutException in StorageProxy methods
   (CASSANDRA-600)
 * TcpConnectionManager was holding on to disconnected connections,
   giving the false indication they were being used. (CASSANDRA-651)
 * Remove duplicated write. (CASSANDRA-662)
 * Abort bootstrap if IP is already in the token ring (CASSANDRA-663)
 * increase default commitlog sync period, and wait for last sync to
   finish before submitting another (CASSANDRA-668)


0.5.0 RC1
 * Fix potential NPE in get_range_slice (CASSANDRA-623)
 * add CRC32 to commitlog entries (CASSANDRA-605)
 * fix data streaming on windows (CASSANDRA-630)
 * GC compacted sstables after cleanup and compaction (CASSANDRA-621)
 * Speed up anti-entropy validation (CASSANDRA-629)
 * Fix anti-entropy assertion error (CASSANDRA-639)
 * Fix pending range conflicts when bootstapping or moving
   multiple nodes at once (CASSANDRA-603)
 * Handle obsolete gossip related to node movement in the case where
   one or more nodes is down when the movement occurs (CASSANDRA-572)
 * Include dead nodes in gossip to avoid a variety of problems
   and fix HH to removed nodes (CASSANDRA-634)
 * return an InvalidRequestException for mal-formed SlicePredicates
   (CASSANDRA-643)
 * fix bug determining closest neighbor for use in multiple datacenters
   (CASSANDRA-648)
 * Vast improvements in anticompaction speed (CASSANDRA-607)
 * Speed up log replay and writes by avoiding redundant serializations
   (CASSANDRA-652)


0.5.0 beta 2
 * Bootstrap improvements (several tickets)
 * add nodeprobe repair anti-entropy feature (CASSANDRA-193, CASSANDRA-520)
 * fix possibility of partition when many nodes restart at once
   in clusters with multiple seeds (CASSANDRA-150)
 * fix NPE in get_range_slice when no data is found (CASSANDRA-578)
 * fix potential NPE in hinted handoff (CASSANDRA-585)
 * fix cleanup of local "system" keyspace (CASSANDRA-576)
 * improve computation of cluster load balance (CASSANDRA-554)
 * added super column read/write, column count, and column/row delete to
   cassandra-cli (CASSANDRA-567, CASSANDRA-594)
 * fix returning live subcolumns of deleted supercolumns (CASSANDRA-583)
 * respect JAVA_HOME in bin/ scripts (several tickets)
 * add StorageService.initClient for fat clients on the JVM (CASSANDRA-535)
   (see contrib/client_only for an example of use)
 * make consistency_level functional in get_range_slice (CASSANDRA-568)
 * optimize key deserialization for RandomPartitioner (CASSANDRA-581)
 * avoid GCing tombstones except on major compaction (CASSANDRA-604)
 * increase failure conviction threshold, resulting in less nodes
   incorrectly (and temporarily) marked as down (CASSANDRA-610)
 * respect memtable thresholds during log replay (CASSANDRA-609)
 * support ConsistencyLevel.ALL on read (CASSANDRA-584)
 * add nodeprobe removetoken command (CASSANDRA-564)


0.5.0 beta
 * Allow multiple simultaneous flushes, improving flush throughput
   on multicore systems (CASSANDRA-401)
 * Split up locks to improve write and read throughput on multicore systems
   (CASSANDRA-444, CASSANDRA-414)
 * More efficient use of memory during compaction (CASSANDRA-436)
 * autobootstrap option: when enabled, all non-seed nodes will attempt
   to bootstrap when started, until bootstrap successfully
   completes. -b option is removed.  (CASSANDRA-438)
 * Unless a token is manually specified in the configuration xml,
   a bootstraping node will use a token that gives it half the
   keys from the most-heavily-loaded node in the cluster,
   instead of generating a random token.
   (CASSANDRA-385, CASSANDRA-517)
 * Miscellaneous bootstrap fixes (several tickets)
 * Ability to change a node's token even after it has data on it
   (CASSANDRA-541)
 * Ability to decommission a live node from the ring (CASSANDRA-435)
 * Semi-automatic loadbalancing via nodeprobe (CASSANDRA-192)
 * Add ability to set compaction thresholds at runtime via
   JMX / nodeprobe.  (CASSANDRA-465)
 * Add "comment" field to ColumnFamily definition. (CASSANDRA-481)
 * Additional JMX metrics (CASSANDRA-482)
 * JSON based export and import tools (several tickets)
 * Hinted Handoff fixes (several tickets)
 * Add key cache to improve read performance (CASSANDRA-423)
 * Simplified construction of custom ReplicationStrategy classes
   (CASSANDRA-497)
 * Graphical application (Swing) for ring integrity verification and
   visualization was added to contrib (CASSANDRA-252)
 * Add DCQUORUM, DCQUORUMSYNC consistency levels and corresponding
   ReplicationStrategy / EndpointSnitch classes.  Experimental.
   (CASSANDRA-492)
 * Web client interface added to contrib (CASSANDRA-457)
 * More-efficient flush for Random, CollatedOPP partitioners
   for normal writes (CASSANDRA-446) and bulk load (CASSANDRA-420)
 * Add MemtableFlushAfterMinutes, a global replacement for the old
   per-CF FlushPeriodInMinutes setting (CASSANDRA-463)
 * optimizations to slice reading (CASSANDRA-350) and supercolumn
   queries (CASSANDRA-510)
 * force binding to given listenaddress for nodes with multiple
   interfaces (CASSANDRA-546)
 * stress.py benchmarking tool improvements (several tickets)
 * optimized replica placement code (CASSANDRA-525)
 * faster log replay on restart (CASSANDRA-539, CASSANDRA-540)
 * optimized local-node writes (CASSANDRA-558)
 * added get_range_slice, deprecating get_key_range (CASSANDRA-344)
 * expose TimedOutException to thrift (CASSANDRA-563)


0.4.2
 * Add validation disallowing null keys (CASSANDRA-486)
 * Fix race conditions in TCPConnectionManager (CASSANDRA-487)
 * Fix using non-utf8-aware comparison as a sanity check.
   (CASSANDRA-493)
 * Improve default garbage collector options (CASSANDRA-504)
 * Add "nodeprobe flush" (CASSANDRA-505)
 * remove NotFoundException from get_slice throws list (CASSANDRA-518)
 * fix get (not get_slice) of entire supercolumn (CASSANDRA-508)
 * fix null token during bootstrap (CASSANDRA-501)


0.4.1
 * Fix FlushPeriod columnfamily configuration regression
   (CASSANDRA-455)
 * Fix long column name support (CASSANDRA-460)
 * Fix for serializing a row that only contains tombstones
   (CASSANDRA-458)
 * Fix for discarding unneeded commitlog segments (CASSANDRA-459)
 * Add SnapshotBeforeCompaction configuration option (CASSANDRA-426)
 * Fix compaction abort under insufficient disk space (CASSANDRA-473)
 * Fix reading subcolumn slice from tombstoned CF (CASSANDRA-484)
 * Fix race condition in RVH causing occasional NPE (CASSANDRA-478)


0.4.0
 * fix get_key_range problems when a node is down (CASSANDRA-440)
   and add UnavailableException to more Thrift methods
 * Add example EndPointSnitch contrib code (several tickets)


0.4.0 RC2
 * fix SSTable generation clash during compaction (CASSANDRA-418)
 * reject method calls with null parameters (CASSANDRA-308)
 * properly order ranges in nodeprobe output (CASSANDRA-421)
 * fix logging of certain errors on executor threads (CASSANDRA-425)


0.4.0 RC1
 * Bootstrap feature is live; use -b on startup (several tickets)
 * Added multiget api (CASSANDRA-70)
 * fix Deadlock with SelectorManager.doProcess and TcpConnection.write
   (CASSANDRA-392)
 * remove key cache b/c of concurrency bugs in third-party
   CLHM library (CASSANDRA-405)
 * update non-major compaction logic to use two threshold values
   (CASSANDRA-407)
 * add periodic / batch commitlog sync modes (several tickets)
 * inline BatchMutation into batch_insert params (CASSANDRA-403)
 * allow setting the logging level at runtime via mbean (CASSANDRA-402)
 * change default comparator to BytesType (CASSANDRA-400)
 * add forwards-compatible ConsistencyLevel parameter to get_key_range
   (CASSANDRA-322)
 * r/m special case of blocking for local destination when writing with
   ConsistencyLevel.ZERO (CASSANDRA-399)
 * Fixes to make BinaryMemtable [bulk load interface] useful (CASSANDRA-337);
   see contrib/bmt_example for an example of using it.
 * More JMX properties added (several tickets)
 * Thrift changes (several tickets)
    - Merged _super get methods with the normal ones; return values
      are now of ColumnOrSuperColumn.
    - Similarly, merged batch_insert_super into batch_insert.



0.4.0 beta
 * On-disk data format has changed to allow billions of keys/rows per
   node instead of only millions
 * Multi-keyspace support
 * Scan all sstables for all queries to avoid situations where
   different types of operation on the same ColumnFamily could
   disagree on what data was present
 * Snapshot support via JMX
 * Thrift API has changed a _lot_:
    - removed time-sorted CFs; instead, user-defined comparators
      may be defined on the column names, which are now byte arrays.
      Default comparators are provided for UTF8, Bytes, Ascii, Long (i64),
      and UUID types.
    - removed colon-delimited strings in thrift api in favor of explicit
      structs such as ColumnPath, ColumnParent, etc.  Also normalized
      thrift struct and argument naming.
    - Added columnFamily argument to get_key_range.
    - Change signature of get_slice to accept starting and ending
      columns as well as an offset.  (This allows use of indexes.)
      Added "ascending" flag to allow reasonably-efficient reverse
      scans as well.  Removed get_slice_by_range as redundant.
    - get_key_range operates on one CF at a time
    - changed `block` boolean on insert methods to ConsistencyLevel enum,
      with options of NONE, ONE, QUORUM, and ALL.
    - added similar consistency_level parameter to read methods
    - column-name-set slice with no names given now returns zero columns
      instead of all of them.  ("all" can run your server out of memory.
      use a range-based slice with a high max column count instead.)
 * Removed the web interface. Node information can now be obtained by
   using the newly introduced nodeprobe utility.
 * More JMX stats
 * Remove magic values from internals (e.g. special key to indicate
   when to flush memtables)
 * Rename configuration "table" to "keyspace"
 * Moved to crash-only design; no more shutdown (just kill the process)
 * Lots of bug fixes

Full list of issues resolved in 0.4 is at https://issues.apache.org/jira/secure/IssueNavigator.jspa?reset=true&&pid=12310865&fixfor=12313862&resolution=1&sorter/field=issuekey&sorter/order=DESC


0.3.0 RC3
 * Fix potential deadlock under load in TCPConnection.
   (CASSANDRA-220)


0.3.0 RC2
 * Fix possible data loss when server is stopped after replaying
   log but before new inserts force memtable flush.
   (CASSANDRA-204)
 * Added BUGS file


0.3.0 RC1
 * Range queries on keys, including user-defined key collation
 * Remove support
 * Workarounds for a weird bug in JDK select/register that seems
   particularly common on VM environments. Cassandra should deploy
   fine on EC2 now
 * Much improved infrastructure: the beginnings of a decent test suite
   ("ant test" for unit tests; "nosetests" for system tests), code
   coverage reporting, etc.
 * Expanded node status reporting via JMX
 * Improved error reporting/logging on both server and client
 * Reduced memory footprint in default configuration
 * Combined blocking and non-blocking versions of insert APIs
 * Added FlushPeriodInMinutes configuration parameter to force
   flushing of infrequently-updated ColumnFamilies<|MERGE_RESOLUTION|>--- conflicted
+++ resolved
@@ -1,4 +1,3 @@
-<<<<<<< HEAD
 3.11.0
  * V5 protocol flags decoding broken (CASSANDRA-13443)
  * Use write lock not read lock for removing sstables from compaction strategies. (CASSANDRA-13422)
@@ -27,11 +26,8 @@
  * Delete illegal character from StandardTokenizerImpl.jflex (CASSANDRA-13417)
  * Fix cqlsh automatic protocol downgrade regression (CASSANDRA-13307)
 Merged from 3.0:
-=======
-3.0.14
  * Avoid name clashes in CassandraIndexTest (CASSANDRA-13427)
- * Handling partially written hint files (CASSANDRA-12728) 
->>>>>>> e5c2a183
+ * Handling partially written hint files (CASSANDRA-12728)
  * Interrupt replaying hints on decommission (CASSANDRA-13308)
  * Handling partially written hint files (CASSANDRA-12728)
  * Fix NPE issue in StorageService (CASSANDRA-13060)
