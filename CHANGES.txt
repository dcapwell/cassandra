<<<<<<< HEAD
3.11.12
 * Fix ant-junit dependency issue (CASSANDRA-16827)
 * Reduce thread contention in CommitLogSegment and HintsBuffer (CASSANDRA-16072)
 * Avoid sending CDC column if not enabled (CASSANDRA-16770)
Merged from 3.0:
=======
3.0.26:
 * Fix incorrect error message in LegacyLayout (CASSANDRA-15136)
>>>>>>> ad139da8
 * Use JMX to validate nodetool --jobs parameter (CASSANDRA-16104)
 * Handle properly UnsatisfiedLinkError in NativeLibrary#getProcessID() (CASSANDRA-16578)
 * Remove mutation data from error log message (CASSANDRA-16817)


3.11.11
 * Make cqlsh use the same set of reserved keywords than the server uses (CASSANDRA-15663)
 * Optimize bytes skipping when reading SSTable files (CASSANDRA-14415)
 * Enable tombstone compactions when unchecked_tombstone_compaction is set in TWCS (CASSANDRA-14496)
 * Read only the required SSTables for single partition queries (CASSANDRA-16737)
 * Fix LeveledCompactionStrategy compacts last level throw an ArrayIndexOutOfBoundsException (CASSANDRA-15669)
 * Maps $CASSANDRA_LOG_DIR to cassandra.logdir java property when executing nodetool (CASSANDRA-16199)
 * Nodetool garbagecollect should retain SSTableLevel for LCS (CASSANDRA-16634)
 * Ignore stale acks received in the shadow round (CASSANDRA-16588)
 * Add autocomplete and error messages for provide_overlapping_tombstones (CASSANDRA-16350)
 * Add StorageServiceMBean.getKeyspaceReplicationInfo(keyspaceName) (CASSANDRA-16447)
 * Make sure sstables with moved starts are removed correctly in LeveledGenerations (CASSANDRA-16552)
 * Upgrade jackson-databind to 2.9.10.8 (CASSANDRA-16462)
Merged from 3.0:
 * Binary releases no longer bundle the apidocs (javadoc) (CASSANDRA-16557)
 * Migrate dependency handling from maven-ant-tasks to resolver-ant-tasks, removing lib/ directory from version control (CASSANDRA-16557)
 * Don't allow seeds to replace without using unsafe (CASSANDRA-14463)
 * Calculate time remaining correctly for all compaction types in compactionstats (CASSANDRA-14701)
 * Receipt of gossip shutdown notification updates TokenMetadata (CASSANDRA-16796)
 * Count bloom filter misses correctly (CASSANDRA-12922)
 * Reject token() in MV WHERE clause (CASSANDRA-13464)
 * Ensure java executable is on the path (CASSANDRA-14325)
 * Make speculative retry parameter case-insensitive for backward compatibility with 2.1 (CASSANDRA-16467)
 * Push digest mismatch exceptions to trace (CASSANDRA-14900)
 * Handle correctly the exceptions thrown by custom QueryHandler constructors (CASSANDRA-16703)
 * Adding columns via ALTER TABLE can generate corrupt sstables (CASSANDRA-16735)
 * Add flag to disable ALTER...DROP COMPACT STORAGE statements (CASSANDRA-16733)
 * Clean transaction log leftovers at the beginning of sstablelevelreset and sstableofflinerelevel (CASSANDRA-12519)
 * CQL shell should prefer newer TLS version by default (CASSANDRA-16695)
 * Ensure that existing empty rows are properly returned (CASSANDRA-16671)
 * Invalidate prepared statements on DROP COMPACT (CASSANDRA-16712)
 * Failure to execute queries should emit a KPI other than read timeout/unavailable so it can be alerted/tracked (CASSANDRA-16581)
 * Don't wait on schema versions from replacement target when replacing a node (CASSANDRA-16692)
 * StandaloneVerifier does not fail when unable to verify SSTables, it only fails if Corruption is thrown (CASSANDRA-16683)
 * Fix bloom filter false ratio calculation by including true negatives (CASSANDRA-15834)
 * Prevent loss of commit log data when moving sstables between nodes (CASSANDRA-16619)
 * Fix materialized view builders inserting truncated data (CASSANDRA-16567)
 * Don't wait for schema migrations from removed nodes (CASSANDRA-16577)
 * Scheduled (delayed) schema pull tasks should not run after MIGRATION stage shutdown during decommission (CASSANDRA-16495)
 * Ignore trailing zeros in hint files (CASSANDRA-16523)
 * Refuse DROP COMPACT STORAGE if some 2.x sstables are in use (CASSANDRA-15897)
 * Fix ColumnFilter::toString not returning a valid CQL fragment (CASSANDRA-16483)
 * Fix ColumnFilter behaviour to prevent digest mitmatches during upgrades (CASSANDRA-16415)
 * Avoid pushing schema mutations when setting up distributed system keyspaces locally (CASSANDRA-16387)
Merged from 2.2:
 * Remove ant targets list-jvm-dtests and ant list-jvm-upgrade-dtests (CASSANDRA-16519)
 * Fix centos packaging for arm64, >=4.0 rpm's now require python3 (CASSANDRA-16477)
 * Make TokenMetadata's ring version increments atomic (CASSANDRA-16286)

3.11.10
 * Fix digest computation for queries with fetched but non queried columns (CASSANDRA-15962)
 * Reduce amount of allocations during batch statement execution (CASSANDRA-16201)
 * Update jflex-1.6.0.jar to match upstream (CASSANDRA-16393)
 * Fix DecimalDeserializer#toString OOM (CASSANDRA-14925)
 * Rate limit validation compactions using compaction_throughput_mb_per_sec (CASSANDRA-16161)
 * SASI's `max_compaction_flush_memory_in_mb` settings over 100GB revert to default of 1GB (CASSANDRA-16071)
Merged from 3.0:
 * Prevent unbounded number of pending flushing tasks (CASSANDRA-16261)
 * Improve empty hint file handling during startup (CASSANDRA-16162)
 * Allow empty string in collections with COPY FROM in cqlsh (CASSANDRA-16372)
 * Fix skipping on pre-3.0 created compact storage sstables due to missing primary key liveness (CASSANDRA-16226)
 * Extend the exclusion of replica filtering protection to other indices instead of just SASI (CASSANDRA-16311)
 * Synchronize transaction logs for JBOD (CASSANDRA-16225)
 * Fix the counting of cells per partition (CASSANDRA-16259)
 * Fix serial read/non-applying CAS linearizability (CASSANDRA-12126)
 * Avoid potential NPE in JVMStabilityInspector (CASSANDRA-16294)
 * Improved check of num_tokens against the length of initial_token (CASSANDRA-14477)
 * Fix a race condition on ColumnFamilyStore and TableMetrics (CASSANDRA-16228)
 * Remove the SEPExecutor blocking behavior (CASSANDRA-16186)
 * Fix invalid cell value skipping when reading from disk (CASSANDRA-16223)
 * Prevent invoking enable/disable gossip when not in NORMAL (CASSANDRA-16146)
 * Wait for schema agreement when bootstrapping (CASSANDRA-15158)
Merged from 2.2:
 * Fix the histogram merge of the table metrics (CASSANDRA-16259)

3.11.9
 * Synchronize Keyspace instance store/clear (CASSANDRA-16210)
 * Fix ColumnFilter to avoid querying cells of unselected complex columns (CASSANDRA-15977)
 * Fix memory leak in CompressedChunkReader (CASSANDRA-15880)
 * Don't attempt value skipping with mixed version cluster (CASSANDRA-15833)
 * Avoid failing compactions with very large partitions (CASSANDRA-15164)
 * Make sure LCS handles duplicate sstable added/removed notifications correctly (CASSANDRA-14103)
Merged from 3.0:
 * Fix OOM when terminating repair session (CASSANDRA-15902)
 * Avoid marking shutting down nodes as up after receiving gossip shutdown message (CASSANDRA-16094)
 * Check SSTables for latest version before dropping compact storage (CASSANDRA-16063)
 * Handle unexpected columns due to schema races (CASSANDRA-15899)
 * Add flag to ignore unreplicated keyspaces during repair (CASSANDRA-15160)
Merged from 2.2:
 * Package tools/bin scripts as executable (CASSANDRA-16151)
 * Fixed a NullPointerException when calling nodetool enablethrift (CASSANDRA-16127)

3.11.8
 * Correctly interpret SASI's `max_compaction_flush_memory_in_mb` setting in megabytes not bytes (CASSANDRA-16071)
 * Fix short read protection for GROUP BY queries (CASSANDRA-15459)
 * Frozen RawTuple is not annotated with frozen in the toString method (CASSANDRA-15857)
Merged from 3.0:
 * Use IF NOT EXISTS for index and UDT create statements in snapshot schema files (CASSANDRA-13935)
 * Fix gossip shutdown order (CASSANDRA-15816)
 * Remove broken 'defrag-on-read' optimization (CASSANDRA-15432)
 * Check for endpoint collision with hibernating nodes (CASSANDRA-14599)
 * Operational improvements and hardening for replica filtering protection (CASSANDRA-15907)
 * stop_paranoid disk failure policy is ignored on CorruptSSTableException after node is up (CASSANDRA-15191)
 * Forbid altering UDTs used in partition keys (CASSANDRA-15933)
 * Fix empty/null json string representation (CASSANDRA-15896)
 * 3.x fails to start if commit log has range tombstones from a column which is also deleted (CASSANDRA-15970)
 * Handle difference in timestamp precision between java8 and java11 in LogFIle.java (CASSANDRA-16050)
Merged from 2.2:
 * Fix CQL parsing of collections when the column type is reversed (CASSANDRA-15814)
Merged from 2.1:
 * Only allow strings to be passed to JMX authentication (CASSANDRA-16077)

3.11.7
 * Fix cqlsh output when fetching all rows in batch mode (CASSANDRA-15905)
 * Upgrade Jackson to 2.9.10 (CASSANDRA-15867)
 * Fix CQL formatting of read command restrictions for slow query log (CASSANDRA-15503)
 * Allow sstableloader to use SSL on the native port (CASSANDRA-14904)
Merged from 3.0:
 * Backport CASSANDRA-12189: escape string literals (CASSANDRA-15948)
 * Avoid hinted handoff per-host throttle being arounded to 0 in large cluster (CASSANDRA-15859)
 * Avoid emitting empty range tombstones from RangeTombstoneList (CASSANDRA-15924)
 * Avoid thread starvation, and improve compare-and-swap performance, in the slab allocators (CASSANDRA-15922)
 * Add token to tombstone warning and error messages (CASSANDRA-15890)
 * Fixed range read concurrency factor computation and capped as 10 times tpc cores (CASSANDRA-15752)
 * Catch exception on bootstrap resume and init native transport (CASSANDRA-15863)
 * Fix replica-side filtering returning stale data with CL > ONE (CASSANDRA-8272, CASSANDRA-8273)
 * Fix duplicated row on 2.x upgrades when multi-rows range tombstones interact with collection ones (CASSANDRA-15805)
 * Rely on snapshotted session infos on StreamResultFuture.maybeComplete to avoid race conditions (CASSANDRA-15667)
 * EmptyType doesn't override writeValue so could attempt to write bytes when expected not to (CASSANDRA-15790)
 * Fix index queries on partition key columns when some partitions contains only static data (CASSANDRA-13666)
 * Avoid creating duplicate rows during major upgrades (CASSANDRA-15789)
 * liveDiskSpaceUsed and totalDiskSpaceUsed get corrupted if IndexSummaryRedistribution gets interrupted (CASSANDRA-15674)
 * Fix Debian init start/stop (CASSANDRA-15770)
 * Fix infinite loop on index query paging in tables with clustering (CASSANDRA-14242)
 * Fix chunk index overflow due to large sstable with small chunk length (CASSANDRA-15595)
 * Allow selecting static column only when querying static index (CASSANDRA-14242)
 * cqlsh return non-zero status when STDIN CQL fails (CASSANDRA-15623)
 * Don't skip sstables in slice queries based only on local min/max/deletion timestamp (CASSANDRA-15690)
 * Memtable memory allocations may deadlock (CASSANDRA-15367)
 * Run evictFromMembership in GossipStage (CASSANDRA-15592)
Merged from 2.2:
 * Fix nomenclature of allow and deny lists (CASSANDRA-15862)
 * Remove generated files from source artifact (CASSANDRA-15849)
 * Remove duplicated tools binaries from tarballs (CASSANDRA-15768)
 * Duplicate results with DISTINCT queries in mixed mode (CASSANDRA-15501)
 * Disable JMX rebinding (CASSANDRA-15653)
Merged from 2.1:
 * Fix writing of snapshot manifest when the table has table-backed secondary indexes (CASSANDRA-10968)
 * Fix parse error in cqlsh COPY FROM and formatting for map of blobs (CASSANDRA-15679)
 * Fix Commit log replays when static column clustering keys are collections (CASSANDRA-14365)
 * Fix Red Hat init script on newer systemd versions (CASSANDRA-15273)
 * Allow EXTRA_CLASSPATH to work on tar/source installations (CASSANDRA-15567)


3.11.6
 * Fix bad UDT sstable metadata serialization headers written by C* 3.0 on upgrade and in sstablescrub (CASSANDRA-15035)
 * Fix nodetool compactionstats showing extra pending task for TWCS - patch implemented (CASSANDRA-15409)
 * Fix SELECT JSON formatting for the "duration" type (CASSANDRA-15075)
 * Fix LegacyLayout to have same behavior as 2.x when handling unknown column names (CASSANDRA-15081)
 * Update nodetool help stop output (CASSANDRA-15401)
Merged from 3.0:
 * Run in-jvm upgrade dtests in circleci (CASSANDRA-15506)
 * Include updates to static column in mutation size calculations (CASSANDRA-15293)
 * Fix point-in-time recoevery ignoring timestamp of updates to static columns (CASSANDRA-15292)
 * GC logs are also put under $CASSANDRA_LOG_DIR (CASSANDRA-14306)
 * Fix sstabledump's position key value when partitions have multiple rows (CASSANDRA-14721)
 * Avoid over-scanning data directories in LogFile.verify() (CASSANDRA-15364)
 * Bump generations and document changes to system_distributed and system_traces in 3.0, 3.11
   (CASSANDRA-15441)
 * Fix system_traces creation timestamp; optimise system keyspace upgrades (CASSANDRA-15398)
 * Fix various data directory prefix matching issues (CASSANDRA-13974)
 * Minimize clustering values in metadata collector (CASSANDRA-15400)
 * Avoid over-trimming of results in mixed mode clusters (CASSANDRA-15405)
 * validate value sizes in LegacyLayout (CASSANDRA-15373)
 * Ensure that tracing doesn't break connections in 3.x/4.0 mixed mode by default (CASSANDRA-15385)
 * Make sure index summary redistribution does not start when compactions are paused (CASSANDRA-15265)
 * Ensure legacy rows have primary key livenessinfo when they contain illegal cells (CASSANDRA-15365)
 * Fix race condition when setting bootstrap flags (CASSANDRA-14878)
 * Fix NativeLibrary.tryOpenDirectory callers for Windows (CASSANDRA-15426)
Merged from 2.2:
 * Fix SELECT JSON output for empty blobs (CASSANDRA-15435)
 * In-JVM DTest: Set correct internode message version for upgrade test (CASSANDRA-15371)
 * In-JVM DTest: Support NodeTool in dtest (CASSANDRA-15429)
 * Fix NativeLibrary.tryOpenDirectory callers for Windows (CASSANDRA-15426)


3.11.5
 * Fix SASI non-literal string comparisons (range operators) (CASSANDRA-15169)
 * Make sure user defined compaction transactions are always closed (CASSANDRA-15123)
 * Fix cassandra-env.sh to use $CASSANDRA_CONF to find cassandra-jaas.config (CASSANDRA-14305)
 * Fixed nodetool cfstats printing index name twice (CASSANDRA-14903)
 * Add flag to disable SASI indexes, and warnings on creation (CASSANDRA-14866)
Merged from 3.0:
 * Add ability to cap max negotiable protocol version (CASSANDRA-15193)
 * Gossip tokens on startup if available (CASSANDRA-15335)
 * Fix resource leak in CompressedSequentialWriter (CASSANDRA-15340)
 * Fix bad merge that reverted CASSANDRA-14993 (CASSANDRA-15289)
 * Fix LegacyLayout RangeTombstoneList IndexOutOfBoundsException when upgrading and RangeTombstone bounds are asymmetric (CASSANDRA-15172)
 * Fix NPE when using allocate_tokens_for_keyspace on new DC/rack (CASSANDRA-14952)
 * Filter sstables earlier when running cleanup (CASSANDRA-15100)
 * Use mean row count instead of mean column count for index selectivity calculation (CASSANDRA-15259)
 * Avoid updating unchanged gossip states (CASSANDRA-15097)
 * Prevent recreation of previously dropped columns with a different kind (CASSANDRA-14948)
 * Prevent client requests from blocking on executor task queue (CASSANDRA-15013)
 * Toughen up column drop/recreate type validations (CASSANDRA-15204)
 * LegacyLayout should handle paging states that cross a collection column (CASSANDRA-15201)
 * Prevent RuntimeException when username or password is empty/null (CASSANDRA-15198)
 * Multiget thrift query returns null records after digest mismatch (CASSANDRA-14812)
 * Skipping illegal legacy cells can break reverse iteration of indexed partitions (CASSANDRA-15178)
 * Handle paging states serialized with a different version than the session's (CASSANDRA-15176)
 * Throw IOE instead of asserting on unsupporter peer versions (CASSANDRA-15066)
 * Update token metadata when handling MOVING/REMOVING_TOKEN events (CASSANDRA-15120)
 * Add ability to customize cassandra log directory using $CASSANDRA_LOG_DIR (CASSANDRA-15090)
 * Skip cells with illegal column names when reading legacy sstables (CASSANDRA-15086)
 * Fix assorted gossip races and add related runtime checks (CASSANDRA-15059)
 * Fix mixed mode partition range scans with limit (CASSANDRA-15072)
 * cassandra-stress works with frozen collections: list and set (CASSANDRA-14907)
 * Fix handling FS errors on writing and reading flat files - LogTransaction and hints (CASSANDRA-15053)
 * Avoid double closing the iterator to avoid overcounting the number of requests (CASSANDRA-15058)
 * Improve `nodetool status -r` speed (CASSANDRA-14847)
 * Improve merkle tree size and time on heap (CASSANDRA-14096)
 * Add missing commands to nodetool_completion (CASSANDRA-14916)
 * Anti-compaction temporarily corrupts sstable state for readers (CASSANDRA-15004)
Merged from 2.2:
 * Catch non-IOException in FileUtils.close to make sure that all resources are closed (CASSANDRA-15225)
 * Handle exceptions during authentication/authorization (CASSANDRA-15041)
 * Support cross version messaging in in-jvm upgrade dtests (CASSANDRA-15078)
 * Fix index summary redistribution cancellation (CASSANDRA-15045)
 * Refactor Circle CI configuration (CASSANDRA-14806)
 * Fixing invalid CQL in security documentation (CASSANDRA-15020)
 * Multi-version in-JVM dtests (CASSANDRA-14937)
 * Allow instance class loaders to be garbage collected for inJVM dtest (CASSANDRA-15170)
 * Add support for network topology and query tracing for inJVM dtest (CASSANDRA-15319)


3.11.4
 * Make stop-server.bat wait for Cassandra to terminate (CASSANDRA-14829)
 * Correct sstable sorting for garbagecollect and levelled compaction (CASSANDRA-14870)
Merged from 3.0:
 * Severe concurrency issues in STCS,DTCS,TWCS,TMD.Topology,TypeParser
 * Add a script to make running the cqlsh tests in cassandra repo easier (CASSANDRA-14951)
 * If SizeEstimatesRecorder misses a 'onDropTable' notification, the size_estimates table will never be cleared for that table. (CASSANDRA-14905)
 * Counters fail to increment in 2.1/2.2 to 3.X mixed version clusters (CASSANDRA-14958)
 * Streaming needs to synchronise access to LifecycleTransaction (CASSANDRA-14554)
 * Fix cassandra-stress write hang with default options (CASSANDRA-14616)
 * Differentiate between slices and RTs when decoding legacy bounds (CASSANDRA-14919)
 * Netty epoll IOExceptions caused by unclean client disconnects being logged at INFO (CASSANDRA-14909)
 * Unfiltered.isEmpty conflicts with Row extends AbstractCollection.isEmpty (CASSANDRA-14588)
 * RangeTombstoneList doesn't properly clean up mergeable or superseded rts in some cases (CASSANDRA-14894)
 * Fix handling of collection tombstones for dropped columns from legacy sstables (CASSANDRA-14912)
 * Throw exception if Columns serialized subset encode more columns than possible (CASSANDRA-14591)
 * Drop/add column name with different Kind can result in corruption (CASSANDRA-14843)
 * Fix missing rows when reading 2.1 SSTables with static columns in 3.0 (CASSANDRA-14873)
 * Move TWCS message 'No compaction necessary for bucket size' to Trace level (CASSANDRA-14884)
 * Sstable min/max metadata can cause data loss (CASSANDRA-14861)
 * Dropped columns can cause reverse sstable iteration to return prematurely (CASSANDRA-14838)
 * Legacy sstables with  multi block range tombstones create invalid bound sequences (CASSANDRA-14823)
 * Expand range tombstone validation checks to multiple interim request stages (CASSANDRA-14824)
 * Reverse order reads can return incomplete results (CASSANDRA-14803)
 * Avoid calling iter.next() in a loop when notifying indexers about range tombstones (CASSANDRA-14794)
 * Fix purging semi-expired RT boundaries in reversed iterators (CASSANDRA-14672)
 * DESC order reads can fail to return the last Unfiltered in the partition (CASSANDRA-14766)
 * Fix corrupted collection deletions for dropped columns in 3.0 <-> 2.{1,2} messages (CASSANDRA-14568)
 * Fix corrupted static collection deletions in 3.0 <-> 2.{1,2} messages (CASSANDRA-14568)
 * Handle failures in parallelAllSSTableOperation (cleanup/upgradesstables/etc) (CASSANDRA-14657)
 * Improve TokenMetaData cache populating performance avoid long locking (CASSANDRA-14660)
 * Backport: Flush netty client messages immediately (not by default) (CASSANDRA-13651)
 * Fix static column order for SELECT * wildcard queries (CASSANDRA-14638)
 * sstableloader should use discovered broadcast address to connect intra-cluster (CASSANDRA-14522)
 * Fix reading columns with non-UTF names from schema (CASSANDRA-14468)
Merged from 2.2:
 * CircleCI docker image should bake in more dependencies (CASSANDRA-14985)
 * Don't enable client transports when bootstrap is pending (CASSANDRA-14525)
 * MigrationManager attempts to pull schema from different major version nodes (CASSANDRA-14928)
 * Fix incorrect cqlsh results when selecting same columns multiple times (CASSANDRA-13262)
 * Returns null instead of NaN or Infinity in JSON strings (CASSANDRA-14377)
Merged from 2.1:
 * Paged Range Slice queries with DISTINCT can drop rows from results (CASSANDRA-14956)
 * Update release checksum algorithms to SHA-256, SHA-512 (CASSANDRA-14970)


3.11.3
 * Validate supported column type with SASI analyzer (CASSANDRA-13669)
 * Remove BTree.Builder Recycler to reduce memory usage (CASSANDRA-13929)
 * Reduce nodetool GC thread count (CASSANDRA-14475)
 * Fix New SASI view creation during Index Redistribution (CASSANDRA-14055)
 * Remove string formatting lines from BufferPool hot path (CASSANDRA-14416)
 * Update metrics to 3.1.5 (CASSANDRA-12924)
 * Detect OpenJDK jvm type and architecture (CASSANDRA-12793)
 * Don't use guava collections in the non-system keyspace jmx attributes (CASSANDRA-12271)
 * Allow existing nodes to use all peers in shadow round (CASSANDRA-13851)
 * Fix cqlsh to read connection.ssl cqlshrc option again (CASSANDRA-14299)
 * Downgrade log level to trace for CommitLogSegmentManager (CASSANDRA-14370)
 * CQL fromJson(null) throws NullPointerException (CASSANDRA-13891)
 * Serialize empty buffer as empty string for json output format (CASSANDRA-14245)
 * Allow logging implementation to be interchanged for embedded testing (CASSANDRA-13396)
 * SASI tokenizer for simple delimiter based entries (CASSANDRA-14247)
 * Fix Loss of digits when doing CAST from varint/bigint to decimal (CASSANDRA-14170)
 * RateBasedBackPressure unnecessarily invokes a lock on the Guava RateLimiter (CASSANDRA-14163)
 * Fix wildcard GROUP BY queries (CASSANDRA-14209)
Merged from 3.0:
 * Fix corrupted static collection deletions in 3.0 -> 2.{1,2} messages (CASSANDRA-14568)
 * Fix potential IndexOutOfBoundsException with counters (CASSANDRA-14167)
 * Always close RT markers returned by ReadCommand#executeLocally() (CASSANDRA-14515)
 * Reverse order queries with range tombstones can cause data loss (CASSANDRA-14513)
 * Fix regression of lagging commitlog flush log message (CASSANDRA-14451)
 * Add Missing dependencies in pom-all (CASSANDRA-14422)
 * Cleanup StartupClusterConnectivityChecker and PING Verb (CASSANDRA-14447)
 * Fix deprecated repair error notifications from 3.x clusters to legacy JMX clients (CASSANDRA-13121)
 * Cassandra not starting when using enhanced startup scripts in windows (CASSANDRA-14418)
 * Fix progress stats and units in compactionstats (CASSANDRA-12244)
 * Better handle missing partition columns in system_schema.columns (CASSANDRA-14379)
 * Delay hints store excise by write timeout to avoid race with decommission (CASSANDRA-13740)
 * Deprecate background repair and probablistic read_repair_chance table options
   (CASSANDRA-13910)
 * Add missed CQL keywords to documentation (CASSANDRA-14359)
 * Fix unbounded validation compactions on repair / revert CASSANDRA-13797 (CASSANDRA-14332)
 * Avoid deadlock when running nodetool refresh before node is fully up (CASSANDRA-14310)
 * Handle all exceptions when opening sstables (CASSANDRA-14202)
 * Handle incompletely written hint descriptors during startup (CASSANDRA-14080)
 * Handle repeat open bound from SRP in read repair (CASSANDRA-14330)
 * Respect max hint window when hinting for LWT (CASSANDRA-14215)
 * Adding missing WriteType enum values to v3, v4, and v5 spec (CASSANDRA-13697)
 * Don't regenerate bloomfilter and summaries on startup (CASSANDRA-11163)
 * Fix NPE when performing comparison against a null frozen in LWT (CASSANDRA-14087)
 * Log when SSTables are deleted (CASSANDRA-14302)
 * Fix batch commitlog sync regression (CASSANDRA-14292)
 * Write to pending endpoint when view replica is also base replica (CASSANDRA-14251)
 * Chain commit log marker potential performance regression in batch commit mode (CASSANDRA-14194)
 * Fully utilise specified compaction threads (CASSANDRA-14210)
 * Pre-create deletion log records to finish compactions quicker (CASSANDRA-12763)
Merged from 2.2:
 * Fix bug that prevented compaction of SSTables after full repairs (CASSANDRA-14423)
 * Incorrect counting of pending messages in OutboundTcpConnection (CASSANDRA-11551)
 * Fix compaction failure caused by reading un-flushed data (CASSANDRA-12743)
 * Use Bounds instead of Range for sstables in anticompaction (CASSANDRA-14411)
 * Fix JSON queries with IN restrictions and ORDER BY clause (CASSANDRA-14286)
 * Backport circleci yaml (CASSANDRA-14240)
Merged from 2.1:
 * Check checksum before decompressing data (CASSANDRA-14284)
 * CVE-2017-5929 Security vulnerability in Logback warning in NEWS.txt (CASSANDRA-14183)


3.11.2
 * Fix ReadCommandTest (CASSANDRA-14234)
 * Remove trailing period from latency reports at keyspace level (CASSANDRA-14233)
 * Backport CASSANDRA-13080: Use new token allocation for non bootstrap case as well (CASSANDRA-14212)
 * Remove dependencies on JVM internal classes from JMXServerUtils (CASSANDRA-14173) 
 * Add DEFAULT, UNSET, MBEAN and MBEANS to `ReservedKeywords` (CASSANDRA-14205)
 * Add Unittest for schema migration fix (CASSANDRA-14140)
 * Print correct snitch info from nodetool describecluster (CASSANDRA-13528)
 * Close socket on error during connect on OutboundTcpConnection (CASSANDRA-9630)
 * Enable CDC unittest (CASSANDRA-14141)
 * Acquire read lock before accessing CompactionStrategyManager fields (CASSANDRA-14139)
 * Split CommitLogStressTest to avoid timeout (CASSANDRA-14143)
 * Avoid invalidating disk boundaries unnecessarily (CASSANDRA-14083)
 * Avoid exposing compaction strategy index externally (CASSANDRA-14082)
 * Prevent continuous schema exchange between 3.0 and 3.11 nodes (CASSANDRA-14109)
 * Fix imbalanced disks when replacing node with same address with JBOD (CASSANDRA-14084)
 * Reload compaction strategies when disk boundaries are invalidated (CASSANDRA-13948)
 * Remove OpenJDK log warning (CASSANDRA-13916)
 * Prevent compaction strategies from looping indefinitely (CASSANDRA-14079)
 * Cache disk boundaries (CASSANDRA-13215)
 * Add asm jar to build.xml for maven builds (CASSANDRA-11193)
 * Round buffer size to powers of 2 for the chunk cache (CASSANDRA-13897)
 * Update jackson JSON jars (CASSANDRA-13949)
 * Avoid locks when checking LCS fanout and if we should defrag (CASSANDRA-13930)
 * Correctly count range tombstones in traces and tombstone thresholds (CASSANDRA-8527)
Merged from 3.0:
 * Add MinGW uname check to start scripts (CASSANDRA-12840)
 * Use the correct digest file and reload sstable metadata in nodetool verify (CASSANDRA-14217)
 * Handle failure when mutating repaired status in Verifier (CASSANDRA-13933)
 * Set encoding for javadoc generation (CASSANDRA-14154)
 * Fix index target computation for dense composite tables with dropped compact storage (CASSANDRA-14104)
 * Improve commit log chain marker updating (CASSANDRA-14108)
 * Extra range tombstone bound creates double rows (CASSANDRA-14008)
 * Fix SStable ordering by max timestamp in SinglePartitionReadCommand (CASSANDRA-14010)
 * Accept role names containing forward-slash (CASSANDRA-14088)
 * Optimize CRC check chance probability calculations (CASSANDRA-14094)
 * Fix cleanup on keyspace with no replicas (CASSANDRA-13526)
 * Fix updating base table rows with TTL not removing view entries (CASSANDRA-14071)
 * Reduce garbage created by DynamicSnitch (CASSANDRA-14091)
 * More frequent commitlog chained markers (CASSANDRA-13987)
 * Fix serialized size of DataLimits (CASSANDRA-14057)
 * Add flag to allow dropping oversized read repair mutations (CASSANDRA-13975)
 * Fix SSTableLoader logger message (CASSANDRA-14003)
 * Fix repair race that caused gossip to block (CASSANDRA-13849)
 * Tracing interferes with digest requests when using RandomPartitioner (CASSANDRA-13964)
 * Add flag to disable materialized views, and warnings on creation (CASSANDRA-13959)
 * Don't let user drop or generally break tables in system_distributed (CASSANDRA-13813)
 * Provide a JMX call to sync schema with local storage (CASSANDRA-13954)
 * Mishandling of cells for removed/dropped columns when reading legacy files (CASSANDRA-13939)
 * Deserialise sstable metadata in nodetool verify (CASSANDRA-13922)
Merged from 2.2:
 * Fix the inspectJvmOptions startup check (CASSANDRA-14112)
 * Fix race that prevents submitting compaction for a table when executor is full (CASSANDRA-13801)
 * Rely on the JVM to handle OutOfMemoryErrors (CASSANDRA-13006)
 * Grab refs during scrub/index redistribution/cleanup (CASSANDRA-13873)
Merged from 2.1:
 * Protect against overflow of local expiration time (CASSANDRA-14092)
 * RPM package spec: fix permissions for installed jars and config files (CASSANDRA-14181)
 * More PEP8 compiance for cqlsh (CASSANDRA-14021)


3.11.1
 * Fix the computation of cdc_total_space_in_mb for exabyte filesystems (CASSANDRA-13808)
 * AbstractTokenTreeBuilder#serializedSize returns wrong value when there is a single leaf and overflow collisions (CASSANDRA-13869)
 * Add a compaction option to TWCS to ignore sstables overlapping checks (CASSANDRA-13418)
 * BTree.Builder memory leak (CASSANDRA-13754)
 * Revert CASSANDRA-10368 of supporting non-pk column filtering due to correctness (CASSANDRA-13798)
 * Add a skip read validation flag to cassandra-stress (CASSANDRA-13772)
 * Fix cassandra-stress hang issues when an error during cluster connection happens (CASSANDRA-12938)
 * Better bootstrap failure message when blocked by (potential) range movement (CASSANDRA-13744)
 * "ignore" option is ignored in sstableloader (CASSANDRA-13721)
 * Deadlock in AbstractCommitLogSegmentManager (CASSANDRA-13652)
 * Duplicate the buffer before passing it to analyser in SASI operation (CASSANDRA-13512)
 * Properly evict pstmts from prepared statements cache (CASSANDRA-13641)
Merged from 3.0:
 * Improve TRUNCATE performance (CASSANDRA-13909)
 * Implement short read protection on partition boundaries (CASSANDRA-13595)
 * Fix ISE thrown by UPI.Serializer.hasNext() for some SELECT queries (CASSANDRA-13911)
 * Filter header only commit logs before recovery (CASSANDRA-13918)
 * AssertionError prepending to a list (CASSANDRA-13149)
 * Fix support for SuperColumn tables (CASSANDRA-12373)
 * Handle limit correctly on tables with strict liveness (CASSANDRA-13883)
 * Fix missing original update in TriggerExecutor (CASSANDRA-13894)
 * Remove non-rpc-ready nodes from counter leader candidates (CASSANDRA-13043)
 * Improve short read protection performance (CASSANDRA-13794)
 * Fix sstable reader to support range-tombstone-marker for multi-slices (CASSANDRA-13787)
 * Fix short read protection for tables with no clustering columns (CASSANDRA-13880)
 * Make isBuilt volatile in PartitionUpdate (CASSANDRA-13619)
 * Prevent integer overflow of timestamps in CellTest and RowsTest (CASSANDRA-13866)
 * Fix counter application order in short read protection (CASSANDRA-12872)
 * Don't block RepairJob execution on validation futures (CASSANDRA-13797)
 * Wait for all management tasks to complete before shutting down CLSM (CASSANDRA-13123)
 * INSERT statement fails when Tuple type is used as clustering column with default DESC order (CASSANDRA-13717)
 * Fix pending view mutations handling and cleanup batchlog when there are local and remote paired mutations (CASSANDRA-13069)
 * Improve config validation and documentation on overflow and NPE (CASSANDRA-13622)
 * Range deletes in a CAS batch are ignored (CASSANDRA-13655)
 * Avoid assertion error when IndexSummary > 2G (CASSANDRA-12014)
 * Change repair midpoint logging for tiny ranges (CASSANDRA-13603)
 * Better handle corrupt final commitlog segment (CASSANDRA-11995)
 * StreamingHistogram is not thread safe (CASSANDRA-13756)
 * Fix MV timestamp issues (CASSANDRA-11500)
 * Better tolerate improperly formatted bcrypt hashes (CASSANDRA-13626)
 * Fix race condition in read command serialization (CASSANDRA-13363)
 * Fix AssertionError in short read protection (CASSANDRA-13747)
 * Don't skip corrupted sstables on startup (CASSANDRA-13620)
 * Fix the merging of cells with different user type versions (CASSANDRA-13776)
 * Copy session properties on cqlsh.py do_login (CASSANDRA-13640)
 * Potential AssertionError during ReadRepair of range tombstone and partition deletions (CASSANDRA-13719)
 * Don't let stress write warmup data if n=0 (CASSANDRA-13773)
 * Gossip thread slows down when using batch commit log (CASSANDRA-12966)
 * Randomize batchlog endpoint selection with only 1 or 2 racks (CASSANDRA-12884)
 * Fix digest calculation for counter cells (CASSANDRA-13750)
 * Fix ColumnDefinition.cellValueType() for non-frozen collection and change SSTabledump to use type.toJSONString() (CASSANDRA-13573)
 * Skip materialized view addition if the base table doesn't exist (CASSANDRA-13737)
 * Drop table should remove corresponding entries in dropped_columns table (CASSANDRA-13730)
 * Log warn message until legacy auth tables have been migrated (CASSANDRA-13371)
 * Fix incorrect [2.1 <- 3.0] serialization of counter cells created in 2.0 (CASSANDRA-13691)
 * Fix invalid writetime for null cells (CASSANDRA-13711)
 * Fix ALTER TABLE statement to atomically propagate changes to the table and its MVs (CASSANDRA-12952)
 * Fixed ambiguous output of nodetool tablestats command (CASSANDRA-13722)
 * Fix Digest mismatch Exception if hints file has UnknownColumnFamily (CASSANDRA-13696)
 * Purge tombstones created by expired cells (CASSANDRA-13643)
 * Make concat work with iterators that have different subsets of columns (CASSANDRA-13482)
 * Set test.runners based on cores and memory size (CASSANDRA-13078)
 * Allow different NUMACTL_ARGS to be passed in (CASSANDRA-13557)
 * Allow native function calls in CQLSSTableWriter (CASSANDRA-12606)
 * Fix secondary index queries on COMPACT tables (CASSANDRA-13627)
 * Nodetool listsnapshots output is missing a newline, if there are no snapshots (CASSANDRA-13568)
 * sstabledump reports incorrect usage for argument order (CASSANDRA-13532)
Merged from 2.2:
 * Safely handle empty buffers when outputting to JSON (CASSANDRA-13868)
 * Copy session properties on cqlsh.py do_login (CASSANDRA-13847)
 * Fix load over calculated issue in IndexSummaryRedistribution (CASSANDRA-13738)
 * Fix compaction and flush exception not captured (CASSANDRA-13833)
 * Uncaught exceptions in Netty pipeline (CASSANDRA-13649)
 * Prevent integer overflow on exabyte filesystems (CASSANDRA-13067)
 * Fix queries with LIMIT and filtering on clustering columns (CASSANDRA-11223)
 * Fix potential NPE when resume bootstrap fails (CASSANDRA-13272)
 * Fix toJSONString for the UDT, tuple and collection types (CASSANDRA-13592)
 * Fix nested Tuples/UDTs validation (CASSANDRA-13646)
Merged from 2.1:
 * Clone HeartBeatState when building gossip messages. Make its generation/version volatile (CASSANDRA-13700)


3.11.0
 * Allow native function calls in CQLSSTableWriter (CASSANDRA-12606)
 * Replace string comparison with regex/number checks in MessagingService test (CASSANDRA-13216)
 * Fix formatting of duration columns in CQLSH (CASSANDRA-13549)
 * Fix the problem with duplicated rows when using paging with SASI (CASSANDRA-13302)
 * Allow CONTAINS statements filtering on the partition key and it’s parts (CASSANDRA-13275)
 * Fall back to even ranges calculation in clusters with vnodes when tokens are distributed unevenly (CASSANDRA-13229)
 * Fix duration type validation to prevent overflow (CASSANDRA-13218)
 * Forbid unsupported creation of SASI indexes over partition key columns (CASSANDRA-13228)
 * Reject multiple values for a key in CQL grammar. (CASSANDRA-13369)
 * UDA fails without input rows (CASSANDRA-13399)
 * Fix compaction-stress by using daemonInitialization (CASSANDRA-13188)
 * V5 protocol flags decoding broken (CASSANDRA-13443)
 * Use write lock not read lock for removing sstables from compaction strategies. (CASSANDRA-13422)
 * Use corePoolSize equal to maxPoolSize in JMXEnabledThreadPoolExecutors (CASSANDRA-13329)
 * Avoid rebuilding SASI indexes containing no values (CASSANDRA-12962)
 * Add charset to Analyser input stream (CASSANDRA-13151)
 * Fix testLimitSSTables flake caused by concurrent flush (CASSANDRA-12820)
 * cdc column addition strikes again (CASSANDRA-13382)
 * Fix static column indexes (CASSANDRA-13277)
 * DataOutputBuffer.asNewBuffer broken (CASSANDRA-13298)
 * unittest CipherFactoryTest failed on MacOS (CASSANDRA-13370)
 * Forbid SELECT restrictions and CREATE INDEX over non-frozen UDT columns (CASSANDRA-13247)
 * Default logging we ship will incorrectly print "?:?" for "%F:%L" pattern (CASSANDRA-13317)
 * Possible AssertionError in UnfilteredRowIteratorWithLowerBound (CASSANDRA-13366)
 * Support unaligned memory access for AArch64 (CASSANDRA-13326)
 * Improve SASI range iterator efficiency on intersection with an empty range (CASSANDRA-12915).
 * Fix equality comparisons of columns using the duration type (CASSANDRA-13174)
 * Obfuscate password in stress-graphs (CASSANDRA-12233)
 * Move to FastThreadLocalThread and FastThreadLocal (CASSANDRA-13034)
 * nodetool stopdaemon errors out (CASSANDRA-13030)
 * Tables in system_distributed should not use gcgs of 0 (CASSANDRA-12954)
 * Fix primary index calculation for SASI (CASSANDRA-12910)
 * More fixes to the TokenAllocator (CASSANDRA-12990)
 * NoReplicationTokenAllocator should work with zero replication factor (CASSANDRA-12983)
 * Address message coalescing regression (CASSANDRA-12676)
 * Delete illegal character from StandardTokenizerImpl.jflex (CASSANDRA-13417)
 * Fix cqlsh automatic protocol downgrade regression (CASSANDRA-13307)
 * Tracing payload not passed from QueryMessage to tracing session (CASSANDRA-12835)
Merged from 3.0:
 * Ensure int overflow doesn't occur when calculating large partition warning size (CASSANDRA-13172)
 * Ensure consistent view of partition columns between coordinator and replica in ColumnFilter (CASSANDRA-13004)
 * Failed unregistering mbean during drop keyspace (CASSANDRA-13346)
 * nodetool scrub/cleanup/upgradesstables exit code is wrong (CASSANDRA-13542)
 * Fix the reported number of sstable data files accessed per read (CASSANDRA-13120)
 * Fix schema digest mismatch during rolling upgrades from versions before 3.0.12 (CASSANDRA-13559)
 * Upgrade JNA version to 4.4.0 (CASSANDRA-13072)
 * Interned ColumnIdentifiers should use minimal ByteBuffers (CASSANDRA-13533)
 * ReverseIndexedReader may drop rows during 2.1 to 3.0 upgrade (CASSANDRA-13525)
 * Fix repair process violating start/end token limits for small ranges (CASSANDRA-13052)
 * Add storage port options to sstableloader (CASSANDRA-13518)
 * Properly handle quoted index names in cqlsh DESCRIBE output (CASSANDRA-12847)
 * Avoid reading static row twice from old format sstables (CASSANDRA-13236)
 * Fix NPE in StorageService.excise() (CASSANDRA-13163)
 * Expire OutboundTcpConnection messages by a single Thread (CASSANDRA-13265)
 * Fail repair if insufficient responses received (CASSANDRA-13397)
 * Fix SSTableLoader fail when the loaded table contains dropped columns (CASSANDRA-13276)
 * Avoid name clashes in CassandraIndexTest (CASSANDRA-13427)
 * Handling partially written hint files (CASSANDRA-12728)
 * Interrupt replaying hints on decommission (CASSANDRA-13308)
 * Handling partially written hint files (CASSANDRA-12728)
 * Fix NPE issue in StorageService (CASSANDRA-13060)
 * Make reading of range tombstones more reliable (CASSANDRA-12811)
 * Fix startup problems due to schema tables not completely flushed (CASSANDRA-12213)
 * Fix view builder bug that can filter out data on restart (CASSANDRA-13405)
 * Fix 2i page size calculation when there are no regular columns (CASSANDRA-13400)
 * Fix the conversion of 2.X expired rows without regular column data (CASSANDRA-13395)
 * Fix hint delivery when using ext+internal IPs with prefer_local enabled (CASSANDRA-13020)
 * Fix possible NPE on upgrade to 3.0/3.X in case of IO errors (CASSANDRA-13389)
 * Legacy deserializer can create empty range tombstones (CASSANDRA-13341)
 * Legacy caching options can prevent 3.0 upgrade (CASSANDRA-13384)
 * Use the Kernel32 library to retrieve the PID on Windows and fix startup checks (CASSANDRA-13333)
 * Fix code to not exchange schema across major versions (CASSANDRA-13274)
 * Dropping column results in "corrupt" SSTable (CASSANDRA-13337)
 * Bugs handling range tombstones in the sstable iterators (CASSANDRA-13340)
 * Fix CONTAINS filtering for null collections (CASSANDRA-13246)
 * Applying: Use a unique metric reservoir per test run when using Cassandra-wide metrics residing in MBeans (CASSANDRA-13216)
 * Propagate row deletions in 2i tables on upgrade (CASSANDRA-13320)
 * Slice.isEmpty() returns false for some empty slices (CASSANDRA-13305)
 * Add formatted row output to assertEmpty in CQL Tester (CASSANDRA-13238)
 * Prevent data loss on upgrade 2.1 - 3.0 by adding component separator to LogRecord absolute path (CASSANDRA-13294)
 * Improve testing on macOS by eliminating sigar logging (CASSANDRA-13233)
 * Cqlsh copy-from should error out when csv contains invalid data for collections (CASSANDRA-13071)
 * Fix "multiple versions of ant detected..." when running ant test (CASSANDRA-13232)
 * Coalescing strategy sleeps too much (CASSANDRA-13090)
 * Faster StreamingHistogram (CASSANDRA-13038)
 * Legacy deserializer can create unexpected boundary range tombstones (CASSANDRA-13237)
 * Remove unnecessary assertion from AntiCompactionTest (CASSANDRA-13070)
 * Fix cqlsh COPY for dates before 1900 (CASSANDRA-13185)
 * Use keyspace replication settings on system.size_estimates table (CASSANDRA-9639)
 * Add vm.max_map_count StartupCheck (CASSANDRA-13008)
 * Hint related logging should include the IP address of the destination in addition to
   host ID (CASSANDRA-13205)
 * Reloading logback.xml does not work (CASSANDRA-13173)
 * Lightweight transactions temporarily fail after upgrade from 2.1 to 3.0 (CASSANDRA-13109)
 * Duplicate rows after upgrading from 2.1.16 to 3.0.10/3.9 (CASSANDRA-13125)
 * Fix UPDATE queries with empty IN restrictions (CASSANDRA-13152)
 * Fix handling of partition with partition-level deletion plus
   live rows in sstabledump (CASSANDRA-13177)
 * Provide user workaround when system_schema.columns does not contain entries
   for a table that's in system_schema.tables (CASSANDRA-13180)
 * Nodetool upgradesstables/scrub/compact ignores system tables (CASSANDRA-13410)
 * Fix schema version calculation for rolling upgrades (CASSANDRA-13441)
Merged from 2.2:
 * Nodes started with join_ring=False should be able to serve requests when authentication is enabled (CASSANDRA-11381)
 * cqlsh COPY FROM: increment error count only for failures, not for attempts (CASSANDRA-13209)
 * Avoid starting gossiper in RemoveTest (CASSANDRA-13407)
 * Fix weightedSize() for row-cache reported by JMX and NodeTool (CASSANDRA-13393)
 * Fix JVM metric names (CASSANDRA-13103)
 * Honor truststore-password parameter in cassandra-stress (CASSANDRA-12773)
 * Discard in-flight shadow round responses (CASSANDRA-12653)
 * Don't anti-compact repaired data to avoid inconsistencies (CASSANDRA-13153)
 * Wrong logger name in AnticompactionTask (CASSANDRA-13343)
 * Commitlog replay may fail if last mutation is within 4 bytes of end of segment (CASSANDRA-13282)
 * Fix queries updating multiple time the same list (CASSANDRA-13130)
 * Fix GRANT/REVOKE when keyspace isn't specified (CASSANDRA-13053)
 * Fix flaky LongLeveledCompactionStrategyTest (CASSANDRA-12202)
 * Fix failing COPY TO STDOUT (CASSANDRA-12497)
 * Fix ColumnCounter::countAll behaviour for reverse queries (CASSANDRA-13222)
 * Exceptions encountered calling getSeeds() breaks OTC thread (CASSANDRA-13018)
 * Fix negative mean latency metric (CASSANDRA-12876)
 * Use only one file pointer when creating commitlog segments (CASSANDRA-12539)
Merged from 2.1:
 * Fix 2ndary index queries on partition keys for tables with static columns (CASSANDRA-13147)
 * Fix ParseError unhashable type list in cqlsh copy from (CASSANDRA-13364)
 * Remove unused repositories (CASSANDRA-13278)
 * Log stacktrace of uncaught exceptions (CASSANDRA-13108)
 * Use portable stderr for java error in startup (CASSANDRA-13211)
 * Fix Thread Leak in OutboundTcpConnection (CASSANDRA-13204)
 * Coalescing strategy can enter infinite loop (CASSANDRA-13159)


3.10
 * Fix secondary index queries regression (CASSANDRA-13013)
 * Add duration type to the protocol V5 (CASSANDRA-12850)
 * Fix duration type validation (CASSANDRA-13143)
 * Fix flaky GcCompactionTest (CASSANDRA-12664)
 * Fix TestHintedHandoff.hintedhandoff_decom_test (CASSANDRA-13058)
 * Fixed query monitoring for range queries (CASSANDRA-13050)
 * Remove outboundBindAny configuration property (CASSANDRA-12673)
 * Use correct bounds for all-data range when filtering (CASSANDRA-12666)
 * Remove timing window in test case (CASSANDRA-12875)
 * Resolve unit testing without JCE security libraries installed (CASSANDRA-12945)
 * Fix inconsistencies in cassandra-stress load balancing policy (CASSANDRA-12919)
 * Fix validation of non-frozen UDT cells (CASSANDRA-12916)
 * Don't shut down socket input/output on StreamSession (CASSANDRA-12903)
 * Fix Murmur3PartitionerTest (CASSANDRA-12858)
 * Move cqlsh syntax rules into separate module and allow easier customization (CASSANDRA-12897)
 * Fix CommitLogSegmentManagerTest (CASSANDRA-12283)
 * Fix cassandra-stress truncate option (CASSANDRA-12695)
 * Fix crossNode value when receiving messages (CASSANDRA-12791)
 * Don't load MX4J beans twice (CASSANDRA-12869)
 * Extend native protocol request flags, add versions to SUPPORTED, and introduce ProtocolVersion enum (CASSANDRA-12838)
 * Set JOINING mode when running pre-join tasks (CASSANDRA-12836)
 * remove net.mintern.primitive library due to license issue (CASSANDRA-12845)
 * Properly format IPv6 addresses when logging JMX service URL (CASSANDRA-12454)
 * Optimize the vnode allocation for single replica per DC (CASSANDRA-12777)
 * Use non-token restrictions for bounds when token restrictions are overridden (CASSANDRA-12419)
 * Fix CQLSH auto completion for PER PARTITION LIMIT (CASSANDRA-12803)
 * Use different build directories for Eclipse and Ant (CASSANDRA-12466)
 * Avoid potential AttributeError in cqlsh due to no table metadata (CASSANDRA-12815)
 * Fix RandomReplicationAwareTokenAllocatorTest.testExistingCluster (CASSANDRA-12812)
 * Upgrade commons-codec to 1.9 (CASSANDRA-12790)
 * Make the fanout size for LeveledCompactionStrategy to be configurable (CASSANDRA-11550)
 * Add duration data type (CASSANDRA-11873)
 * Fix timeout in ReplicationAwareTokenAllocatorTest (CASSANDRA-12784)
 * Improve sum aggregate functions (CASSANDRA-12417)
 * Make cassandra.yaml docs for batch_size_*_threshold_in_kb reflect changes in CASSANDRA-10876 (CASSANDRA-12761)
 * cqlsh fails to format collections when using aliases (CASSANDRA-11534)
 * Check for hash conflicts in prepared statements (CASSANDRA-12733)
 * Exit query parsing upon first error (CASSANDRA-12598)
 * Fix cassandra-stress to use single seed in UUID generation (CASSANDRA-12729)
 * CQLSSTableWriter does not allow Update statement (CASSANDRA-12450)
 * Config class uses boxed types but DD exposes primitive types (CASSANDRA-12199)
 * Add pre- and post-shutdown hooks to Storage Service (CASSANDRA-12461)
 * Add hint delivery metrics (CASSANDRA-12693)
 * Remove IndexInfo cache from FileIndexInfoRetriever (CASSANDRA-12731)
 * ColumnIndex does not reuse buffer (CASSANDRA-12502)
 * cdc column addition still breaks schema migration tasks (CASSANDRA-12697)
 * Upgrade metrics-reporter dependencies (CASSANDRA-12089)
 * Tune compaction thread count via nodetool (CASSANDRA-12248)
 * Add +=/-= shortcut syntax for update queries (CASSANDRA-12232)
 * Include repair session IDs in repair start message (CASSANDRA-12532)
 * Add a blocking task to Index, run before joining the ring (CASSANDRA-12039)
 * Fix NPE when using CQLSSTableWriter (CASSANDRA-12667)
 * Support optional backpressure strategies at the coordinator (CASSANDRA-9318)
 * Make randompartitioner work with new vnode allocation (CASSANDRA-12647)
 * Fix cassandra-stress graphing (CASSANDRA-12237)
 * Allow filtering on partition key columns for queries without secondary indexes (CASSANDRA-11031)
 * Fix Cassandra Stress reporting thread model and precision (CASSANDRA-12585)
 * Add JMH benchmarks.jar (CASSANDRA-12586)
 * Cleanup uses of AlterTableStatementColumn (CASSANDRA-12567)
 * Add keep-alive to streaming (CASSANDRA-11841)
 * Tracing payload is passed through newSession(..) (CASSANDRA-11706)
 * avoid deleting non existing sstable files and improve related log messages (CASSANDRA-12261)
 * json/yaml output format for nodetool compactionhistory (CASSANDRA-12486)
 * Retry all internode messages once after a connection is
   closed and reopened (CASSANDRA-12192)
 * Add support to rebuild from targeted replica (CASSANDRA-9875)
 * Add sequence distribution type to cassandra stress (CASSANDRA-12490)
 * "SELECT * FROM foo LIMIT ;" does not error out (CASSANDRA-12154)
 * Define executeLocally() at the ReadQuery Level (CASSANDRA-12474)
 * Extend read/write failure messages with a map of replica addresses
   to error codes in the v5 native protocol (CASSANDRA-12311)
 * Fix rebuild of SASI indexes with existing index files (CASSANDRA-12374)
 * Let DatabaseDescriptor not implicitly startup services (CASSANDRA-9054, 12550)
 * Fix clustering indexes in presence of static columns in SASI (CASSANDRA-12378)
 * Fix queries on columns with reversed type on SASI indexes (CASSANDRA-12223)
 * Added slow query log (CASSANDRA-12403)
 * Count full coordinated request against timeout (CASSANDRA-12256)
 * Allow TTL with null value on insert and update (CASSANDRA-12216)
 * Make decommission operation resumable (CASSANDRA-12008)
 * Add support to one-way targeted repair (CASSANDRA-9876)
 * Remove clientutil jar (CASSANDRA-11635)
 * Fix compaction throughput throttle (CASSANDRA-12366, CASSANDRA-12717)
 * Delay releasing Memtable memory on flush until PostFlush has finished running (CASSANDRA-12358)
 * Cassandra stress should dump all setting on startup (CASSANDRA-11914)
 * Make it possible to compact a given token range (CASSANDRA-10643)
 * Allow updating DynamicEndpointSnitch properties via JMX (CASSANDRA-12179)
 * Collect metrics on queries by consistency level (CASSANDRA-7384)
 * Add support for GROUP BY to SELECT statement (CASSANDRA-10707)
 * Deprecate memtable_cleanup_threshold and update default for memtable_flush_writers (CASSANDRA-12228)
 * Upgrade to OHC 0.4.4 (CASSANDRA-12133)
 * Add version command to cassandra-stress (CASSANDRA-12258)
 * Create compaction-stress tool (CASSANDRA-11844)
 * Garbage-collecting compaction operation and schema option (CASSANDRA-7019)
 * Add beta protocol flag for v5 native protocol (CASSANDRA-12142)
 * Support filtering on non-PRIMARY KEY columns in the CREATE
   MATERIALIZED VIEW statement's WHERE clause (CASSANDRA-10368)
 * Unify STDOUT and SYSTEMLOG logback format (CASSANDRA-12004)
 * COPY FROM should raise error for non-existing input files (CASSANDRA-12174)
 * Faster write path (CASSANDRA-12269)
 * Option to leave omitted columns in INSERT JSON unset (CASSANDRA-11424)
 * Support json/yaml output in nodetool tpstats (CASSANDRA-12035)
 * Expose metrics for successful/failed authentication attempts (CASSANDRA-10635)
 * Prepend snapshot name with "truncated" or "dropped" when a snapshot
   is taken before truncating or dropping a table (CASSANDRA-12178)
 * Optimize RestrictionSet (CASSANDRA-12153)
 * cqlsh does not automatically downgrade CQL version (CASSANDRA-12150)
 * Omit (de)serialization of state variable in UDAs (CASSANDRA-9613)
 * Create a system table to expose prepared statements (CASSANDRA-8831)
 * Reuse DataOutputBuffer from ColumnIndex (CASSANDRA-11970)
 * Remove DatabaseDescriptor dependency from SegmentedFile (CASSANDRA-11580)
 * Add supplied username to authentication error messages (CASSANDRA-12076)
 * Remove pre-startup check for open JMX port (CASSANDRA-12074)
 * Remove compaction Severity from DynamicEndpointSnitch (CASSANDRA-11738)
 * Restore resumable hints delivery (CASSANDRA-11960)
 * Properly report LWT contention (CASSANDRA-12626)
Merged from 3.0:
 * Dump threads when unit tests time out (CASSANDRA-13117)
 * Better error when modifying function permissions without explicit keyspace (CASSANDRA-12925)
 * Indexer is not correctly invoked when building indexes over sstables (CASSANDRA-13075)
 * Read repair is not blocking repair to finish in foreground repair (CASSANDRA-13115)
 * Stress daemon help is incorrect(CASSANDRA-12563)
 * Remove ALTER TYPE support (CASSANDRA-12443)
 * Fix assertion for certain legacy range tombstone pattern (CASSANDRA-12203)
 * Replace empty strings with null values if they cannot be converted (CASSANDRA-12794)
 * Fix deserialization of 2.x DeletedCells (CASSANDRA-12620)
 * Add parent repair session id to anticompaction log message (CASSANDRA-12186)
 * Improve contention handling on failure to acquire MV lock for streaming and hints (CASSANDRA-12905)
 * Fix DELETE and UPDATE queries with empty IN restrictions (CASSANDRA-12829)
 * Mark MVs as built after successful bootstrap (CASSANDRA-12984)
 * Estimated TS drop-time histogram updated with Cell.NO_DELETION_TIME (CASSANDRA-13040)
 * Nodetool compactionstats fails with NullPointerException (CASSANDRA-13021)
 * Thread local pools never cleaned up (CASSANDRA-13033)
 * Set RPC_READY to false when draining or if a node is marked as shutdown (CASSANDRA-12781)
 * CQL often queries static columns unnecessarily (CASSANDRA-12768)
 * Make sure sstables only get committed when it's safe to discard commit log records (CASSANDRA-12956)
 * Reject default_time_to_live option when creating or altering MVs (CASSANDRA-12868)
 * Nodetool should use a more sane max heap size (CASSANDRA-12739)
 * LocalToken ensures token values are cloned on heap (CASSANDRA-12651)
 * AnticompactionRequestSerializer serializedSize is incorrect (CASSANDRA-12934)
 * Prevent reloading of logback.xml from UDF sandbox (CASSANDRA-12535)
 * Reenable HeapPool (CASSANDRA-12900)
 * Disallow offheap_buffers memtable allocation (CASSANDRA-11039)
 * Fix CommitLogSegmentManagerTest (CASSANDRA-12283)
 * Pass root cause to CorruptBlockException when uncompression failed (CASSANDRA-12889)
 * Batch with multiple conditional updates for the same partition causes AssertionError (CASSANDRA-12867)
 * Make AbstractReplicationStrategy extendable from outside its package (CASSANDRA-12788)
 * Don't tell users to turn off consistent rangemovements during rebuild. (CASSANDRA-12296)
 * Fix CommitLogTest.testDeleteIfNotDirty (CASSANDRA-12854)
 * Avoid deadlock due to MV lock contention (CASSANDRA-12689)
 * Fix for KeyCacheCqlTest flakiness (CASSANDRA-12801)
 * Include SSTable filename in compacting large row message (CASSANDRA-12384)
 * Fix potential socket leak (CASSANDRA-12329, CASSANDRA-12330)
 * Fix ViewTest.testCompaction (CASSANDRA-12789)
 * Improve avg aggregate functions (CASSANDRA-12417)
 * Preserve quoted reserved keyword column names in MV creation (CASSANDRA-11803)
 * nodetool stopdaemon errors out (CASSANDRA-12646)
 * Split materialized view mutations on build to prevent OOM (CASSANDRA-12268)
 * mx4j does not work in 3.0.8 (CASSANDRA-12274)
 * Abort cqlsh copy-from in case of no answer after prolonged period of time (CASSANDRA-12740)
 * Avoid sstable corrupt exception due to dropped static column (CASSANDRA-12582)
 * Make stress use client mode to avoid checking commit log size on startup (CASSANDRA-12478)
 * Fix exceptions with new vnode allocation (CASSANDRA-12715)
 * Unify drain and shutdown processes (CASSANDRA-12509)
 * Fix NPE in ComponentOfSlice.isEQ() (CASSANDRA-12706)
 * Fix failure in LogTransactionTest (CASSANDRA-12632)
 * Fix potentially incomplete non-frozen UDT values when querying with the
   full primary key specified (CASSANDRA-12605)
 * Make sure repaired tombstones are dropped when only_purge_repaired_tombstones is enabled (CASSANDRA-12703)
 * Skip writing MV mutations to commitlog on mutation.applyUnsafe() (CASSANDRA-11670)
 * Establish consistent distinction between non-existing partition and NULL value for LWTs on static columns (CASSANDRA-12060)
 * Extend ColumnIdentifier.internedInstances key to include the type that generated the byte buffer (CASSANDRA-12516)
 * Handle composite prefixes with final EOC=0 as in 2.x and refactor LegacyLayout.decodeBound (CASSANDRA-12423)
 * select_distinct_with_deletions_test failing on non-vnode environments (CASSANDRA-11126)
 * Stack Overflow returned to queries while upgrading (CASSANDRA-12527)
 * Fix legacy regex for temporary files from 2.2 (CASSANDRA-12565)
 * Add option to state current gc_grace_seconds to tools/bin/sstablemetadata (CASSANDRA-12208)
 * Fix file system race condition that may cause LogAwareFileLister to fail to classify files (CASSANDRA-11889)
 * Fix file handle leaks due to simultaneous compaction/repair and
   listing snapshots, calculating snapshot sizes, or making schema
   changes (CASSANDRA-11594)
 * Fix nodetool repair exits with 0 for some errors (CASSANDRA-12508)
 * Do not shut down BatchlogManager twice during drain (CASSANDRA-12504)
 * Disk failure policy should not be invoked on out of space (CASSANDRA-12385)
 * Calculate last compacted key on startup (CASSANDRA-6216)
 * Add schema to snapshot manifest, add USING TIMESTAMP clause to ALTER TABLE statements (CASSANDRA-7190)
 * If CF has no clustering columns, any row cache is full partition cache (CASSANDRA-12499)
 * Correct log message for statistics of offheap memtable flush (CASSANDRA-12776)
 * Explicitly set locale for string validation (CASSANDRA-12541,CASSANDRA-12542,CASSANDRA-12543,CASSANDRA-12545)
Merged from 2.2:
 * Fix speculative retry bugs (CASSANDRA-13009)
 * Fix handling of nulls and unsets in IN conditions (CASSANDRA-12981)
 * Fix race causing infinite loop if Thrift server is stopped before it starts listening (CASSANDRA-12856)
 * CompactionTasks now correctly drops sstables out of compaction when not enough disk space is available (CASSANDRA-12979)
 * Remove support for non-JavaScript UDFs (CASSANDRA-12883)
 * Fix DynamicEndpointSnitch noop in multi-datacenter situations (CASSANDRA-13074)
 * cqlsh copy-from: encode column names to avoid primary key parsing errors (CASSANDRA-12909)
 * Temporarily fix bug that creates commit log when running offline tools (CASSANDRA-8616)
 * Reduce granuality of OpOrder.Group during index build (CASSANDRA-12796)
 * Test bind parameters and unset parameters in InsertUpdateIfConditionTest (CASSANDRA-12980)
 * Use saved tokens when setting local tokens on StorageService.joinRing (CASSANDRA-12935)
 * cqlsh: fix DESC TYPES errors (CASSANDRA-12914)
 * Fix leak on skipped SSTables in sstableupgrade (CASSANDRA-12899)
 * Avoid blocking gossip during pending range calculation (CASSANDRA-12281)
 * Fix purgeability of tombstones with max timestamp (CASSANDRA-12792)
 * Fail repair if participant dies during sync or anticompaction (CASSANDRA-12901)
 * cqlsh COPY: unprotected pk values before converting them if not using prepared statements (CASSANDRA-12863)
 * Fix Util.spinAssertEquals (CASSANDRA-12283)
 * Fix potential NPE for compactionstats (CASSANDRA-12462)
 * Prepare legacy authenticate statement if credentials table initialised after node startup (CASSANDRA-12813)
 * Change cassandra.wait_for_tracing_events_timeout_secs default to 0 (CASSANDRA-12754)
 * Clean up permissions when a UDA is dropped (CASSANDRA-12720)
 * Limit colUpdateTimeDelta histogram updates to reasonable deltas (CASSANDRA-11117)
 * Fix leak errors and execution rejected exceptions when draining (CASSANDRA-12457)
 * Fix merkle tree depth calculation (CASSANDRA-12580)
 * Make Collections deserialization more robust (CASSANDRA-12618)
 * Better handle invalid system roles table (CASSANDRA-12700)
 * Fix exceptions when enabling gossip on nodes that haven't joined the ring (CASSANDRA-12253)
 * Fix authentication problem when invoking cqlsh copy from a SOURCE command (CASSANDRA-12642)
 * Decrement pending range calculator jobs counter in finally block
 * cqlshlib tests: increase default execute timeout (CASSANDRA-12481)
 * Forward writes to replacement node when replace_address != broadcast_address (CASSANDRA-8523)
 * Fail repair on non-existing table (CASSANDRA-12279)
 * Enable repair -pr and -local together (fix regression of CASSANDRA-7450) (CASSANDRA-12522)
 * Split consistent range movement flag correction (CASSANDRA-12786)
Merged from 2.1:
 * Upgrade netty version to fix memory leak with client encryption (CASSANDRA-13114)
 * cqlsh copy-from: sort user type fields in csv (CASSANDRA-12959)
 * Don't skip sstables based on maxLocalDeletionTime (CASSANDRA-12765)


3.8, 3.9
 * Fix value skipping with counter columns (CASSANDRA-11726)
 * Fix nodetool tablestats miss SSTable count (CASSANDRA-12205)
 * Fixed flacky SSTablesIteratedTest (CASSANDRA-12282)
 * Fixed flacky SSTableRewriterTest: check file counts before calling validateCFS (CASSANDRA-12348)
 * cqlsh: Fix handling of $$-escaped strings (CASSANDRA-12189)
 * Fix SSL JMX requiring truststore containing server cert (CASSANDRA-12109)
 * RTE from new CDC column breaks in flight queries (CASSANDRA-12236)
 * Fix hdr logging for single operation workloads (CASSANDRA-12145)
 * Fix SASI PREFIX search in CONTAINS mode with partial terms (CASSANDRA-12073)
 * Increase size of flushExecutor thread pool (CASSANDRA-12071)
 * Partial revert of CASSANDRA-11971, cannot recycle buffer in SP.sendMessagesToNonlocalDC (CASSANDRA-11950)
 * Upgrade netty to 4.0.39 (CASSANDRA-12032, CASSANDRA-12034)
 * Improve details in compaction log message (CASSANDRA-12080)
 * Allow unset values in CQLSSTableWriter (CASSANDRA-11911)
 * Chunk cache to request compressor-compatible buffers if pool space is exhausted (CASSANDRA-11993)
 * Remove DatabaseDescriptor dependencies from SequentialWriter (CASSANDRA-11579)
 * Move skip_stop_words filter before stemming (CASSANDRA-12078)
 * Support seek() in EncryptedFileSegmentInputStream (CASSANDRA-11957)
 * SSTable tools mishandling LocalPartitioner (CASSANDRA-12002)
 * When SEPWorker assigned work, set thread name to match pool (CASSANDRA-11966)
 * Add cross-DC latency metrics (CASSANDRA-11569)
 * Allow terms in selection clause (CASSANDRA-10783)
 * Add bind variables to trace (CASSANDRA-11719)
 * Switch counter shards' clock to timestamps (CASSANDRA-9811)
 * Introduce HdrHistogram and response/service/wait separation to stress tool (CASSANDRA-11853)
 * entry-weighers in QueryProcessor should respect partitionKeyBindIndexes field (CASSANDRA-11718)
 * Support older ant versions (CASSANDRA-11807)
 * Estimate compressed on disk size when deciding if sstable size limit reached (CASSANDRA-11623)
 * cassandra-stress profiles should support case sensitive schemas (CASSANDRA-11546)
 * Remove DatabaseDescriptor dependency from FileUtils (CASSANDRA-11578)
 * Faster streaming (CASSANDRA-9766)
 * Add prepared query parameter to trace for "Execute CQL3 prepared query" session (CASSANDRA-11425)
 * Add repaired percentage metric (CASSANDRA-11503)
 * Add Change-Data-Capture (CASSANDRA-8844)
Merged from 3.0:
 * Fix paging for 2.x to 3.x upgrades (CASSANDRA-11195)
 * Fix clean interval not sent to commit log for empty memtable flush (CASSANDRA-12436)
 * Fix potential resource leak in RMIServerSocketFactoryImpl (CASSANDRA-12331)
 * Make sure compaction stats are updated when compaction is interrupted (CASSANDRA-12100)
 * Change commitlog and sstables to track dirty and clean intervals (CASSANDRA-11828)
 * NullPointerException during compaction on table with static columns (CASSANDRA-12336)
 * Fixed ConcurrentModificationException when reading metrics in GraphiteReporter (CASSANDRA-11823)
 * Fix upgrade of super columns on thrift (CASSANDRA-12335)
 * Fixed flacky BlacklistingCompactionsTest, switched to fixed size types and increased corruption size (CASSANDRA-12359)
 * Rerun ReplicationAwareTokenAllocatorTest on failure to avoid flakiness (CASSANDRA-12277)
 * Exception when computing read-repair for range tombstones (CASSANDRA-12263)
 * Lost counter writes in compact table and static columns (CASSANDRA-12219)
 * AssertionError with MVs on updating a row that isn't indexed due to a null value (CASSANDRA-12247)
 * Disable RR and speculative retry with EACH_QUORUM reads (CASSANDRA-11980)
 * Add option to override compaction space check (CASSANDRA-12180)
 * Faster startup by only scanning each directory for temporary files once (CASSANDRA-12114)
 * Respond with v1/v2 protocol header when responding to driver that attempts
   to connect with too low of a protocol version (CASSANDRA-11464)
 * NullPointerExpception when reading/compacting table (CASSANDRA-11988)
 * Fix problem with undeleteable rows on upgrade to new sstable format (CASSANDRA-12144)
 * Fix potential bad messaging service message for paged range reads
   within mixed-version 3.x clusters (CASSANDRA-12249)
 * Fix paging logic for deleted partitions with static columns (CASSANDRA-12107)
 * Wait until the message is being send to decide which serializer must be used (CASSANDRA-11393)
 * Fix migration of static thrift column names with non-text comparators (CASSANDRA-12147)
 * Fix upgrading sparse tables that are incorrectly marked as dense (CASSANDRA-11315)
 * Fix reverse queries ignoring range tombstones (CASSANDRA-11733)
 * Avoid potential race when rebuilding CFMetaData (CASSANDRA-12098)
 * Avoid missing sstables when getting the canonical sstables (CASSANDRA-11996)
 * Always select the live sstables when getting sstables in bounds (CASSANDRA-11944)
 * Fix column ordering of results with static columns for Thrift requests in
   a mixed 2.x/3.x cluster, also fix potential non-resolved duplication of
   those static columns in query results (CASSANDRA-12123)
 * Avoid digest mismatch with empty but static rows (CASSANDRA-12090)
 * Fix EOF exception when altering column type (CASSANDRA-11820)
 * Fix potential race in schema during new table creation (CASSANDRA-12083)
 * cqlsh: fix error handling in rare COPY FROM failure scenario (CASSANDRA-12070)
 * Disable autocompaction during drain (CASSANDRA-11878)
 * Add a metrics timer to MemtablePool and use it to track time spent blocked on memory in MemtableAllocator (CASSANDRA-11327)
 * Fix upgrading schema with super columns with non-text subcomparators (CASSANDRA-12023)
 * Add TimeWindowCompactionStrategy (CASSANDRA-9666)
 * Fix JsonTransformer output of partition with deletion info (CASSANDRA-12418)
 * Fix NPE in SSTableLoader when specifying partial directory path (CASSANDRA-12609)
Merged from 2.2:
 * Add local address entry in PropertyFileSnitch (CASSANDRA-11332)
 * cqlsh copy: fix missing counter values (CASSANDRA-12476)
 * Move migration tasks to non-periodic queue, assure flush executor shutdown after non-periodic executor (CASSANDRA-12251)
 * cqlsh copy: fixed possible race in initializing feeding thread (CASSANDRA-11701)
 * Only set broadcast_rpc_address on Ec2MultiRegionSnitch if it's not set (CASSANDRA-11357)
 * Update StorageProxy range metrics for timeouts, failures and unavailables (CASSANDRA-9507)
 * Add Sigar to classes included in clientutil.jar (CASSANDRA-11635)
 * Add decay to histograms and timers used for metrics (CASSANDRA-11752)
 * Fix hanging stream session (CASSANDRA-10992)
 * Fix INSERT JSON, fromJson() support of smallint, tinyint types (CASSANDRA-12371)
 * Restore JVM metric export for metric reporters (CASSANDRA-12312)
 * Release sstables of failed stream sessions only when outgoing transfers are finished (CASSANDRA-11345)
 * Wait for tracing events before returning response and query at same consistency level client side (CASSANDRA-11465)
 * cqlsh copyutil should get host metadata by connected address (CASSANDRA-11979)
 * Fixed cqlshlib.test.remove_test_db (CASSANDRA-12214)
 * Synchronize ThriftServer::stop() (CASSANDRA-12105)
 * Use dedicated thread for JMX notifications (CASSANDRA-12146)
 * Improve streaming synchronization and fault tolerance (CASSANDRA-11414)
 * MemoryUtil.getShort() should return an unsigned short also for architectures not supporting unaligned memory accesses (CASSANDRA-11973)
Merged from 2.1:
 * Fix queries with empty ByteBuffer values in clustering column restrictions (CASSANDRA-12127)
 * Disable passing control to post-flush after flush failure to prevent data loss (CASSANDRA-11828)
 * Allow STCS-in-L0 compactions to reduce scope with LCS (CASSANDRA-12040)
 * cannot use cql since upgrading python to 2.7.11+ (CASSANDRA-11850)
 * Fix filtering on clustering columns when 2i is used (CASSANDRA-11907)


3.0.8
 * Fix potential race in schema during new table creation (CASSANDRA-12083)
 * cqlsh: fix error handling in rare COPY FROM failure scenario (CASSANDRA-12070)
 * Disable autocompaction during drain (CASSANDRA-11878)
 * Add a metrics timer to MemtablePool and use it to track time spent blocked on memory in MemtableAllocator (CASSANDRA-11327)
 * Fix upgrading schema with super columns with non-text subcomparators (CASSANDRA-12023)
 * Add TimeWindowCompactionStrategy (CASSANDRA-9666)
Merged from 2.2:
 * Allow nodetool info to run with readonly JMX access (CASSANDRA-11755)
 * Validate bloom_filter_fp_chance against lowest supported
   value when the table is created (CASSANDRA-11920)
 * Don't send erroneous NEW_NODE notifications on restart (CASSANDRA-11038)
 * StorageService shutdown hook should use a volatile variable (CASSANDRA-11984)
Merged from 2.1:
 * Add system property to set the max number of native transport requests in queue (CASSANDRA-11363)
 * Fix queries with empty ByteBuffer values in clustering column restrictions (CASSANDRA-12127)
 * Disable passing control to post-flush after flush failure to prevent data loss (CASSANDRA-11828)
 * Allow STCS-in-L0 compactions to reduce scope with LCS (CASSANDRA-12040)
 * cannot use cql since upgrading python to 2.7.11+ (CASSANDRA-11850)
 * Fix filtering on clustering columns when 2i is used (CASSANDRA-11907)
 * Avoid stalling paxos when the paxos state expires (CASSANDRA-12043)
 * Remove finished incoming streaming connections from MessagingService (CASSANDRA-11854)
 * Don't try to get sstables for non-repairing column families (CASSANDRA-12077)
 * Avoid marking too many sstables as repaired (CASSANDRA-11696)
 * Prevent select statements with clustering key > 64k (CASSANDRA-11882)
 * Fix clock skew corrupting other nodes with paxos (CASSANDRA-11991)
 * Remove distinction between non-existing static columns and existing but null in LWTs (CASSANDRA-9842)
 * Cache local ranges when calculating repair neighbors (CASSANDRA-11934)
 * Allow LWT operation on static column with only partition keys (CASSANDRA-10532)
 * Create interval tree over canonical sstables to avoid missing sstables during streaming (CASSANDRA-11886)
 * cqlsh COPY FROM: shutdown parent cluster after forking, to avoid corrupting SSL connections (CASSANDRA-11749)


3.7
 * Support multiple folders for user defined compaction tasks (CASSANDRA-11765)
 * Fix race in CompactionStrategyManager's pause/resume (CASSANDRA-11922)
Merged from 3.0:
 * Fix legacy serialization of Thrift-generated non-compound range tombstones
   when communicating with 2.x nodes (CASSANDRA-11930)
 * Fix Directories instantiations where CFS.initialDirectories should be used (CASSANDRA-11849)
 * Avoid referencing DatabaseDescriptor in AbstractType (CASSANDRA-11912)
 * Don't use static dataDirectories field in Directories instances (CASSANDRA-11647)
 * Fix sstables not being protected from removal during index build (CASSANDRA-11905)
 * cqlsh: Suppress stack trace from Read/WriteFailures (CASSANDRA-11032)
 * Remove unneeded code to repair index summaries that have
   been improperly down-sampled (CASSANDRA-11127)
 * Avoid WriteTimeoutExceptions during commit log replay due to materialized
   view lock contention (CASSANDRA-11891)
 * Prevent OOM failures on SSTable corruption, improve tests for corruption detection (CASSANDRA-9530)
 * Use CFS.initialDirectories when clearing snapshots (CASSANDRA-11705)
 * Allow compaction strategies to disable early open (CASSANDRA-11754)
 * Refactor Materialized View code (CASSANDRA-11475)
 * Update Java Driver (CASSANDRA-11615)
Merged from 2.2:
 * Persist local metadata earlier in startup sequence (CASSANDRA-11742)
 * cqlsh: fix tab completion for case-sensitive identifiers (CASSANDRA-11664)
 * Avoid showing estimated key as -1 in tablestats (CASSANDRA-11587)
 * Fix possible race condition in CommitLog.recover (CASSANDRA-11743)
 * Enable client encryption in sstableloader with cli options (CASSANDRA-11708)
 * Possible memory leak in NIODataInputStream (CASSANDRA-11867)
 * Add seconds to cqlsh tracing session duration (CASSANDRA-11753)
 * Fix commit log replay after out-of-order flush completion (CASSANDRA-9669)
 * Prohibit Reversed Counter type as part of the PK (CASSANDRA-9395)
 * cqlsh: correctly handle non-ascii chars in error messages (CASSANDRA-11626)
Merged from 2.1:
 * Run CommitLog tests with different compression settings (CASSANDRA-9039)
 * cqlsh: apply current keyspace to source command (CASSANDRA-11152)
 * Clear out parent repair session if repair coordinator dies (CASSANDRA-11824)
 * Set default streaming_socket_timeout_in_ms to 24 hours (CASSANDRA-11840)
 * Do not consider local node a valid source during replace (CASSANDRA-11848)
 * Add message dropped tasks to nodetool netstats (CASSANDRA-11855)
 * Avoid holding SSTableReaders for duration of incremental repair (CASSANDRA-11739)


3.6
 * Correctly migrate schema for frozen UDTs during 2.x -> 3.x upgrades
   (does not affect any released versions) (CASSANDRA-11613)
 * Allow server startup if JMX is configured directly (CASSANDRA-11725)
 * Prevent direct memory OOM on buffer pool allocations (CASSANDRA-11710)
 * Enhanced Compaction Logging (CASSANDRA-10805)
 * Make prepared statement cache size configurable (CASSANDRA-11555)
 * Integrated JMX authentication and authorization (CASSANDRA-10091)
 * Add units to stress ouput (CASSANDRA-11352)
 * Fix PER PARTITION LIMIT for single and multi partitions queries (CASSANDRA-11603)
 * Add uncompressed chunk cache for RandomAccessReader (CASSANDRA-5863)
 * Clarify ClusteringPrefix hierarchy (CASSANDRA-11213)
 * Always perform collision check before joining ring (CASSANDRA-10134)
 * SSTableWriter output discrepancy (CASSANDRA-11646)
 * Fix potential timeout in NativeTransportService.testConcurrentDestroys (CASSANDRA-10756)
 * Support large partitions on the 3.0 sstable format (CASSANDRA-11206,11763)
 * Add support to rebuild from specific range (CASSANDRA-10406)
 * Optimize the overlapping lookup by calculating all the
   bounds in advance (CASSANDRA-11571)
 * Support json/yaml output in nodetool tablestats (CASSANDRA-5977)
 * (stress) Add datacenter option to -node options (CASSANDRA-11591)
 * Fix handling of empty slices (CASSANDRA-11513)
 * Make number of cores used by cqlsh COPY visible to testing code (CASSANDRA-11437)
 * Allow filtering on clustering columns for queries without secondary indexes (CASSANDRA-11310)
 * Refactor Restriction hierarchy (CASSANDRA-11354)
 * Eliminate allocations in R/W path (CASSANDRA-11421)
 * Update Netty to 4.0.36 (CASSANDRA-11567)
 * Fix PER PARTITION LIMIT for queries requiring post-query ordering (CASSANDRA-11556)
 * Allow instantiation of UDTs and tuples in UDFs (CASSANDRA-10818)
 * Support UDT in CQLSSTableWriter (CASSANDRA-10624)
 * Support for non-frozen user-defined types, updating
   individual fields of user-defined types (CASSANDRA-7423)
 * Make LZ4 compression level configurable (CASSANDRA-11051)
 * Allow per-partition LIMIT clause in CQL (CASSANDRA-7017)
 * Make custom filtering more extensible with UserExpression (CASSANDRA-11295)
 * Improve field-checking and error reporting in cassandra.yaml (CASSANDRA-10649)
 * Print CAS stats in nodetool proxyhistograms (CASSANDRA-11507)
 * More user friendly error when providing an invalid token to nodetool (CASSANDRA-9348)
 * Add static column support to SASI index (CASSANDRA-11183)
 * Support EQ/PREFIX queries in SASI CONTAINS mode without tokenization (CASSANDRA-11434)
 * Support LIKE operator in prepared statements (CASSANDRA-11456)
 * Add a command to see if a Materialized View has finished building (CASSANDRA-9967)
 * Log endpoint and port associated with streaming operation (CASSANDRA-8777)
 * Print sensible units for all log messages (CASSANDRA-9692)
 * Upgrade Netty to version 4.0.34 (CASSANDRA-11096)
 * Break the CQL grammar into separate Parser and Lexer (CASSANDRA-11372)
 * Compress only inter-dc traffic by default (CASSANDRA-8888)
 * Add metrics to track write amplification (CASSANDRA-11420)
 * cassandra-stress: cannot handle "value-less" tables (CASSANDRA-7739)
 * Add/drop multiple columns in one ALTER TABLE statement (CASSANDRA-10411)
 * Add require_endpoint_verification opt for internode encryption (CASSANDRA-9220)
 * Add auto import java.util for UDF code block (CASSANDRA-11392)
 * Add --hex-format option to nodetool getsstables (CASSANDRA-11337)
 * sstablemetadata should print sstable min/max token (CASSANDRA-7159)
 * Do not wrap CassandraException in TriggerExecutor (CASSANDRA-9421)
 * COPY TO should have higher double precision (CASSANDRA-11255)
 * Stress should exit with non-zero status after failure (CASSANDRA-10340)
 * Add client to cqlsh SHOW_SESSION (CASSANDRA-8958)
 * Fix nodetool tablestats keyspace level metrics (CASSANDRA-11226)
 * Store repair options in parent_repair_history (CASSANDRA-11244)
 * Print current leveling in sstableofflinerelevel (CASSANDRA-9588)
 * Change repair message for keyspaces with RF 1 (CASSANDRA-11203)
 * Remove hard-coded SSL cipher suites and protocols (CASSANDRA-10508)
 * Improve concurrency in CompactionStrategyManager (CASSANDRA-10099)
 * (cqlsh) interpret CQL type for formatting blobs (CASSANDRA-11274)
 * Refuse to start and print txn log information in case of disk
   corruption (CASSANDRA-10112)
 * Resolve some eclipse-warnings (CASSANDRA-11086)
 * (cqlsh) Show static columns in a different color (CASSANDRA-11059)
 * Allow to remove TTLs on table with default_time_to_live (CASSANDRA-11207)
Merged from 3.0:
 * Disallow creating view with a static column (CASSANDRA-11602)
 * Reduce the amount of object allocations caused by the getFunctions methods (CASSANDRA-11593)
 * Potential error replaying commitlog with smallint/tinyint/date/time types (CASSANDRA-11618)
 * Fix queries with filtering on counter columns (CASSANDRA-11629)
 * Improve tombstone printing in sstabledump (CASSANDRA-11655)
 * Fix paging for range queries where all clustering columns are specified (CASSANDRA-11669)
 * Don't require HEAP_NEW_SIZE to be set when using G1 (CASSANDRA-11600)
 * Fix sstabledump not showing cells after tombstone marker (CASSANDRA-11654)
 * Ignore all LocalStrategy keyspaces for streaming and other related
   operations (CASSANDRA-11627)
 * Ensure columnfilter covers indexed columns for thrift 2i queries (CASSANDRA-11523)
 * Only open one sstable scanner per sstable (CASSANDRA-11412)
 * Option to specify ProtocolVersion in cassandra-stress (CASSANDRA-11410)
 * ArithmeticException in avgFunctionForDecimal (CASSANDRA-11485)
 * LogAwareFileLister should only use OLD sstable files in current folder to determine disk consistency (CASSANDRA-11470)
 * Notify indexers of expired rows during compaction (CASSANDRA-11329)
 * Properly respond with ProtocolError when a v1/v2 native protocol
   header is received (CASSANDRA-11464)
 * Validate that num_tokens and initial_token are consistent with one another (CASSANDRA-10120)
Merged from 2.2:
 * Exit JVM if JMX server fails to startup (CASSANDRA-11540)
 * Produce a heap dump when exiting on OOM (CASSANDRA-9861)
 * Restore ability to filter on clustering columns when using a 2i (CASSANDRA-11510)
 * JSON datetime formatting needs timezone (CASSANDRA-11137)
 * Fix is_dense recalculation for Thrift-updated tables (CASSANDRA-11502)
 * Remove unnescessary file existence check during anticompaction (CASSANDRA-11660)
 * Add missing files to debian packages (CASSANDRA-11642)
 * Avoid calling Iterables::concat in loops during ModificationStatement::getFunctions (CASSANDRA-11621)
 * cqlsh: COPY FROM should use regular inserts for single statement batches and
   report errors correctly if workers processes crash on initialization (CASSANDRA-11474)
 * Always close cluster with connection in CqlRecordWriter (CASSANDRA-11553)
 * Allow only DISTINCT queries with partition keys restrictions (CASSANDRA-11339)
 * CqlConfigHelper no longer requires both a keystore and truststore to work (CASSANDRA-11532)
 * Make deprecated repair methods backward-compatible with previous notification service (CASSANDRA-11430)
 * IncomingStreamingConnection version check message wrong (CASSANDRA-11462)
Merged from 2.1:
 * Support mlockall on IBM POWER arch (CASSANDRA-11576)
 * Add option to disable use of severity in DynamicEndpointSnitch (CASSANDRA-11737)
 * cqlsh COPY FROM fails for null values with non-prepared statements (CASSANDRA-11631)
 * Make cython optional in pylib/setup.py (CASSANDRA-11630)
 * Change order of directory searching for cassandra.in.sh to favor local one (CASSANDRA-11628)
 * cqlsh COPY FROM fails with []{} chars in UDT/tuple fields/values (CASSANDRA-11633)
 * clqsh: COPY FROM throws TypeError with Cython extensions enabled (CASSANDRA-11574)
 * cqlsh: COPY FROM ignores NULL values in conversion (CASSANDRA-11549)
 * Validate levels when building LeveledScanner to avoid overlaps with orphaned sstables (CASSANDRA-9935)


3.5
 * StaticTokenTreeBuilder should respect posibility of duplicate tokens (CASSANDRA-11525)
 * Correctly fix potential assertion error during compaction (CASSANDRA-11353)
 * Avoid index segment stitching in RAM which lead to OOM on big SSTable files (CASSANDRA-11383)
 * Fix clustering and row filters for LIKE queries on clustering columns (CASSANDRA-11397)
Merged from 3.0:
 * Fix rare NPE on schema upgrade from 2.x to 3.x (CASSANDRA-10943)
 * Improve backoff policy for cqlsh COPY FROM (CASSANDRA-11320)
 * Improve IF NOT EXISTS check in CREATE INDEX (CASSANDRA-11131)
 * Upgrade ohc to 0.4.3
 * Enable SO_REUSEADDR for JMX RMI server sockets (CASSANDRA-11093)
 * Allocate merkletrees with the correct size (CASSANDRA-11390)
 * Support streaming pre-3.0 sstables (CASSANDRA-10990)
 * Add backpressure to compressed or encrypted commit log (CASSANDRA-10971)
 * SSTableExport supports secondary index tables (CASSANDRA-11330)
 * Fix sstabledump to include missing info in debug output (CASSANDRA-11321)
 * Establish and implement canonical bulk reading workload(s) (CASSANDRA-10331)
 * Fix paging for IN queries on tables without clustering columns (CASSANDRA-11208)
 * Remove recursive call from CompositesSearcher (CASSANDRA-11304)
 * Fix filtering on non-primary key columns for queries without index (CASSANDRA-6377)
 * Fix sstableloader fail when using materialized view (CASSANDRA-11275)
Merged from 2.2:
 * DatabaseDescriptor should log stacktrace in case of Eception during seed provider creation (CASSANDRA-11312)
 * Use canonical path for directory in SSTable descriptor (CASSANDRA-10587)
 * Add cassandra-stress keystore option (CASSANDRA-9325)
 * Dont mark sstables as repairing with sub range repairs (CASSANDRA-11451)
 * Notify when sstables change after cancelling compaction (CASSANDRA-11373)
 * cqlsh: COPY FROM should check that explicit column names are valid (CASSANDRA-11333)
 * Add -Dcassandra.start_gossip startup option (CASSANDRA-10809)
 * Fix UTF8Validator.validate() for modified UTF-8 (CASSANDRA-10748)
 * Clarify that now() function is calculated on the coordinator node in CQL documentation (CASSANDRA-10900)
 * Fix bloom filter sizing with LCS (CASSANDRA-11344)
 * (cqlsh) Fix error when result is 0 rows with EXPAND ON (CASSANDRA-11092)
 * Add missing newline at end of bin/cqlsh (CASSANDRA-11325)
 * Unresolved hostname leads to replace being ignored (CASSANDRA-11210)
 * Only log yaml config once, at startup (CASSANDRA-11217)
 * Reference leak with parallel repairs on the same table (CASSANDRA-11215)
Merged from 2.1:
 * Add a -j parameter to scrub/cleanup/upgradesstables to state how
   many threads to use (CASSANDRA-11179)
 * COPY FROM on large datasets: fix progress report and debug performance (CASSANDRA-11053)
 * InvalidateKeys should have a weak ref to key cache (CASSANDRA-11176)


3.4
 * (cqlsh) add cqlshrc option to always connect using ssl (CASSANDRA-10458)
 * Cleanup a few resource warnings (CASSANDRA-11085)
 * Allow custom tracing implementations (CASSANDRA-10392)
 * Extract LoaderOptions to be able to be used from outside (CASSANDRA-10637)
 * fix OnDiskIndexTest to properly treat empty ranges (CASSANDRA-11205)
 * fix TrackerTest to handle new notifications (CASSANDRA-11178)
 * add SASI validation for partitioner and complex columns (CASSANDRA-11169)
 * Add caching of encrypted credentials in PasswordAuthenticator (CASSANDRA-7715)
 * fix SASI memtable switching on flush (CASSANDRA-11159)
 * Remove duplicate offline compaction tracking (CASSANDRA-11148)
 * fix EQ semantics of analyzed SASI indexes (CASSANDRA-11130)
 * Support long name output for nodetool commands (CASSANDRA-7950)
 * Encrypted hints (CASSANDRA-11040)
 * SASI index options validation (CASSANDRA-11136)
 * Optimize disk seek using min/max column name meta data when the LIMIT clause is used
   (CASSANDRA-8180)
 * Add LIKE support to CQL3 (CASSANDRA-11067)
 * Generic Java UDF types (CASSANDRA-10819)
 * cqlsh: Include sub-second precision in timestamps by default (CASSANDRA-10428)
 * Set javac encoding to utf-8 (CASSANDRA-11077)
 * Integrate SASI index into Cassandra (CASSANDRA-10661)
 * Add --skip-flush option to nodetool snapshot
 * Skip values for non-queried columns (CASSANDRA-10657)
 * Add support for secondary indexes on static columns (CASSANDRA-8103)
 * CommitLogUpgradeTestMaker creates broken commit logs (CASSANDRA-11051)
 * Add metric for number of dropped mutations (CASSANDRA-10866)
 * Simplify row cache invalidation code (CASSANDRA-10396)
 * Support user-defined compaction through nodetool (CASSANDRA-10660)
 * Stripe view locks by key and table ID to reduce contention (CASSANDRA-10981)
 * Add nodetool gettimeout and settimeout commands (CASSANDRA-10953)
 * Add 3.0 metadata to sstablemetadata output (CASSANDRA-10838)
Merged from 3.0:
 * MV should only query complex columns included in the view (CASSANDRA-11069)
 * Failed aggregate creation breaks server permanently (CASSANDRA-11064)
 * Add sstabledump tool (CASSANDRA-7464)
 * Introduce backpressure for hints (CASSANDRA-10972)
 * Fix ClusteringPrefix not being able to read tombstone range boundaries (CASSANDRA-11158)
 * Prevent logging in sandboxed state (CASSANDRA-11033)
 * Disallow drop/alter operations of UDTs used by UDAs (CASSANDRA-10721)
 * Add query time validation method on Index (CASSANDRA-11043)
 * Avoid potential AssertionError in mixed version cluster (CASSANDRA-11128)
 * Properly handle hinted handoff after topology changes (CASSANDRA-5902)
 * AssertionError when listing sstable files on inconsistent disk state (CASSANDRA-11156)
 * Fix wrong rack counting and invalid conditions check for TokenAllocation
   (CASSANDRA-11139)
 * Avoid creating empty hint files (CASSANDRA-11090)
 * Fix leak detection strong reference loop using weak reference (CASSANDRA-11120)
 * Configurie BatchlogManager to stop delayed tasks on shutdown (CASSANDRA-11062)
 * Hadoop integration is incompatible with Cassandra Driver 3.0.0 (CASSANDRA-11001)
 * Add dropped_columns to the list of schema table so it gets handled
   properly (CASSANDRA-11050)
 * Fix NPE when using forceRepairRangeAsync without DC (CASSANDRA-11239)
Merged from 2.2:
 * Preserve order for preferred SSL cipher suites (CASSANDRA-11164)
 * Range.compareTo() violates the contract of Comparable (CASSANDRA-11216)
 * Avoid NPE when serializing ErrorMessage with null message (CASSANDRA-11167)
 * Replacing an aggregate with a new version doesn't reset INITCOND (CASSANDRA-10840)
 * (cqlsh) cqlsh cannot be called through symlink (CASSANDRA-11037)
 * fix ohc and java-driver pom dependencies in build.xml (CASSANDRA-10793)
 * Protect from keyspace dropped during repair (CASSANDRA-11065)
 * Handle adding fields to a UDT in SELECT JSON and toJson() (CASSANDRA-11146)
 * Better error message for cleanup (CASSANDRA-10991)
 * cqlsh pg-style-strings broken if line ends with ';' (CASSANDRA-11123)
 * Always persist upsampled index summaries (CASSANDRA-10512)
 * (cqlsh) Fix inconsistent auto-complete (CASSANDRA-10733)
 * Make SELECT JSON and toJson() threadsafe (CASSANDRA-11048)
 * Fix SELECT on tuple relations for mixed ASC/DESC clustering order (CASSANDRA-7281)
 * Use cloned TokenMetadata in size estimates to avoid race against membership check
   (CASSANDRA-10736)
 * (cqlsh) Support utf-8/cp65001 encoding on Windows (CASSANDRA-11030)
 * Fix paging on DISTINCT queries repeats result when first row in partition changes
   (CASSANDRA-10010)
 * (cqlsh) Support timezone conversion using pytz (CASSANDRA-10397)
 * cqlsh: change default encoding to UTF-8 (CASSANDRA-11124)
Merged from 2.1:
 * Checking if an unlogged batch is local is inefficient (CASSANDRA-11529)
 * Fix out-of-space error treatment in memtable flushing (CASSANDRA-11448).
 * Don't do defragmentation if reading from repaired sstables (CASSANDRA-10342)
 * Fix streaming_socket_timeout_in_ms not enforced (CASSANDRA-11286)
 * Avoid dropping message too quickly due to missing unit conversion (CASSANDRA-11302)
 * Don't remove FailureDetector history on removeEndpoint (CASSANDRA-10371)
 * Only notify if repair status changed (CASSANDRA-11172)
 * Use logback setting for 'cassandra -v' command (CASSANDRA-10767)
 * Fix sstableloader to unthrottle streaming by default (CASSANDRA-9714)
 * Fix incorrect warning in 'nodetool status' (CASSANDRA-10176)
 * Properly release sstable ref when doing offline scrub (CASSANDRA-10697)
 * Improve nodetool status performance for large cluster (CASSANDRA-7238)
 * Gossiper#isEnabled is not thread safe (CASSANDRA-11116)
 * Avoid major compaction mixing repaired and unrepaired sstables in DTCS (CASSANDRA-11113)
 * Make it clear what DTCS timestamp_resolution is used for (CASSANDRA-11041)
 * (cqlsh) Display milliseconds when datetime overflows (CASSANDRA-10625)


3.3
 * Avoid infinite loop if owned range is smaller than number of
   data dirs (CASSANDRA-11034)
 * Avoid bootstrap hanging when existing nodes have no data to stream (CASSANDRA-11010)
Merged from 3.0:
 * Remove double initialization of newly added tables (CASSANDRA-11027)
 * Filter keys searcher results by target range (CASSANDRA-11104)
 * Fix deserialization of legacy read commands (CASSANDRA-11087)
 * Fix incorrect computation of deletion time in sstable metadata (CASSANDRA-11102)
 * Avoid memory leak when collecting sstable metadata (CASSANDRA-11026)
 * Mutations do not block for completion under view lock contention (CASSANDRA-10779)
 * Invalidate legacy schema tables when unloading them (CASSANDRA-11071)
 * (cqlsh) handle INSERT and UPDATE statements with LWT conditions correctly
   (CASSANDRA-11003)
 * Fix DISTINCT queries in mixed version clusters (CASSANDRA-10762)
 * Migrate build status for indexes along with legacy schema (CASSANDRA-11046)
 * Ensure SSTables for legacy KEYS indexes can be read (CASSANDRA-11045)
 * Added support for IBM zSystems architecture (CASSANDRA-11054)
 * Update CQL documentation (CASSANDRA-10899)
 * Check the column name, not cell name, for dropped columns when reading
   legacy sstables (CASSANDRA-11018)
 * Don't attempt to index clustering values of static rows (CASSANDRA-11021)
 * Remove checksum files after replaying hints (CASSANDRA-10947)
 * Support passing base table metadata to custom 2i validation (CASSANDRA-10924)
 * Ensure stale index entries are purged during reads (CASSANDRA-11013)
 * (cqlsh) Also apply --connect-timeout to control connection
   timeout (CASSANDRA-10959)
 * Fix AssertionError when removing from list using UPDATE (CASSANDRA-10954)
 * Fix UnsupportedOperationException when reading old sstable with range
   tombstone (CASSANDRA-10743)
 * MV should use the maximum timestamp of the primary key (CASSANDRA-10910)
 * Fix potential assertion error during compaction (CASSANDRA-10944)
Merged from 2.2:
 * maxPurgeableTimestamp needs to check memtables too (CASSANDRA-9949)
 * Apply change to compaction throughput in real time (CASSANDRA-10025)
 * (cqlsh) encode input correctly when saving history
 * Fix potential NPE on ORDER BY queries with IN (CASSANDRA-10955)
 * Start L0 STCS-compactions even if there is a L0 -> L1 compaction
   going (CASSANDRA-10979)
 * Make UUID LSB unique per process (CASSANDRA-7925)
 * Avoid NPE when performing sstable tasks (scrub etc.) (CASSANDRA-10980)
 * Make sure client gets tombstone overwhelmed warning (CASSANDRA-9465)
 * Fix error streaming section more than 2GB (CASSANDRA-10961)
 * Histogram buckets exposed in jmx are sorted incorrectly (CASSANDRA-10975)
 * Enable GC logging by default (CASSANDRA-10140)
 * Optimize pending range computation (CASSANDRA-9258)
 * Skip commit log and saved cache directories in SSTable version startup check (CASSANDRA-10902)
 * drop/alter user should be case sensitive (CASSANDRA-10817)
Merged from 2.1:
 * test_bulk_round_trip_blogposts is failing occasionally (CASSANDRA-10938)
 * Fix isJoined return true only after becoming cluster member (CASANDRA-11007)
 * Fix bad gossip generation seen in long-running clusters (CASSANDRA-10969)
 * Avoid NPE when incremental repair fails (CASSANDRA-10909)
 * Unmark sstables compacting once they are done in cleanup/scrub/upgradesstables (CASSANDRA-10829)
 * Allow simultaneous bootstrapping with strict consistency when no vnodes are used (CASSANDRA-11005)
 * Log a message when major compaction does not result in a single file (CASSANDRA-10847)
 * (cqlsh) fix cqlsh_copy_tests when vnodes are disabled (CASSANDRA-10997)
 * (cqlsh) Add request timeout option to cqlsh (CASSANDRA-10686)
 * Avoid AssertionError while submitting hint with LWT (CASSANDRA-10477)
 * If CompactionMetadata is not in stats file, use index summary instead (CASSANDRA-10676)
 * Retry sending gossip syn multiple times during shadow round (CASSANDRA-8072)
 * Fix pending range calculation during moves (CASSANDRA-10887)
 * Sane default (200Mbps) for inter-DC streaming througput (CASSANDRA-8708)



3.2
 * Make sure tokens don't exist in several data directories (CASSANDRA-6696)
 * Add requireAuthorization method to IAuthorizer (CASSANDRA-10852)
 * Move static JVM options to conf/jvm.options file (CASSANDRA-10494)
 * Fix CassandraVersion to accept x.y version string (CASSANDRA-10931)
 * Add forceUserDefinedCleanup to allow more flexible cleanup (CASSANDRA-10708)
 * (cqlsh) allow setting TTL with COPY (CASSANDRA-9494)
 * Fix counting of received sstables in streaming (CASSANDRA-10949)
 * Implement hints compression (CASSANDRA-9428)
 * Fix potential assertion error when reading static columns (CASSANDRA-10903)
 * Fix EstimatedHistogram creation in nodetool tablehistograms (CASSANDRA-10859)
 * Establish bootstrap stream sessions sequentially (CASSANDRA-6992)
 * Sort compactionhistory output by timestamp (CASSANDRA-10464)
 * More efficient BTree removal (CASSANDRA-9991)
 * Make tablehistograms accept the same syntax as tablestats (CASSANDRA-10149)
 * Group pending compactions based on table (CASSANDRA-10718)
 * Add compressor name in sstablemetadata output (CASSANDRA-9879)
 * Fix type casting for counter columns (CASSANDRA-10824)
 * Prevent running Cassandra as root (CASSANDRA-8142)
 * bound maximum in-flight commit log replay mutation bytes to 64 megabytes (CASSANDRA-8639)
 * Normalize all scripts (CASSANDRA-10679)
 * Make compression ratio much more accurate (CASSANDRA-10225)
 * Optimize building of Clustering object when only one is created (CASSANDRA-10409)
 * Make index building pluggable (CASSANDRA-10681)
 * Add sstable flush observer (CASSANDRA-10678)
 * Improve NTS endpoints calculation (CASSANDRA-10200)
 * Improve performance of the folderSize function (CASSANDRA-10677)
 * Add support for type casting in selection clause (CASSANDRA-10310)
 * Added graphing option to cassandra-stress (CASSANDRA-7918)
 * Abort in-progress queries that time out (CASSANDRA-7392)
 * Add transparent data encryption core classes (CASSANDRA-9945)
Merged from 3.0:
 * Better handling of SSL connection errors inter-node (CASSANDRA-10816)
 * Avoid NoSuchElementException when executing empty batch (CASSANDRA-10711)
 * Avoid building PartitionUpdate in toString (CASSANDRA-10897)
 * Reduce heap spent when receiving many SSTables (CASSANDRA-10797)
 * Add back support for 3rd party auth providers to bulk loader (CASSANDRA-10873)
 * Eliminate the dependency on jgrapht for UDT resolution (CASSANDRA-10653)
 * (Hadoop) Close Clusters and Sessions in Hadoop Input/Output classes (CASSANDRA-10837)
 * Fix sstableloader not working with upper case keyspace name (CASSANDRA-10806)
Merged from 2.2:
 * jemalloc detection fails due to quoting issues in regexv (CASSANDRA-10946)
 * (cqlsh) show correct column names for empty result sets (CASSANDRA-9813)
 * Add new types to Stress (CASSANDRA-9556)
 * Add property to allow listening on broadcast interface (CASSANDRA-9748)
Merged from 2.1:
 * Match cassandra-loader options in COPY FROM (CASSANDRA-9303)
 * Fix binding to any address in CqlBulkRecordWriter (CASSANDRA-9309)
 * cqlsh fails to decode utf-8 characters for text typed columns (CASSANDRA-10875)
 * Log error when stream session fails (CASSANDRA-9294)
 * Fix bugs in commit log archiving startup behavior (CASSANDRA-10593)
 * (cqlsh) further optimise COPY FROM (CASSANDRA-9302)
 * Allow CREATE TABLE WITH ID (CASSANDRA-9179)
 * Make Stress compiles within eclipse (CASSANDRA-10807)
 * Cassandra Daemon should print JVM arguments (CASSANDRA-10764)
 * Allow cancellation of index summary redistribution (CASSANDRA-8805)


3.1.1
Merged from 3.0:
  * Fix upgrade data loss due to range tombstone deleting more data than then should
    (CASSANDRA-10822)


3.1
Merged from 3.0:
 * Avoid MV race during node decommission (CASSANDRA-10674)
 * Disable reloading of GossipingPropertyFileSnitch (CASSANDRA-9474)
 * Handle single-column deletions correction in materialized views
   when the column is part of the view primary key (CASSANDRA-10796)
 * Fix issue with datadir migration on upgrade (CASSANDRA-10788)
 * Fix bug with range tombstones on reverse queries and test coverage for
   AbstractBTreePartition (CASSANDRA-10059)
 * Remove 64k limit on collection elements (CASSANDRA-10374)
 * Remove unclear Indexer.indexes() method (CASSANDRA-10690)
 * Fix NPE on stream read error (CASSANDRA-10771)
 * Normalize cqlsh DESC output (CASSANDRA-10431)
 * Rejects partition range deletions when columns are specified (CASSANDRA-10739)
 * Fix error when saving cached key for old format sstable (CASSANDRA-10778)
 * Invalidate prepared statements on DROP INDEX (CASSANDRA-10758)
 * Fix SELECT statement with IN restrictions on partition key,
   ORDER BY and LIMIT (CASSANDRA-10729)
 * Improve stress performance over 1k threads (CASSANDRA-7217)
 * Wait for migration responses to complete before bootstrapping (CASSANDRA-10731)
 * Unable to create a function with argument of type Inet (CASSANDRA-10741)
 * Fix backward incompatibiliy in CqlInputFormat (CASSANDRA-10717)
 * Correctly preserve deletion info on updated rows when notifying indexers
   of single-row deletions (CASSANDRA-10694)
 * Notify indexers of partition delete during cleanup (CASSANDRA-10685)
 * Keep the file open in trySkipCache (CASSANDRA-10669)
 * Updated trigger example (CASSANDRA-10257)
Merged from 2.2:
 * Verify tables in pseudo-system keyspaces at startup (CASSANDRA-10761)
 * Fix IllegalArgumentException in DataOutputBuffer.reallocate for large buffers (CASSANDRA-10592)
 * Show CQL help in cqlsh in web browser (CASSANDRA-7225)
 * Serialize on disk the proper SSTable compression ratio (CASSANDRA-10775)
 * Reject index queries while the index is building (CASSANDRA-8505)
 * CQL.textile syntax incorrectly includes optional keyspace for aggregate SFUNC and FINALFUNC (CASSANDRA-10747)
 * Fix JSON update with prepared statements (CASSANDRA-10631)
 * Don't do anticompaction after subrange repair (CASSANDRA-10422)
 * Fix SimpleDateType type compatibility (CASSANDRA-10027)
 * (Hadoop) fix splits calculation (CASSANDRA-10640)
 * (Hadoop) ensure that Cluster instances are always closed (CASSANDRA-10058)
Merged from 2.1:
 * Fix Stress profile parsing on Windows (CASSANDRA-10808)
 * Fix incremental repair hang when replica is down (CASSANDRA-10288)
 * Optimize the way we check if a token is repaired in anticompaction (CASSANDRA-10768)
 * Add proper error handling to stream receiver (CASSANDRA-10774)
 * Warn or fail when changing cluster topology live (CASSANDRA-10243)
 * Status command in debian/ubuntu init script doesn't work (CASSANDRA-10213)
 * Some DROP ... IF EXISTS incorrectly result in exceptions on non-existing KS (CASSANDRA-10658)
 * DeletionTime.compareTo wrong in rare cases (CASSANDRA-10749)
 * Force encoding when computing statement ids (CASSANDRA-10755)
 * Properly reject counters as map keys (CASSANDRA-10760)
 * Fix the sstable-needs-cleanup check (CASSANDRA-10740)
 * (cqlsh) Print column names before COPY operation (CASSANDRA-8935)
 * Fix CompressedInputStream for proper cleanup (CASSANDRA-10012)
 * (cqlsh) Support counters in COPY commands (CASSANDRA-9043)
 * Try next replica if not possible to connect to primary replica on
   ColumnFamilyRecordReader (CASSANDRA-2388)
 * Limit window size in DTCS (CASSANDRA-10280)
 * sstableloader does not use MAX_HEAP_SIZE env parameter (CASSANDRA-10188)
 * (cqlsh) Improve COPY TO performance and error handling (CASSANDRA-9304)
 * Create compression chunk for sending file only (CASSANDRA-10680)
 * Forbid compact clustering column type changes in ALTER TABLE (CASSANDRA-8879)
 * Reject incremental repair with subrange repair (CASSANDRA-10422)
 * Add a nodetool command to refresh size_estimates (CASSANDRA-9579)
 * Invalidate cache after stream receive task is completed (CASSANDRA-10341)
 * Reject counter writes in CQLSSTableWriter (CASSANDRA-10258)
 * Remove superfluous COUNTER_MUTATION stage mapping (CASSANDRA-10605)


3.0
 * Fix AssertionError while flushing memtable due to materialized views
   incorrectly inserting empty rows (CASSANDRA-10614)
 * Store UDA initcond as CQL literal in the schema table, instead of a blob (CASSANDRA-10650)
 * Don't use -1 for the position of partition key in schema (CASSANDRA-10491)
 * Fix distinct queries in mixed version cluster (CASSANDRA-10573)
 * Skip sstable on clustering in names query (CASSANDRA-10571)
 * Remove value skipping as it breaks read-repair (CASSANDRA-10655)
 * Fix bootstrapping with MVs (CASSANDRA-10621)
 * Make sure EACH_QUORUM reads are using NTS (CASSANDRA-10584)
 * Fix MV replica filtering for non-NetworkTopologyStrategy (CASSANDRA-10634)
 * (Hadoop) fix CIF describeSplits() not handling 0 size estimates (CASSANDRA-10600)
 * Fix reading of legacy sstables (CASSANDRA-10590)
 * Use CQL type names in schema metadata tables (CASSANDRA-10365)
 * Guard batchlog replay against integer division by zero (CASSANDRA-9223)
 * Fix bug when adding a column to thrift with the same name than a primary key (CASSANDRA-10608)
 * Add client address argument to IAuthenticator::newSaslNegotiator (CASSANDRA-8068)
 * Fix implementation of LegacyLayout.LegacyBoundComparator (CASSANDRA-10602)
 * Don't use 'names query' read path for counters (CASSANDRA-10572)
 * Fix backward compatibility for counters (CASSANDRA-10470)
 * Remove memory_allocator paramter from cassandra.yaml (CASSANDRA-10581,10628)
 * Execute the metadata reload task of all registered indexes on CFS::reload (CASSANDRA-10604)
 * Fix thrift cas operations with defined columns (CASSANDRA-10576)
 * Fix PartitionUpdate.operationCount()for updates with static column operations (CASSANDRA-10606)
 * Fix thrift get() queries with defined columns (CASSANDRA-10586)
 * Fix marking of indexes as built and removed (CASSANDRA-10601)
 * Skip initialization of non-registered 2i instances, remove Index::getIndexName (CASSANDRA-10595)
 * Fix batches on multiple tables (CASSANDRA-10554)
 * Ensure compaction options are validated when updating KeyspaceMetadata (CASSANDRA-10569)
 * Flatten Iterator Transformation Hierarchy (CASSANDRA-9975)
 * Remove token generator (CASSANDRA-5261)
 * RolesCache should not be created for any authenticator that does not requireAuthentication (CASSANDRA-10562)
 * Fix LogTransaction checking only a single directory for files (CASSANDRA-10421)
 * Fix handling of range tombstones when reading old format sstables (CASSANDRA-10360)
 * Aggregate with Initial Condition fails with C* 3.0 (CASSANDRA-10367)
Merged from 2.2:
 * (cqlsh) show partial trace if incomplete after max_trace_wait (CASSANDRA-7645)
 * Use most up-to-date version of schema for system tables (CASSANDRA-10652)
 * Deprecate memory_allocator in cassandra.yaml (CASSANDRA-10581,10628)
 * Expose phi values from failure detector via JMX and tweak debug
   and trace logging (CASSANDRA-9526)
 * Fix IllegalArgumentException in DataOutputBuffer.reallocate for large buffers (CASSANDRA-10592)
Merged from 2.1:
 * Shutdown compaction in drain to prevent leak (CASSANDRA-10079)
 * (cqlsh) fix COPY using wrong variable name for time_format (CASSANDRA-10633)
 * Do not run SizeEstimatesRecorder if a node is not a member of the ring (CASSANDRA-9912)
 * Improve handling of dead nodes in gossip (CASSANDRA-10298)
 * Fix logback-tools.xml incorrectly configured for outputing to System.err
   (CASSANDRA-9937)
 * Fix streaming to catch exception so retry not fail (CASSANDRA-10557)
 * Add validation method to PerRowSecondaryIndex (CASSANDRA-10092)
 * Support encrypted and plain traffic on the same port (CASSANDRA-10559)
 * Do STCS in DTCS windows (CASSANDRA-10276)
 * Avoid repetition of JVM_OPTS in debian package (CASSANDRA-10251)
 * Fix potential NPE from handling result of SIM.highestSelectivityIndex (CASSANDRA-10550)
 * Fix paging issues with partitions containing only static columns data (CASSANDRA-10381)
 * Fix conditions on static columns (CASSANDRA-10264)
 * AssertionError: attempted to delete non-existing file CommitLog (CASSANDRA-10377)
 * Fix sorting for queries with an IN condition on partition key columns (CASSANDRA-10363)


3.0-rc2
 * Fix SELECT DISTINCT queries between 2.2.2 nodes and 3.0 nodes (CASSANDRA-10473)
 * Remove circular references in SegmentedFile (CASSANDRA-10543)
 * Ensure validation of indexed values only occurs once per-partition (CASSANDRA-10536)
 * Fix handling of static columns for range tombstones in thrift (CASSANDRA-10174)
 * Support empty ColumnFilter for backward compatility on empty IN (CASSANDRA-10471)
 * Remove Pig support (CASSANDRA-10542)
 * Fix LogFile throws Exception when assertion is disabled (CASSANDRA-10522)
 * Revert CASSANDRA-7486, make CMS default GC, move GC config to
   conf/jvm.options (CASSANDRA-10403)
 * Fix TeeingAppender causing some logs to be truncated/empty (CASSANDRA-10447)
 * Allow EACH_QUORUM for reads (CASSANDRA-9602)
 * Fix potential ClassCastException while upgrading (CASSANDRA-10468)
 * Fix NPE in MVs on update (CASSANDRA-10503)
 * Only include modified cell data in indexing deltas (CASSANDRA-10438)
 * Do not load keyspace when creating sstable writer (CASSANDRA-10443)
 * If node is not yet gossiping write all MV updates to batchlog only (CASSANDRA-10413)
 * Re-populate token metadata after commit log recovery (CASSANDRA-10293)
 * Provide additional metrics for materialized views (CASSANDRA-10323)
 * Flush system schema tables after local schema changes (CASSANDRA-10429)
Merged from 2.2:
 * Reduce contention getting instances of CompositeType (CASSANDRA-10433)
 * Fix the regression when using LIMIT with aggregates (CASSANDRA-10487)
 * Avoid NoClassDefFoundError during DataDescriptor initialization on windows (CASSANDRA-10412)
 * Preserve case of quoted Role & User names (CASSANDRA-10394)
 * cqlsh pg-style-strings broken (CASSANDRA-10484)
 * cqlsh prompt includes name of keyspace after failed `use` statement (CASSANDRA-10369)
Merged from 2.1:
 * (cqlsh) Distinguish negative and positive infinity in output (CASSANDRA-10523)
 * (cqlsh) allow custom time_format for COPY TO (CASSANDRA-8970)
 * Don't allow startup if the node's rack has changed (CASSANDRA-10242)
 * (cqlsh) show partial trace if incomplete after max_trace_wait (CASSANDRA-7645)
 * Allow LOCAL_JMX to be easily overridden (CASSANDRA-10275)
 * Mark nodes as dead even if they've already left (CASSANDRA-10205)


3.0.0-rc1
 * Fix mixed version read request compatibility for compact static tables
   (CASSANDRA-10373)
 * Fix paging of DISTINCT with static and IN (CASSANDRA-10354)
 * Allow MATERIALIZED VIEW's SELECT statement to restrict primary key
   columns (CASSANDRA-9664)
 * Move crc_check_chance out of compression options (CASSANDRA-9839)
 * Fix descending iteration past end of BTreeSearchIterator (CASSANDRA-10301)
 * Transfer hints to a different node on decommission (CASSANDRA-10198)
 * Check partition keys for CAS operations during stmt validation (CASSANDRA-10338)
 * Add custom query expressions to SELECT (CASSANDRA-10217)
 * Fix minor bugs in MV handling (CASSANDRA-10362)
 * Allow custom indexes with 0,1 or multiple target columns (CASSANDRA-10124)
 * Improve MV schema representation (CASSANDRA-9921)
 * Add flag to enable/disable coordinator batchlog for MV writes (CASSANDRA-10230)
 * Update cqlsh COPY for new internal driver serialization interface (CASSANDRA-10318)
 * Give index implementations more control over rebuild operations (CASSANDRA-10312)
 * Update index file format (CASSANDRA-10314)
 * Add "shadowable" row tombstones to deal with mv timestamp issues (CASSANDRA-10261)
 * CFS.loadNewSSTables() broken for pre-3.0 sstables
 * Cache selected index in read command to reduce lookups (CASSANDRA-10215)
 * Small optimizations of sstable index serialization (CASSANDRA-10232)
 * Support for both encrypted and unencrypted native transport connections (CASSANDRA-9590)
Merged from 2.2:
 * Configurable page size in cqlsh (CASSANDRA-9855)
 * Defer default role manager setup until all nodes are on 2.2+ (CASSANDRA-9761)
 * Handle missing RoleManager in config after upgrade to 2.2 (CASSANDRA-10209)
Merged from 2.1:
 * Bulk Loader API could not tolerate even node failure (CASSANDRA-10347)
 * Avoid misleading pushed notifications when multiple nodes
   share an rpc_address (CASSANDRA-10052)
 * Fix dropping undroppable when message queue is full (CASSANDRA-10113)
 * Fix potential ClassCastException during paging (CASSANDRA-10352)
 * Prevent ALTER TYPE from creating circular references (CASSANDRA-10339)
 * Fix cache handling of 2i and base tables (CASSANDRA-10155, 10359)
 * Fix NPE in nodetool compactionhistory (CASSANDRA-9758)
 * (Pig) support BulkOutputFormat as a URL parameter (CASSANDRA-7410)
 * BATCH statement is broken in cqlsh (CASSANDRA-10272)
 * (cqlsh) Make cqlsh PEP8 Compliant (CASSANDRA-10066)
 * (cqlsh) Fix error when starting cqlsh with --debug (CASSANDRA-10282)
 * Scrub, Cleanup and Upgrade do not unmark compacting until all operations
   have completed, regardless of the occurence of exceptions (CASSANDRA-10274)


3.0.0-beta2
 * Fix columns returned by AbstractBtreePartitions (CASSANDRA-10220)
 * Fix backward compatibility issue due to AbstractBounds serialization bug (CASSANDRA-9857)
 * Fix startup error when upgrading nodes (CASSANDRA-10136)
 * Base table PRIMARY KEY can be assumed to be NOT NULL in MV creation (CASSANDRA-10147)
 * Improve batchlog write patch (CASSANDRA-9673)
 * Re-apply MaterializedView updates on commitlog replay (CASSANDRA-10164)
 * Require AbstractType.isByteOrderComparable declaration in constructor (CASSANDRA-9901)
 * Avoid digest mismatch on upgrade to 3.0 (CASSANDRA-9554)
 * Fix Materialized View builder when adding multiple MVs (CASSANDRA-10156)
 * Choose better poolingOptions for protocol v4 in cassandra-stress (CASSANDRA-10182)
 * Fix LWW bug affecting Materialized Views (CASSANDRA-10197)
 * Ensures frozen sets and maps are always sorted (CASSANDRA-10162)
 * Don't deadlock when flushing CFS backed custom indexes (CASSANDRA-10181)
 * Fix double flushing of secondary index tables (CASSANDRA-10180)
 * Fix incorrect handling of range tombstones in thrift (CASSANDRA-10046)
 * Only use batchlog when paired materialized view replica is remote (CASSANDRA-10061)
 * Reuse TemporalRow when updating multiple MaterializedViews (CASSANDRA-10060)
 * Validate gc_grace_seconds for batchlog writes and MVs (CASSANDRA-9917)
 * Fix sstablerepairedset (CASSANDRA-10132)
Merged from 2.2:
 * Cancel transaction for sstables we wont redistribute index summary
   for (CASSANDRA-10270)
 * Retry snapshot deletion after compaction and gc on Windows (CASSANDRA-10222)
 * Fix failure to start with space in directory path on Windows (CASSANDRA-10239)
 * Fix repair hang when snapshot failed (CASSANDRA-10057)
 * Fall back to 1/4 commitlog volume for commitlog_total_space on small disks
   (CASSANDRA-10199)
Merged from 2.1:
 * Added configurable warning threshold for GC duration (CASSANDRA-8907)
 * Fix handling of streaming EOF (CASSANDRA-10206)
 * Only check KeyCache when it is enabled
 * Change streaming_socket_timeout_in_ms default to 1 hour (CASSANDRA-8611)
 * (cqlsh) update list of CQL keywords (CASSANDRA-9232)
 * Add nodetool gettraceprobability command (CASSANDRA-10234)
Merged from 2.0:
 * Fix rare race where older gossip states can be shadowed (CASSANDRA-10366)
 * Fix consolidating racks violating the RF contract (CASSANDRA-10238)
 * Disallow decommission when node is in drained state (CASSANDRA-8741)


2.2.1
 * Fix race during construction of commit log (CASSANDRA-10049)
 * Fix LeveledCompactionStrategyTest (CASSANDRA-9757)
 * Fix broken UnbufferedDataOutputStreamPlus.writeUTF (CASSANDRA-10203)
 * (cqlsh) default load-from-file encoding to utf-8 (CASSANDRA-9898)
 * Avoid returning Permission.NONE when failing to query users table (CASSANDRA-10168)
 * (cqlsh) add CLEAR command (CASSANDRA-10086)
 * Support string literals as Role names for compatibility (CASSANDRA-10135)
Merged from 2.1:
 * Only check KeyCache when it is enabled
 * Change streaming_socket_timeout_in_ms default to 1 hour (CASSANDRA-8611)
 * (cqlsh) update list of CQL keywords (CASSANDRA-9232)


3.0.0-beta1
 * Redesign secondary index API (CASSANDRA-9459, 7771, 9041)
 * Fix throwing ReadFailure instead of ReadTimeout on range queries (CASSANDRA-10125)
 * Rewrite hinted handoff (CASSANDRA-6230)
 * Fix query on static compact tables (CASSANDRA-10093)
 * Fix race during construction of commit log (CASSANDRA-10049)
 * Add option to only purge repaired tombstones (CASSANDRA-6434)
 * Change authorization handling for MVs (CASSANDRA-9927)
 * Add custom JMX enabled executor for UDF sandbox (CASSANDRA-10026)
 * Fix row deletion bug for Materialized Views (CASSANDRA-10014)
 * Support mixed-version clusters with Cassandra 2.1 and 2.2 (CASSANDRA-9704)
 * Fix multiple slices on RowSearchers (CASSANDRA-10002)
 * Fix bug in merging of collections (CASSANDRA-10001)
 * Optimize batchlog replay to avoid full scans (CASSANDRA-7237)
 * Repair improvements when using vnodes (CASSANDRA-5220)
 * Disable scripted UDFs by default (CASSANDRA-9889)
 * Bytecode inspection for Java-UDFs (CASSANDRA-9890)
 * Use byte to serialize MT hash length (CASSANDRA-9792)
 * Replace usage of Adler32 with CRC32 (CASSANDRA-8684)
 * Fix migration to new format from 2.1 SSTable (CASSANDRA-10006)
 * SequentialWriter should extend BufferedDataOutputStreamPlus (CASSANDRA-9500)
 * Use the same repairedAt timestamp within incremental repair session (CASSANDRA-9111)
Merged from 2.2:
 * Allow count(*) and count(1) to be use as normal aggregation (CASSANDRA-10114)
 * An NPE is thrown if the column name is unknown for an IN relation (CASSANDRA-10043)
 * Apply commit_failure_policy to more errors on startup (CASSANDRA-9749)
 * Fix histogram overflow exception (CASSANDRA-9973)
 * Route gossip messages over dedicated socket (CASSANDRA-9237)
 * Add checksum to saved cache files (CASSANDRA-9265)
 * Log warning when using an aggregate without partition key (CASSANDRA-9737)
Merged from 2.1:
 * (cqlsh) Allow encoding to be set through command line (CASSANDRA-10004)
 * Add new JMX methods to change local compaction strategy (CASSANDRA-9965)
 * Write hints for paxos commits (CASSANDRA-7342)
 * (cqlsh) Fix timestamps before 1970 on Windows, always
   use UTC for timestamp display (CASSANDRA-10000)
 * (cqlsh) Avoid overwriting new config file with old config
   when both exist (CASSANDRA-9777)
 * Release snapshot selfRef when doing snapshot repair (CASSANDRA-9998)
 * Cannot replace token does not exist - DN node removed as Fat Client (CASSANDRA-9871)
Merged from 2.0:
 * Don't cast expected bf size to an int (CASSANDRA-9959)
 * Make getFullyExpiredSSTables less expensive (CASSANDRA-9882)


3.0.0-alpha1
 * Implement proper sandboxing for UDFs (CASSANDRA-9402)
 * Simplify (and unify) cleanup of compaction leftovers (CASSANDRA-7066)
 * Allow extra schema definitions in cassandra-stress yaml (CASSANDRA-9850)
 * Metrics should use up to date nomenclature (CASSANDRA-9448)
 * Change CREATE/ALTER TABLE syntax for compression (CASSANDRA-8384)
 * Cleanup crc and adler code for java 8 (CASSANDRA-9650)
 * Storage engine refactor (CASSANDRA-8099, 9743, 9746, 9759, 9781, 9808, 9825,
   9848, 9705, 9859, 9867, 9874, 9828, 9801)
 * Update Guava to 18.0 (CASSANDRA-9653)
 * Bloom filter false positive ratio is not honoured (CASSANDRA-8413)
 * New option for cassandra-stress to leave a ratio of columns null (CASSANDRA-9522)
 * Change hinted_handoff_enabled yaml setting, JMX (CASSANDRA-9035)
 * Add algorithmic token allocation (CASSANDRA-7032)
 * Add nodetool command to replay batchlog (CASSANDRA-9547)
 * Make file buffer cache independent of paths being read (CASSANDRA-8897)
 * Remove deprecated legacy Hadoop code (CASSANDRA-9353)
 * Decommissioned nodes will not rejoin the cluster (CASSANDRA-8801)
 * Change gossip stabilization to use endpoit size (CASSANDRA-9401)
 * Change default garbage collector to G1 (CASSANDRA-7486)
 * Populate TokenMetadata early during startup (CASSANDRA-9317)
 * Undeprecate cache recentHitRate (CASSANDRA-6591)
 * Add support for selectively varint encoding fields (CASSANDRA-9499, 9865)
 * Materialized Views (CASSANDRA-6477)
Merged from 2.2:
 * Avoid grouping sstables for anticompaction with DTCS (CASSANDRA-9900)
 * UDF / UDA execution time in trace (CASSANDRA-9723)
 * Fix broken internode SSL (CASSANDRA-9884)
Merged from 2.1:
 * Add new JMX methods to change local compaction strategy (CASSANDRA-9965)
 * Fix handling of enable/disable autocompaction (CASSANDRA-9899)
 * Add consistency level to tracing ouput (CASSANDRA-9827)
 * Remove repair snapshot leftover on startup (CASSANDRA-7357)
 * Use random nodes for batch log when only 2 racks (CASSANDRA-8735)
 * Ensure atomicity inside thrift and stream session (CASSANDRA-7757)
 * Fix nodetool info error when the node is not joined (CASSANDRA-9031)
Merged from 2.0:
 * Log when messages are dropped due to cross_node_timeout (CASSANDRA-9793)
 * Don't track hotness when opening from snapshot for validation (CASSANDRA-9382)


2.2.0
 * Allow the selection of columns together with aggregates (CASSANDRA-9767)
 * Fix cqlsh copy methods and other windows specific issues (CASSANDRA-9795)
 * Don't wrap byte arrays in SequentialWriter (CASSANDRA-9797)
 * sum() and avg() functions missing for smallint and tinyint types (CASSANDRA-9671)
 * Revert CASSANDRA-9542 (allow native functions in UDA) (CASSANDRA-9771)
Merged from 2.1:
 * Fix MarshalException when upgrading superColumn family (CASSANDRA-9582)
 * Fix broken logging for "empty" flushes in Memtable (CASSANDRA-9837)
 * Handle corrupt files on startup (CASSANDRA-9686)
 * Fix clientutil jar and tests (CASSANDRA-9760)
 * (cqlsh) Allow the SSL protocol version to be specified through the
    config file or environment variables (CASSANDRA-9544)
Merged from 2.0:
 * Add tool to find why expired sstables are not getting dropped (CASSANDRA-10015)
 * Remove erroneous pending HH tasks from tpstats/jmx (CASSANDRA-9129)
 * Don't cast expected bf size to an int (CASSANDRA-9959)
 * checkForEndpointCollision fails for legitimate collisions (CASSANDRA-9765)
 * Complete CASSANDRA-8448 fix (CASSANDRA-9519)
 * Don't include auth credentials in debug log (CASSANDRA-9682)
 * Can't transition from write survey to normal mode (CASSANDRA-9740)
 * Scrub (recover) sstables even when -Index.db is missing (CASSANDRA-9591)
 * Fix growing pending background compaction (CASSANDRA-9662)


2.2.0-rc2
 * Re-enable memory-mapped I/O on Windows (CASSANDRA-9658)
 * Warn when an extra-large partition is compacted (CASSANDRA-9643)
 * (cqlsh) Allow setting the initial connection timeout (CASSANDRA-9601)
 * BulkLoader has --transport-factory option but does not use it (CASSANDRA-9675)
 * Allow JMX over SSL directly from nodetool (CASSANDRA-9090)
 * Update cqlsh for UDFs (CASSANDRA-7556)
 * Change Windows kernel default timer resolution (CASSANDRA-9634)
 * Deprected sstable2json and json2sstable (CASSANDRA-9618)
 * Allow native functions in user-defined aggregates (CASSANDRA-9542)
 * Don't repair system_distributed by default (CASSANDRA-9621)
 * Fix mixing min, max, and count aggregates for blob type (CASSANRA-9622)
 * Rename class for DATE type in Java driver (CASSANDRA-9563)
 * Duplicate compilation of UDFs on coordinator (CASSANDRA-9475)
 * Fix connection leak in CqlRecordWriter (CASSANDRA-9576)
 * Mlockall before opening system sstables & remove boot_without_jna option (CASSANDRA-9573)
 * Add functions to convert timeuuid to date or time, deprecate dateOf and unixTimestampOf (CASSANDRA-9229)
 * Make sure we cancel non-compacting sstables from LifecycleTransaction (CASSANDRA-9566)
 * Fix deprecated repair JMX API (CASSANDRA-9570)
 * Add logback metrics (CASSANDRA-9378)
 * Update and refactor ant test/test-compression to run the tests in parallel (CASSANDRA-9583)
 * Fix upgrading to new directory for secondary index (CASSANDRA-9687)
Merged from 2.1:
 * (cqlsh) Fix bad check for CQL compatibility when DESCRIBE'ing
   COMPACT STORAGE tables with no clustering columns
 * Eliminate strong self-reference chains in sstable ref tidiers (CASSANDRA-9656)
 * Ensure StreamSession uses canonical sstable reader instances (CASSANDRA-9700)
 * Ensure memtable book keeping is not corrupted in the event we shrink usage (CASSANDRA-9681)
 * Update internal python driver for cqlsh (CASSANDRA-9064)
 * Fix IndexOutOfBoundsException when inserting tuple with too many
   elements using the string literal notation (CASSANDRA-9559)
 * Enable describe on indices (CASSANDRA-7814)
 * Fix incorrect result for IN queries where column not found (CASSANDRA-9540)
 * ColumnFamilyStore.selectAndReference may block during compaction (CASSANDRA-9637)
 * Fix bug in cardinality check when compacting (CASSANDRA-9580)
 * Fix memory leak in Ref due to ConcurrentLinkedQueue.remove() behaviour (CASSANDRA-9549)
 * Make rebuild only run one at a time (CASSANDRA-9119)
Merged from 2.0:
 * Avoid NPE in AuthSuccess#decode (CASSANDRA-9727)
 * Add listen_address to system.local (CASSANDRA-9603)
 * Bug fixes to resultset metadata construction (CASSANDRA-9636)
 * Fix setting 'durable_writes' in ALTER KEYSPACE (CASSANDRA-9560)
 * Avoids ballot clash in Paxos (CASSANDRA-9649)
 * Improve trace messages for RR (CASSANDRA-9479)
 * Fix suboptimal secondary index selection when restricted
   clustering column is also indexed (CASSANDRA-9631)
 * (cqlsh) Add min_threshold to DTCS option autocomplete (CASSANDRA-9385)
 * Fix error message when attempting to create an index on a column
   in a COMPACT STORAGE table with clustering columns (CASSANDRA-9527)
 * 'WITH WITH' in alter keyspace statements causes NPE (CASSANDRA-9565)
 * Expose some internals of SelectStatement for inspection (CASSANDRA-9532)
 * ArrivalWindow should use primitives (CASSANDRA-9496)
 * Periodically submit background compaction tasks (CASSANDRA-9592)
 * Set HAS_MORE_PAGES flag to false when PagingState is null (CASSANDRA-9571)


2.2.0-rc1
 * Compressed commit log should measure compressed space used (CASSANDRA-9095)
 * Fix comparison bug in CassandraRoleManager#collectRoles (CASSANDRA-9551)
 * Add tinyint,smallint,time,date support for UDFs (CASSANDRA-9400)
 * Deprecates SSTableSimpleWriter and SSTableSimpleUnsortedWriter (CASSANDRA-9546)
 * Empty INITCOND treated as null in aggregate (CASSANDRA-9457)
 * Remove use of Cell in Thrift MapReduce classes (CASSANDRA-8609)
 * Integrate pre-release Java Driver 2.2-rc1, custom build (CASSANDRA-9493)
 * Clean up gossiper logic for old versions (CASSANDRA-9370)
 * Fix custom payload coding/decoding to match the spec (CASSANDRA-9515)
 * ant test-all results incomplete when parsed (CASSANDRA-9463)
 * Disallow frozen<> types in function arguments and return types for
   clarity (CASSANDRA-9411)
 * Static Analysis to warn on unsafe use of Autocloseable instances (CASSANDRA-9431)
 * Update commitlog archiving examples now that commitlog segments are
   not recycled (CASSANDRA-9350)
 * Extend Transactional API to sstable lifecycle management (CASSANDRA-8568)
 * (cqlsh) Add support for native protocol 4 (CASSANDRA-9399)
 * Ensure that UDF and UDAs are keyspace-isolated (CASSANDRA-9409)
 * Revert CASSANDRA-7807 (tracing completion client notifications) (CASSANDRA-9429)
 * Add ability to stop compaction by ID (CASSANDRA-7207)
 * Let CassandraVersion handle SNAPSHOT version (CASSANDRA-9438)
Merged from 2.1:
 * (cqlsh) Fix using COPY through SOURCE or -f (CASSANDRA-9083)
 * Fix occasional lack of `system` keyspace in schema tables (CASSANDRA-8487)
 * Use ProtocolError code instead of ServerError code for native protocol
   error responses to unsupported protocol versions (CASSANDRA-9451)
 * Default commitlog_sync_batch_window_in_ms changed to 2ms (CASSANDRA-9504)
 * Fix empty partition assertion in unsorted sstable writing tools (CASSANDRA-9071)
 * Ensure truncate without snapshot cannot produce corrupt responses (CASSANDRA-9388)
 * Consistent error message when a table mixes counter and non-counter
   columns (CASSANDRA-9492)
 * Avoid getting unreadable keys during anticompaction (CASSANDRA-9508)
 * (cqlsh) Better float precision by default (CASSANDRA-9224)
 * Improve estimated row count (CASSANDRA-9107)
 * Optimize range tombstone memory footprint (CASSANDRA-8603)
 * Use configured gcgs in anticompaction (CASSANDRA-9397)
Merged from 2.0:
 * Don't accumulate more range than necessary in RangeTombstone.Tracker (CASSANDRA-9486)
 * Add broadcast and rpc addresses to system.local (CASSANDRA-9436)
 * Always mark sstable suspect when corrupted (CASSANDRA-9478)
 * Add database users and permissions to CQL3 documentation (CASSANDRA-7558)
 * Allow JVM_OPTS to be passed to standalone tools (CASSANDRA-5969)
 * Fix bad condition in RangeTombstoneList (CASSANDRA-9485)
 * Fix potential StackOverflow when setting CrcCheckChance over JMX (CASSANDRA-9488)
 * Fix null static columns in pages after the first, paged reversed
   queries (CASSANDRA-8502)
 * Fix counting cache serialization in request metrics (CASSANDRA-9466)
 * Add option not to validate atoms during scrub (CASSANDRA-9406)


2.2.0-beta1
 * Introduce Transactional API for internal state changes (CASSANDRA-8984)
 * Add a flag in cassandra.yaml to enable UDFs (CASSANDRA-9404)
 * Better support of null for UDF (CASSANDRA-8374)
 * Use ecj instead of javassist for UDFs (CASSANDRA-8241)
 * faster async logback configuration for tests (CASSANDRA-9376)
 * Add `smallint` and `tinyint` data types (CASSANDRA-8951)
 * Avoid thrift schema creation when native driver is used in stress tool (CASSANDRA-9374)
 * Make Functions.declared thread-safe
 * Add client warnings to native protocol v4 (CASSANDRA-8930)
 * Allow roles cache to be invalidated (CASSANDRA-8967)
 * Upgrade Snappy (CASSANDRA-9063)
 * Don't start Thrift rpc by default (CASSANDRA-9319)
 * Only stream from unrepaired sstables with incremental repair (CASSANDRA-8267)
 * Aggregate UDFs allow SFUNC return type to differ from STYPE if FFUNC specified (CASSANDRA-9321)
 * Remove Thrift dependencies in bundled tools (CASSANDRA-8358)
 * Disable memory mapping of hsperfdata file for JVM statistics (CASSANDRA-9242)
 * Add pre-startup checks to detect potential incompatibilities (CASSANDRA-8049)
 * Distinguish between null and unset in protocol v4 (CASSANDRA-7304)
 * Add user/role permissions for user-defined functions (CASSANDRA-7557)
 * Allow cassandra config to be updated to restart daemon without unloading classes (CASSANDRA-9046)
 * Don't initialize compaction writer before checking if iter is empty (CASSANDRA-9117)
 * Don't execute any functions at prepare-time (CASSANDRA-9037)
 * Share file handles between all instances of a SegmentedFile (CASSANDRA-8893)
 * Make it possible to major compact LCS (CASSANDRA-7272)
 * Make FunctionExecutionException extend RequestExecutionException
   (CASSANDRA-9055)
 * Add support for SELECT JSON, INSERT JSON syntax and new toJson(), fromJson()
   functions (CASSANDRA-7970)
 * Optimise max purgeable timestamp calculation in compaction (CASSANDRA-8920)
 * Constrain internode message buffer sizes, and improve IO class hierarchy (CASSANDRA-8670)
 * New tool added to validate all sstables in a node (CASSANDRA-5791)
 * Push notification when tracing completes for an operation (CASSANDRA-7807)
 * Delay "node up" and "node added" notifications until native protocol server is started (CASSANDRA-8236)
 * Compressed Commit Log (CASSANDRA-6809)
 * Optimise IntervalTree (CASSANDRA-8988)
 * Add a key-value payload for third party usage (CASSANDRA-8553, 9212)
 * Bump metrics-reporter-config dependency for metrics 3.0 (CASSANDRA-8149)
 * Partition intra-cluster message streams by size, not type (CASSANDRA-8789)
 * Add WriteFailureException to native protocol, notify coordinator of
   write failures (CASSANDRA-8592)
 * Convert SequentialWriter to nio (CASSANDRA-8709)
 * Add role based access control (CASSANDRA-7653, 8650, 7216, 8760, 8849, 8761, 8850)
 * Record client ip address in tracing sessions (CASSANDRA-8162)
 * Indicate partition key columns in response metadata for prepared
   statements (CASSANDRA-7660)
 * Merge UUIDType and TimeUUIDType parse logic (CASSANDRA-8759)
 * Avoid memory allocation when searching index summary (CASSANDRA-8793)
 * Optimise (Time)?UUIDType Comparisons (CASSANDRA-8730)
 * Make CRC32Ex into a separate maven dependency (CASSANDRA-8836)
 * Use preloaded jemalloc w/ Unsafe (CASSANDRA-8714, 9197)
 * Avoid accessing partitioner through StorageProxy (CASSANDRA-8244, 8268)
 * Upgrade Metrics library and remove depricated metrics (CASSANDRA-5657)
 * Serializing Row cache alternative, fully off heap (CASSANDRA-7438)
 * Duplicate rows returned when in clause has repeated values (CASSANDRA-6706)
 * Make CassandraException unchecked, extend RuntimeException (CASSANDRA-8560)
 * Support direct buffer decompression for reads (CASSANDRA-8464)
 * DirectByteBuffer compatible LZ4 methods (CASSANDRA-7039)
 * Group sstables for anticompaction correctly (CASSANDRA-8578)
 * Add ReadFailureException to native protocol, respond
   immediately when replicas encounter errors while handling
   a read request (CASSANDRA-7886)
 * Switch CommitLogSegment from RandomAccessFile to nio (CASSANDRA-8308)
 * Allow mixing token and partition key restrictions (CASSANDRA-7016)
 * Support index key/value entries on map collections (CASSANDRA-8473)
 * Modernize schema tables (CASSANDRA-8261)
 * Support for user-defined aggregation functions (CASSANDRA-8053)
 * Fix NPE in SelectStatement with empty IN values (CASSANDRA-8419)
 * Refactor SelectStatement, return IN results in natural order instead
   of IN value list order and ignore duplicate values in partition key IN restrictions (CASSANDRA-7981)
 * Support UDTs, tuples, and collections in user-defined
   functions (CASSANDRA-7563)
 * Fix aggregate fn results on empty selection, result column name,
   and cqlsh parsing (CASSANDRA-8229)
 * Mark sstables as repaired after full repair (CASSANDRA-7586)
 * Extend Descriptor to include a format value and refactor reader/writer
   APIs (CASSANDRA-7443)
 * Integrate JMH for microbenchmarks (CASSANDRA-8151)
 * Keep sstable levels when bootstrapping (CASSANDRA-7460)
 * Add Sigar library and perform basic OS settings check on startup (CASSANDRA-7838)
 * Support for aggregation functions (CASSANDRA-4914)
 * Remove cassandra-cli (CASSANDRA-7920)
 * Accept dollar quoted strings in CQL (CASSANDRA-7769)
 * Make assassinate a first class command (CASSANDRA-7935)
 * Support IN clause on any partition key column (CASSANDRA-7855)
 * Support IN clause on any clustering column (CASSANDRA-4762)
 * Improve compaction logging (CASSANDRA-7818)
 * Remove YamlFileNetworkTopologySnitch (CASSANDRA-7917)
 * Do anticompaction in groups (CASSANDRA-6851)
 * Support user-defined functions (CASSANDRA-7395, 7526, 7562, 7740, 7781, 7929,
   7924, 7812, 8063, 7813, 7708)
 * Permit configurable timestamps with cassandra-stress (CASSANDRA-7416)
 * Move sstable RandomAccessReader to nio2, which allows using the
   FILE_SHARE_DELETE flag on Windows (CASSANDRA-4050)
 * Remove CQL2 (CASSANDRA-5918)
 * Optimize fetching multiple cells by name (CASSANDRA-6933)
 * Allow compilation in java 8 (CASSANDRA-7028)
 * Make incremental repair default (CASSANDRA-7250)
 * Enable code coverage thru JaCoCo (CASSANDRA-7226)
 * Switch external naming of 'column families' to 'tables' (CASSANDRA-4369)
 * Shorten SSTable path (CASSANDRA-6962)
 * Use unsafe mutations for most unit tests (CASSANDRA-6969)
 * Fix race condition during calculation of pending ranges (CASSANDRA-7390)
 * Fail on very large batch sizes (CASSANDRA-8011)
 * Improve concurrency of repair (CASSANDRA-6455, 8208, 9145)
 * Select optimal CRC32 implementation at runtime (CASSANDRA-8614)
 * Evaluate MurmurHash of Token once per query (CASSANDRA-7096)
 * Generalize progress reporting (CASSANDRA-8901)
 * Resumable bootstrap streaming (CASSANDRA-8838, CASSANDRA-8942)
 * Allow scrub for secondary index (CASSANDRA-5174)
 * Save repair data to system table (CASSANDRA-5839)
 * fix nodetool names that reference column families (CASSANDRA-8872)
 Merged from 2.1:
 * Warn on misuse of unlogged batches (CASSANDRA-9282)
 * Failure detector detects and ignores local pauses (CASSANDRA-9183)
 * Add utility class to support for rate limiting a given log statement (CASSANDRA-9029)
 * Add missing consistency levels to cassandra-stess (CASSANDRA-9361)
 * Fix commitlog getCompletedTasks to not increment (CASSANDRA-9339)
 * Fix for harmless exceptions logged as ERROR (CASSANDRA-8564)
 * Delete processed sstables in sstablesplit/sstableupgrade (CASSANDRA-8606)
 * Improve sstable exclusion from partition tombstones (CASSANDRA-9298)
 * Validate the indexed column rather than the cell's contents for 2i (CASSANDRA-9057)
 * Add support for top-k custom 2i queries (CASSANDRA-8717)
 * Fix error when dropping table during compaction (CASSANDRA-9251)
 * cassandra-stress supports validation operations over user profiles (CASSANDRA-8773)
 * Add support for rate limiting log messages (CASSANDRA-9029)
 * Log the partition key with tombstone warnings (CASSANDRA-8561)
 * Reduce runWithCompactionsDisabled poll interval to 1ms (CASSANDRA-9271)
 * Fix PITR commitlog replay (CASSANDRA-9195)
 * GCInspector logs very different times (CASSANDRA-9124)
 * Fix deleting from an empty list (CASSANDRA-9198)
 * Update tuple and collection types that use a user-defined type when that UDT
   is modified (CASSANDRA-9148, CASSANDRA-9192)
 * Use higher timeout for prepair and snapshot in repair (CASSANDRA-9261)
 * Fix anticompaction blocking ANTI_ENTROPY stage (CASSANDRA-9151)
 * Repair waits for anticompaction to finish (CASSANDRA-9097)
 * Fix streaming not holding ref when stream error (CASSANDRA-9295)
 * Fix canonical view returning early opened SSTables (CASSANDRA-9396)
Merged from 2.0:
 * (cqlsh) Add LOGIN command to switch users (CASSANDRA-7212)
 * Clone SliceQueryFilter in AbstractReadCommand implementations (CASSANDRA-8940)
 * Push correct protocol notification for DROP INDEX (CASSANDRA-9310)
 * token-generator - generated tokens too long (CASSANDRA-9300)
 * Fix counting of tombstones for TombstoneOverwhelmingException (CASSANDRA-9299)
 * Fix ReconnectableSnitch reconnecting to peers during upgrade (CASSANDRA-6702)
 * Include keyspace and table name in error log for collections over the size
   limit (CASSANDRA-9286)
 * Avoid potential overlap in LCS with single-partition sstables (CASSANDRA-9322)
 * Log warning message when a table is queried before the schema has fully
   propagated (CASSANDRA-9136)
 * Overload SecondaryIndex#indexes to accept the column definition (CASSANDRA-9314)
 * (cqlsh) Add SERIAL and LOCAL_SERIAL consistency levels (CASSANDRA-8051)
 * Fix index selection during rebuild with certain table layouts (CASSANDRA-9281)
 * Fix partition-level-delete-only workload accounting (CASSANDRA-9194)
 * Allow scrub to handle corrupted compressed chunks (CASSANDRA-9140)
 * Fix assertion error when resetlocalschema is run during repair (CASSANDRA-9249)
 * Disable single sstable tombstone compactions for DTCS by default (CASSANDRA-9234)
 * IncomingTcpConnection thread is not named (CASSANDRA-9262)
 * Close incoming connections when MessagingService is stopped (CASSANDRA-9238)
 * Fix streaming hang when retrying (CASSANDRA-9132)


2.1.5
 * Re-add deprecated cold_reads_to_omit param for backwards compat (CASSANDRA-9203)
 * Make anticompaction visible in compactionstats (CASSANDRA-9098)
 * Improve nodetool getendpoints documentation about the partition
   key parameter (CASSANDRA-6458)
 * Don't check other keyspaces for schema changes when an user-defined
   type is altered (CASSANDRA-9187)
 * Add generate-idea-files target to build.xml (CASSANDRA-9123)
 * Allow takeColumnFamilySnapshot to take a list of tables (CASSANDRA-8348)
 * Limit major sstable operations to their canonical representation (CASSANDRA-8669)
 * cqlsh: Add tests for INSERT and UPDATE tab completion (CASSANDRA-9125)
 * cqlsh: quote column names when needed in COPY FROM inserts (CASSANDRA-9080)
 * Do not load read meter for offline operations (CASSANDRA-9082)
 * cqlsh: Make CompositeType data readable (CASSANDRA-8919)
 * cqlsh: Fix display of triggers (CASSANDRA-9081)
 * Fix NullPointerException when deleting or setting an element by index on
   a null list collection (CASSANDRA-9077)
 * Buffer bloom filter serialization (CASSANDRA-9066)
 * Fix anti-compaction target bloom filter size (CASSANDRA-9060)
 * Make FROZEN and TUPLE unreserved keywords in CQL (CASSANDRA-9047)
 * Prevent AssertionError from SizeEstimatesRecorder (CASSANDRA-9034)
 * Avoid overwriting index summaries for sstables with an older format that
   does not support downsampling; rebuild summaries on startup when this
   is detected (CASSANDRA-8993)
 * Fix potential data loss in CompressedSequentialWriter (CASSANDRA-8949)
 * Make PasswordAuthenticator number of hashing rounds configurable (CASSANDRA-8085)
 * Fix AssertionError when binding nested collections in DELETE (CASSANDRA-8900)
 * Check for overlap with non-early sstables in LCS (CASSANDRA-8739)
 * Only calculate max purgable timestamp if we have to (CASSANDRA-8914)
 * (cqlsh) Greatly improve performance of COPY FROM (CASSANDRA-8225)
 * IndexSummary effectiveIndexInterval is now a guideline, not a rule (CASSANDRA-8993)
 * Use correct bounds for page cache eviction of compressed files (CASSANDRA-8746)
 * SSTableScanner enforces its bounds (CASSANDRA-8946)
 * Cleanup cell equality (CASSANDRA-8947)
 * Introduce intra-cluster message coalescing (CASSANDRA-8692)
 * DatabaseDescriptor throws NPE when rpc_interface is used (CASSANDRA-8839)
 * Don't check if an sstable is live for offline compactions (CASSANDRA-8841)
 * Don't set clientMode in SSTableLoader (CASSANDRA-8238)
 * Fix SSTableRewriter with disabled early open (CASSANDRA-8535)
 * Fix cassandra-stress so it respects the CL passed in user mode (CASSANDRA-8948)
 * Fix rare NPE in ColumnDefinition#hasIndexOption() (CASSANDRA-8786)
 * cassandra-stress reports per-operation statistics, plus misc (CASSANDRA-8769)
 * Add SimpleDate (cql date) and Time (cql time) types (CASSANDRA-7523)
 * Use long for key count in cfstats (CASSANDRA-8913)
 * Make SSTableRewriter.abort() more robust to failure (CASSANDRA-8832)
 * Remove cold_reads_to_omit from STCS (CASSANDRA-8860)
 * Make EstimatedHistogram#percentile() use ceil instead of floor (CASSANDRA-8883)
 * Fix top partitions reporting wrong cardinality (CASSANDRA-8834)
 * Fix rare NPE in KeyCacheSerializer (CASSANDRA-8067)
 * Pick sstables for validation as late as possible inc repairs (CASSANDRA-8366)
 * Fix commitlog getPendingTasks to not increment (CASSANDRA-8862)
 * Fix parallelism adjustment in range and secondary index queries
   when the first fetch does not satisfy the limit (CASSANDRA-8856)
 * Check if the filtered sstables is non-empty in STCS (CASSANDRA-8843)
 * Upgrade java-driver used for cassandra-stress (CASSANDRA-8842)
 * Fix CommitLog.forceRecycleAllSegments() memory access error (CASSANDRA-8812)
 * Improve assertions in Memory (CASSANDRA-8792)
 * Fix SSTableRewriter cleanup (CASSANDRA-8802)
 * Introduce SafeMemory for CompressionMetadata.Writer (CASSANDRA-8758)
 * 'nodetool info' prints exception against older node (CASSANDRA-8796)
 * Ensure SSTableReader.last corresponds exactly with the file end (CASSANDRA-8750)
 * Make SSTableWriter.openEarly more robust and obvious (CASSANDRA-8747)
 * Enforce SSTableReader.first/last (CASSANDRA-8744)
 * Cleanup SegmentedFile API (CASSANDRA-8749)
 * Avoid overlap with early compaction replacement (CASSANDRA-8683)
 * Safer Resource Management++ (CASSANDRA-8707)
 * Write partition size estimates into a system table (CASSANDRA-7688)
 * cqlsh: Fix keys() and full() collection indexes in DESCRIBE output
   (CASSANDRA-8154)
 * Show progress of streaming in nodetool netstats (CASSANDRA-8886)
 * IndexSummaryBuilder utilises offheap memory, and shares data between
   each IndexSummary opened from it (CASSANDRA-8757)
 * markCompacting only succeeds if the exact SSTableReader instances being
   marked are in the live set (CASSANDRA-8689)
 * cassandra-stress support for varint (CASSANDRA-8882)
 * Fix Adler32 digest for compressed sstables (CASSANDRA-8778)
 * Add nodetool statushandoff/statusbackup (CASSANDRA-8912)
 * Use stdout for progress and stats in sstableloader (CASSANDRA-8982)
 * Correctly identify 2i datadir from older versions (CASSANDRA-9116)
Merged from 2.0:
 * Ignore gossip SYNs after shutdown (CASSANDRA-9238)
 * Avoid overflow when calculating max sstable size in LCS (CASSANDRA-9235)
 * Make sstable blacklisting work with compression (CASSANDRA-9138)
 * Do not attempt to rebuild indexes if no index accepts any column (CASSANDRA-9196)
 * Don't initiate snitch reconnection for dead states (CASSANDRA-7292)
 * Fix ArrayIndexOutOfBoundsException in CQLSSTableWriter (CASSANDRA-8978)
 * Add shutdown gossip state to prevent timeouts during rolling restarts (CASSANDRA-8336)
 * Fix running with java.net.preferIPv6Addresses=true (CASSANDRA-9137)
 * Fix failed bootstrap/replace attempts being persisted in system.peers (CASSANDRA-9180)
 * Flush system.IndexInfo after marking index built (CASSANDRA-9128)
 * Fix updates to min/max_compaction_threshold through cassandra-cli
   (CASSANDRA-8102)
 * Don't include tmp files when doing offline relevel (CASSANDRA-9088)
 * Use the proper CAS WriteType when finishing a previous round during Paxos
   preparation (CASSANDRA-8672)
 * Avoid race in cancelling compactions (CASSANDRA-9070)
 * More aggressive check for expired sstables in DTCS (CASSANDRA-8359)
 * Fix ignored index_interval change in ALTER TABLE statements (CASSANDRA-7976)
 * Do more aggressive compaction in old time windows in DTCS (CASSANDRA-8360)
 * java.lang.AssertionError when reading saved cache (CASSANDRA-8740)
 * "disk full" when running cleanup (CASSANDRA-9036)
 * Lower logging level from ERROR to DEBUG when a scheduled schema pull
   cannot be completed due to a node being down (CASSANDRA-9032)
 * Fix MOVED_NODE client event (CASSANDRA-8516)
 * Allow overriding MAX_OUTSTANDING_REPLAY_COUNT (CASSANDRA-7533)
 * Fix malformed JMX ObjectName containing IPv6 addresses (CASSANDRA-9027)
 * (cqlsh) Allow increasing CSV field size limit through
   cqlshrc config option (CASSANDRA-8934)
 * Stop logging range tombstones when exceeding the threshold
   (CASSANDRA-8559)
 * Fix NullPointerException when nodetool getendpoints is run
   against invalid keyspaces or tables (CASSANDRA-8950)
 * Allow specifying the tmp dir (CASSANDRA-7712)
 * Improve compaction estimated tasks estimation (CASSANDRA-8904)
 * Fix duplicate up/down messages sent to native clients (CASSANDRA-7816)
 * Expose commit log archive status via JMX (CASSANDRA-8734)
 * Provide better exceptions for invalid replication strategy parameters
   (CASSANDRA-8909)
 * Fix regression in mixed single and multi-column relation support for
   SELECT statements (CASSANDRA-8613)
 * Add ability to limit number of native connections (CASSANDRA-8086)
 * Fix CQLSSTableWriter throwing exception and spawning threads
   (CASSANDRA-8808)
 * Fix MT mismatch between empty and GC-able data (CASSANDRA-8979)
 * Fix incorrect validation when snapshotting single table (CASSANDRA-8056)
 * Add offline tool to relevel sstables (CASSANDRA-8301)
 * Preserve stream ID for more protocol errors (CASSANDRA-8848)
 * Fix combining token() function with multi-column relations on
   clustering columns (CASSANDRA-8797)
 * Make CFS.markReferenced() resistant to bad refcounting (CASSANDRA-8829)
 * Fix StreamTransferTask abort/complete bad refcounting (CASSANDRA-8815)
 * Fix AssertionError when querying a DESC clustering ordered
   table with ASC ordering and paging (CASSANDRA-8767)
 * AssertionError: "Memory was freed" when running cleanup (CASSANDRA-8716)
 * Make it possible to set max_sstable_age to fractional days (CASSANDRA-8406)
 * Fix some multi-column relations with indexes on some clustering
   columns (CASSANDRA-8275)
 * Fix memory leak in SSTableSimple*Writer and SSTableReader.validate()
   (CASSANDRA-8748)
 * Throw OOM if allocating memory fails to return a valid pointer (CASSANDRA-8726)
 * Fix SSTableSimpleUnsortedWriter ConcurrentModificationException (CASSANDRA-8619)
 * 'nodetool info' prints exception against older node (CASSANDRA-8796)
 * Ensure SSTableSimpleUnsortedWriter.close() terminates if
   disk writer has crashed (CASSANDRA-8807)


2.1.4
 * Bind JMX to localhost unless explicitly configured otherwise (CASSANDRA-9085)


2.1.3
 * Fix HSHA/offheap_objects corruption (CASSANDRA-8719)
 * Upgrade libthrift to 0.9.2 (CASSANDRA-8685)
 * Don't use the shared ref in sstableloader (CASSANDRA-8704)
 * Purge internal prepared statements if related tables or
   keyspaces are dropped (CASSANDRA-8693)
 * (cqlsh) Handle unicode BOM at start of files (CASSANDRA-8638)
 * Stop compactions before exiting offline tools (CASSANDRA-8623)
 * Update tools/stress/README.txt to match current behaviour (CASSANDRA-7933)
 * Fix schema from Thrift conversion with empty metadata (CASSANDRA-8695)
 * Safer Resource Management (CASSANDRA-7705)
 * Make sure we compact highly overlapping cold sstables with
   STCS (CASSANDRA-8635)
 * rpc_interface and listen_interface generate NPE on startup when specified
   interface doesn't exist (CASSANDRA-8677)
 * Fix ArrayIndexOutOfBoundsException in nodetool cfhistograms (CASSANDRA-8514)
 * Switch from yammer metrics for nodetool cf/proxy histograms (CASSANDRA-8662)
 * Make sure we don't add tmplink files to the compaction
   strategy (CASSANDRA-8580)
 * (cqlsh) Handle maps with blob keys (CASSANDRA-8372)
 * (cqlsh) Handle DynamicCompositeType schemas correctly (CASSANDRA-8563)
 * Duplicate rows returned when in clause has repeated values (CASSANDRA-6706)
 * Add tooling to detect hot partitions (CASSANDRA-7974)
 * Fix cassandra-stress user-mode truncation of partition generation (CASSANDRA-8608)
 * Only stream from unrepaired sstables during inc repair (CASSANDRA-8267)
 * Don't allow starting multiple inc repairs on the same sstables (CASSANDRA-8316)
 * Invalidate prepared BATCH statements when related tables
   or keyspaces are dropped (CASSANDRA-8652)
 * Fix missing results in secondary index queries on collections
   with ALLOW FILTERING (CASSANDRA-8421)
 * Expose EstimatedHistogram metrics for range slices (CASSANDRA-8627)
 * (cqlsh) Escape clqshrc passwords properly (CASSANDRA-8618)
 * Fix NPE when passing wrong argument in ALTER TABLE statement (CASSANDRA-8355)
 * Pig: Refactor and deprecate CqlStorage (CASSANDRA-8599)
 * Don't reuse the same cleanup strategy for all sstables (CASSANDRA-8537)
 * Fix case-sensitivity of index name on CREATE and DROP INDEX
   statements (CASSANDRA-8365)
 * Better detection/logging for corruption in compressed sstables (CASSANDRA-8192)
 * Use the correct repairedAt value when closing writer (CASSANDRA-8570)
 * (cqlsh) Handle a schema mismatch being detected on startup (CASSANDRA-8512)
 * Properly calculate expected write size during compaction (CASSANDRA-8532)
 * Invalidate affected prepared statements when a table's columns
   are altered (CASSANDRA-7910)
 * Stress - user defined writes should populate sequentally (CASSANDRA-8524)
 * Fix regression in SSTableRewriter causing some rows to become unreadable
   during compaction (CASSANDRA-8429)
 * Run major compactions for repaired/unrepaired in parallel (CASSANDRA-8510)
 * (cqlsh) Fix compression options in DESCRIBE TABLE output when compression
   is disabled (CASSANDRA-8288)
 * (cqlsh) Fix DESCRIBE output after keyspaces are altered (CASSANDRA-7623)
 * Make sure we set lastCompactedKey correctly (CASSANDRA-8463)
 * (cqlsh) Fix output of CONSISTENCY command (CASSANDRA-8507)
 * (cqlsh) Fixed the handling of LIST statements (CASSANDRA-8370)
 * Make sstablescrub check leveled manifest again (CASSANDRA-8432)
 * Check first/last keys in sstable when giving out positions (CASSANDRA-8458)
 * Disable mmap on Windows (CASSANDRA-6993)
 * Add missing ConsistencyLevels to cassandra-stress (CASSANDRA-8253)
 * Add auth support to cassandra-stress (CASSANDRA-7985)
 * Fix ArrayIndexOutOfBoundsException when generating error message
   for some CQL syntax errors (CASSANDRA-8455)
 * Scale memtable slab allocation logarithmically (CASSANDRA-7882)
 * cassandra-stress simultaneous inserts over same seed (CASSANDRA-7964)
 * Reduce cassandra-stress sampling memory requirements (CASSANDRA-7926)
 * Ensure memtable flush cannot expire commit log entries from its future (CASSANDRA-8383)
 * Make read "defrag" async to reclaim memtables (CASSANDRA-8459)
 * Remove tmplink files for offline compactions (CASSANDRA-8321)
 * Reduce maxHintsInProgress (CASSANDRA-8415)
 * BTree updates may call provided update function twice (CASSANDRA-8018)
 * Release sstable references after anticompaction (CASSANDRA-8386)
 * Handle abort() in SSTableRewriter properly (CASSANDRA-8320)
 * Centralize shared executors (CASSANDRA-8055)
 * Fix filtering for CONTAINS (KEY) relations on frozen collection
   clustering columns when the query is restricted to a single
   partition (CASSANDRA-8203)
 * Do more aggressive entire-sstable TTL expiry checks (CASSANDRA-8243)
 * Add more log info if readMeter is null (CASSANDRA-8238)
 * add check of the system wall clock time at startup (CASSANDRA-8305)
 * Support for frozen collections (CASSANDRA-7859)
 * Fix overflow on histogram computation (CASSANDRA-8028)
 * Have paxos reuse the timestamp generation of normal queries (CASSANDRA-7801)
 * Fix incremental repair not remove parent session on remote (CASSANDRA-8291)
 * Improve JBOD disk utilization (CASSANDRA-7386)
 * Log failed host when preparing incremental repair (CASSANDRA-8228)
 * Force config client mode in CQLSSTableWriter (CASSANDRA-8281)
 * Fix sstableupgrade throws exception (CASSANDRA-8688)
 * Fix hang when repairing empty keyspace (CASSANDRA-8694)
Merged from 2.0:
 * Fix IllegalArgumentException in dynamic snitch (CASSANDRA-8448)
 * Add support for UPDATE ... IF EXISTS (CASSANDRA-8610)
 * Fix reversal of list prepends (CASSANDRA-8733)
 * Prevent non-zero default_time_to_live on tables with counters
   (CASSANDRA-8678)
 * Fix SSTableSimpleUnsortedWriter ConcurrentModificationException
   (CASSANDRA-8619)
 * Round up time deltas lower than 1ms in BulkLoader (CASSANDRA-8645)
 * Add batch remove iterator to ABSC (CASSANDRA-8414, 8666)
 * Round up time deltas lower than 1ms in BulkLoader (CASSANDRA-8645)
 * Fix isClientMode check in Keyspace (CASSANDRA-8687)
 * Use more efficient slice size for querying internal secondary
   index tables (CASSANDRA-8550)
 * Fix potentially returning deleted rows with range tombstone (CASSANDRA-8558)
 * Check for available disk space before starting a compaction (CASSANDRA-8562)
 * Fix DISTINCT queries with LIMITs or paging when some partitions
   contain only tombstones (CASSANDRA-8490)
 * Introduce background cache refreshing to permissions cache
   (CASSANDRA-8194)
 * Fix race condition in StreamTransferTask that could lead to
   infinite loops and premature sstable deletion (CASSANDRA-7704)
 * Add an extra version check to MigrationTask (CASSANDRA-8462)
 * Ensure SSTableWriter cleans up properly after failure (CASSANDRA-8499)
 * Increase bf true positive count on key cache hit (CASSANDRA-8525)
 * Move MeteredFlusher to its own thread (CASSANDRA-8485)
 * Fix non-distinct results in DISTNCT queries on static columns when
   paging is enabled (CASSANDRA-8087)
 * Move all hints related tasks to hints internal executor (CASSANDRA-8285)
 * Fix paging for multi-partition IN queries (CASSANDRA-8408)
 * Fix MOVED_NODE topology event never being emitted when a node
   moves its token (CASSANDRA-8373)
 * Fix validation of indexes in COMPACT tables (CASSANDRA-8156)
 * Avoid StackOverflowError when a large list of IN values
   is used for a clustering column (CASSANDRA-8410)
 * Fix NPE when writetime() or ttl() calls are wrapped by
   another function call (CASSANDRA-8451)
 * Fix NPE after dropping a keyspace (CASSANDRA-8332)
 * Fix error message on read repair timeouts (CASSANDRA-7947)
 * Default DTCS base_time_seconds changed to 60 (CASSANDRA-8417)
 * Refuse Paxos operation with more than one pending endpoint (CASSANDRA-8346, 8640)
 * Throw correct exception when trying to bind a keyspace or table
   name (CASSANDRA-6952)
 * Make HHOM.compact synchronized (CASSANDRA-8416)
 * cancel latency-sampling task when CF is dropped (CASSANDRA-8401)
 * don't block SocketThread for MessagingService (CASSANDRA-8188)
 * Increase quarantine delay on replacement (CASSANDRA-8260)
 * Expose off-heap memory usage stats (CASSANDRA-7897)
 * Ignore Paxos commits for truncated tables (CASSANDRA-7538)
 * Validate size of indexed column values (CASSANDRA-8280)
 * Make LCS split compaction results over all data directories (CASSANDRA-8329)
 * Fix some failing queries that use multi-column relations
   on COMPACT STORAGE tables (CASSANDRA-8264)
 * Fix InvalidRequestException with ORDER BY (CASSANDRA-8286)
 * Disable SSLv3 for POODLE (CASSANDRA-8265)
 * Fix millisecond timestamps in Tracing (CASSANDRA-8297)
 * Include keyspace name in error message when there are insufficient
   live nodes to stream from (CASSANDRA-8221)
 * Avoid overlap in L1 when L0 contains many nonoverlapping
   sstables (CASSANDRA-8211)
 * Improve PropertyFileSnitch logging (CASSANDRA-8183)
 * Add DC-aware sequential repair (CASSANDRA-8193)
 * Use live sstables in snapshot repair if possible (CASSANDRA-8312)
 * Fix hints serialized size calculation (CASSANDRA-8587)


2.1.2
 * (cqlsh) parse_for_table_meta errors out on queries with undefined
   grammars (CASSANDRA-8262)
 * (cqlsh) Fix SELECT ... TOKEN() function broken in C* 2.1.1 (CASSANDRA-8258)
 * Fix Cassandra crash when running on JDK8 update 40 (CASSANDRA-8209)
 * Optimize partitioner tokens (CASSANDRA-8230)
 * Improve compaction of repaired/unrepaired sstables (CASSANDRA-8004)
 * Make cache serializers pluggable (CASSANDRA-8096)
 * Fix issues with CONTAINS (KEY) queries on secondary indexes
   (CASSANDRA-8147)
 * Fix read-rate tracking of sstables for some queries (CASSANDRA-8239)
 * Fix default timestamp in QueryOptions (CASSANDRA-8246)
 * Set socket timeout when reading remote version (CASSANDRA-8188)
 * Refactor how we track live size (CASSANDRA-7852)
 * Make sure unfinished compaction files are removed (CASSANDRA-8124)
 * Fix shutdown when run as Windows service (CASSANDRA-8136)
 * Fix DESCRIBE TABLE with custom indexes (CASSANDRA-8031)
 * Fix race in RecoveryManagerTest (CASSANDRA-8176)
 * Avoid IllegalArgumentException while sorting sstables in
   IndexSummaryManager (CASSANDRA-8182)
 * Shutdown JVM on file descriptor exhaustion (CASSANDRA-7579)
 * Add 'die' policy for commit log and disk failure (CASSANDRA-7927)
 * Fix installing as service on Windows (CASSANDRA-8115)
 * Fix CREATE TABLE for CQL2 (CASSANDRA-8144)
 * Avoid boxing in ColumnStats min/max trackers (CASSANDRA-8109)
Merged from 2.0:
 * Correctly handle non-text column names in cql3 (CASSANDRA-8178)
 * Fix deletion for indexes on primary key columns (CASSANDRA-8206)
 * Add 'nodetool statusgossip' (CASSANDRA-8125)
 * Improve client notification that nodes are ready for requests (CASSANDRA-7510)
 * Handle negative timestamp in writetime method (CASSANDRA-8139)
 * Pig: Remove errant LIMIT clause in CqlNativeStorage (CASSANDRA-8166)
 * Throw ConfigurationException when hsha is used with the default
   rpc_max_threads setting of 'unlimited' (CASSANDRA-8116)
 * Allow concurrent writing of the same table in the same JVM using
   CQLSSTableWriter (CASSANDRA-7463)
 * Fix totalDiskSpaceUsed calculation (CASSANDRA-8205)


2.1.1
 * Fix spin loop in AtomicSortedColumns (CASSANDRA-7546)
 * Dont notify when replacing tmplink files (CASSANDRA-8157)
 * Fix validation with multiple CONTAINS clause (CASSANDRA-8131)
 * Fix validation of collections in TriggerExecutor (CASSANDRA-8146)
 * Fix IllegalArgumentException when a list of IN values containing tuples
   is passed as a single arg to a prepared statement with the v1 or v2
   protocol (CASSANDRA-8062)
 * Fix ClassCastException in DISTINCT query on static columns with
   query paging (CASSANDRA-8108)
 * Fix NPE on null nested UDT inside a set (CASSANDRA-8105)
 * Fix exception when querying secondary index on set items or map keys
   when some clustering columns are specified (CASSANDRA-8073)
 * Send proper error response when there is an error during native
   protocol message decode (CASSANDRA-8118)
 * Gossip should ignore generation numbers too far in the future (CASSANDRA-8113)
 * Fix NPE when creating a table with frozen sets, lists (CASSANDRA-8104)
 * Fix high memory use due to tracking reads on incrementally opened sstable
   readers (CASSANDRA-8066)
 * Fix EXECUTE request with skipMetadata=false returning no metadata
   (CASSANDRA-8054)
 * Allow concurrent use of CQLBulkOutputFormat (CASSANDRA-7776)
 * Shutdown JVM on OOM (CASSANDRA-7507)
 * Upgrade netty version and enable epoll event loop (CASSANDRA-7761)
 * Don't duplicate sstables smaller than split size when using
   the sstablesplitter tool (CASSANDRA-7616)
 * Avoid re-parsing already prepared statements (CASSANDRA-7923)
 * Fix some Thrift slice deletions and updates of COMPACT STORAGE
   tables with some clustering columns omitted (CASSANDRA-7990)
 * Fix filtering for CONTAINS on sets (CASSANDRA-8033)
 * Properly track added size (CASSANDRA-7239)
 * Allow compilation in java 8 (CASSANDRA-7208)
 * Fix Assertion error on RangeTombstoneList diff (CASSANDRA-8013)
 * Release references to overlapping sstables during compaction (CASSANDRA-7819)
 * Send notification when opening compaction results early (CASSANDRA-8034)
 * Make native server start block until properly bound (CASSANDRA-7885)
 * (cqlsh) Fix IPv6 support (CASSANDRA-7988)
 * Ignore fat clients when checking for endpoint collision (CASSANDRA-7939)
 * Make sstablerepairedset take a list of files (CASSANDRA-7995)
 * (cqlsh) Tab completeion for indexes on map keys (CASSANDRA-7972)
 * (cqlsh) Fix UDT field selection in select clause (CASSANDRA-7891)
 * Fix resource leak in event of corrupt sstable
 * (cqlsh) Add command line option for cqlshrc file path (CASSANDRA-7131)
 * Provide visibility into prepared statements churn (CASSANDRA-7921, CASSANDRA-7930)
 * Invalidate prepared statements when their keyspace or table is
   dropped (CASSANDRA-7566)
 * cassandra-stress: fix support for NetworkTopologyStrategy (CASSANDRA-7945)
 * Fix saving caches when a table is dropped (CASSANDRA-7784)
 * Add better error checking of new stress profile (CASSANDRA-7716)
 * Use ThreadLocalRandom and remove FBUtilities.threadLocalRandom (CASSANDRA-7934)
 * Prevent operator mistakes due to simultaneous bootstrap (CASSANDRA-7069)
 * cassandra-stress supports whitelist mode for node config (CASSANDRA-7658)
 * GCInspector more closely tracks GC; cassandra-stress and nodetool report it (CASSANDRA-7916)
 * nodetool won't output bogus ownership info without a keyspace (CASSANDRA-7173)
 * Add human readable option to nodetool commands (CASSANDRA-5433)
 * Don't try to set repairedAt on old sstables (CASSANDRA-7913)
 * Add metrics for tracking PreparedStatement use (CASSANDRA-7719)
 * (cqlsh) tab-completion for triggers (CASSANDRA-7824)
 * (cqlsh) Support for query paging (CASSANDRA-7514)
 * (cqlsh) Show progress of COPY operations (CASSANDRA-7789)
 * Add syntax to remove multiple elements from a map (CASSANDRA-6599)
 * Support non-equals conditions in lightweight transactions (CASSANDRA-6839)
 * Add IF [NOT] EXISTS to create/drop triggers (CASSANDRA-7606)
 * (cqlsh) Display the current logged-in user (CASSANDRA-7785)
 * (cqlsh) Don't ignore CTRL-C during COPY FROM execution (CASSANDRA-7815)
 * (cqlsh) Order UDTs according to cross-type dependencies in DESCRIBE
   output (CASSANDRA-7659)
 * (cqlsh) Fix handling of CAS statement results (CASSANDRA-7671)
 * (cqlsh) COPY TO/FROM improvements (CASSANDRA-7405)
 * Support list index operations with conditions (CASSANDRA-7499)
 * Add max live/tombstoned cells to nodetool cfstats output (CASSANDRA-7731)
 * Validate IPv6 wildcard addresses properly (CASSANDRA-7680)
 * (cqlsh) Error when tracing query (CASSANDRA-7613)
 * Avoid IOOBE when building SyntaxError message snippet (CASSANDRA-7569)
 * SSTableExport uses correct validator to create string representation of partition
   keys (CASSANDRA-7498)
 * Avoid NPEs when receiving type changes for an unknown keyspace (CASSANDRA-7689)
 * Add support for custom 2i validation (CASSANDRA-7575)
 * Pig support for hadoop CqlInputFormat (CASSANDRA-6454)
 * Add duration mode to cassandra-stress (CASSANDRA-7468)
 * Add listen_interface and rpc_interface options (CASSANDRA-7417)
 * Improve schema merge performance (CASSANDRA-7444)
 * Adjust MT depth based on # of partition validating (CASSANDRA-5263)
 * Optimise NativeCell comparisons (CASSANDRA-6755)
 * Configurable client timeout for cqlsh (CASSANDRA-7516)
 * Include snippet of CQL query near syntax error in messages (CASSANDRA-7111)
 * Make repair -pr work with -local (CASSANDRA-7450)
 * Fix error in sstableloader with -cph > 1 (CASSANDRA-8007)
 * Fix snapshot repair error on indexed tables (CASSANDRA-8020)
 * Do not exit nodetool repair when receiving JMX NOTIF_LOST (CASSANDRA-7909)
 * Stream to private IP when available (CASSANDRA-8084)
Merged from 2.0:
 * Reject conditions on DELETE unless full PK is given (CASSANDRA-6430)
 * Properly reject the token function DELETE (CASSANDRA-7747)
 * Force batchlog replay before decommissioning a node (CASSANDRA-7446)
 * Fix hint replay with many accumulated expired hints (CASSANDRA-6998)
 * Fix duplicate results in DISTINCT queries on static columns with query
   paging (CASSANDRA-8108)
 * Add DateTieredCompactionStrategy (CASSANDRA-6602)
 * Properly validate ascii and utf8 string literals in CQL queries (CASSANDRA-8101)
 * (cqlsh) Fix autocompletion for alter keyspace (CASSANDRA-8021)
 * Create backup directories for commitlog archiving during startup (CASSANDRA-8111)
 * Reduce totalBlockFor() for LOCAL_* consistency levels (CASSANDRA-8058)
 * Fix merging schemas with re-dropped keyspaces (CASSANDRA-7256)
 * Fix counters in supercolumns during live upgrades from 1.2 (CASSANDRA-7188)
 * Notify DT subscribers when a column family is truncated (CASSANDRA-8088)
 * Add sanity check of $JAVA on startup (CASSANDRA-7676)
 * Schedule fat client schema pull on join (CASSANDRA-7993)
 * Don't reset nodes' versions when closing IncomingTcpConnections
   (CASSANDRA-7734)
 * Record the real messaging version in all cases in OutboundTcpConnection
   (CASSANDRA-8057)
 * SSL does not work in cassandra-cli (CASSANDRA-7899)
 * Fix potential exception when using ReversedType in DynamicCompositeType
   (CASSANDRA-7898)
 * Better validation of collection values (CASSANDRA-7833)
 * Track min/max timestamps correctly (CASSANDRA-7969)
 * Fix possible overflow while sorting CL segments for replay (CASSANDRA-7992)
 * Increase nodetool Xmx (CASSANDRA-7956)
 * Archive any commitlog segments present at startup (CASSANDRA-6904)
 * CrcCheckChance should adjust based on live CFMetadata not
   sstable metadata (CASSANDRA-7978)
 * token() should only accept columns in the partitioning
   key order (CASSANDRA-6075)
 * Add method to invalidate permission cache via JMX (CASSANDRA-7977)
 * Allow propagating multiple gossip states atomically (CASSANDRA-6125)
 * Log exceptions related to unclean native protocol client disconnects
   at DEBUG or INFO (CASSANDRA-7849)
 * Allow permissions cache to be set via JMX (CASSANDRA-7698)
 * Include schema_triggers CF in readable system resources (CASSANDRA-7967)
 * Fix RowIndexEntry to report correct serializedSize (CASSANDRA-7948)
 * Make CQLSSTableWriter sync within partitions (CASSANDRA-7360)
 * Potentially use non-local replicas in CqlConfigHelper (CASSANDRA-7906)
 * Explicitly disallow mixing multi-column and single-column
   relations on clustering columns (CASSANDRA-7711)
 * Better error message when condition is set on PK column (CASSANDRA-7804)
 * Don't send schema change responses and events for no-op DDL
   statements (CASSANDRA-7600)
 * (Hadoop) fix cluster initialisation for a split fetching (CASSANDRA-7774)
 * Throw InvalidRequestException when queries contain relations on entire
   collection columns (CASSANDRA-7506)
 * (cqlsh) enable CTRL-R history search with libedit (CASSANDRA-7577)
 * (Hadoop) allow ACFRW to limit nodes to local DC (CASSANDRA-7252)
 * (cqlsh) cqlsh should automatically disable tracing when selecting
   from system_traces (CASSANDRA-7641)
 * (Hadoop) Add CqlOutputFormat (CASSANDRA-6927)
 * Don't depend on cassandra config for nodetool ring (CASSANDRA-7508)
 * (cqlsh) Fix failing cqlsh formatting tests (CASSANDRA-7703)
 * Fix IncompatibleClassChangeError from hadoop2 (CASSANDRA-7229)
 * Add 'nodetool sethintedhandoffthrottlekb' (CASSANDRA-7635)
 * (cqlsh) Add tab-completion for CREATE/DROP USER IF [NOT] EXISTS (CASSANDRA-7611)
 * Catch errors when the JVM pulls the rug out from GCInspector (CASSANDRA-5345)
 * cqlsh fails when version number parts are not int (CASSANDRA-7524)
 * Fix NPE when table dropped during streaming (CASSANDRA-7946)
 * Fix wrong progress when streaming uncompressed (CASSANDRA-7878)
 * Fix possible infinite loop in creating repair range (CASSANDRA-7983)
 * Fix unit in nodetool for streaming throughput (CASSANDRA-7375)
Merged from 1.2:
 * Don't index tombstones (CASSANDRA-7828)
 * Improve PasswordAuthenticator default super user setup (CASSANDRA-7788)


2.1.0
 * (cqlsh) Removed "ALTER TYPE <name> RENAME TO <name>" from tab-completion
   (CASSANDRA-7895)
 * Fixed IllegalStateException in anticompaction (CASSANDRA-7892)
 * cqlsh: DESCRIBE support for frozen UDTs, tuples (CASSANDRA-7863)
 * Avoid exposing internal classes over JMX (CASSANDRA-7879)
 * Add null check for keys when freezing collection (CASSANDRA-7869)
 * Improve stress workload realism (CASSANDRA-7519)
Merged from 2.0:
 * Configure system.paxos with LeveledCompactionStrategy (CASSANDRA-7753)
 * Fix ALTER clustering column type from DateType to TimestampType when
   using DESC clustering order (CASSANRDA-7797)
 * Throw EOFException if we run out of chunks in compressed datafile
   (CASSANDRA-7664)
 * Fix PRSI handling of CQL3 row markers for row cleanup (CASSANDRA-7787)
 * Fix dropping collection when it's the last regular column (CASSANDRA-7744)
 * Make StreamReceiveTask thread safe and gc friendly (CASSANDRA-7795)
 * Validate empty cell names from counter updates (CASSANDRA-7798)
Merged from 1.2:
 * Don't allow compacted sstables to be marked as compacting (CASSANDRA-7145)
 * Track expired tombstones (CASSANDRA-7810)


2.1.0-rc7
 * Add frozen keyword and require UDT to be frozen (CASSANDRA-7857)
 * Track added sstable size correctly (CASSANDRA-7239)
 * (cqlsh) Fix case insensitivity (CASSANDRA-7834)
 * Fix failure to stream ranges when moving (CASSANDRA-7836)
 * Correctly remove tmplink files (CASSANDRA-7803)
 * (cqlsh) Fix column name formatting for functions, CAS operations,
   and UDT field selections (CASSANDRA-7806)
 * (cqlsh) Fix COPY FROM handling of null/empty primary key
   values (CASSANDRA-7792)
 * Fix ordering of static cells (CASSANDRA-7763)
Merged from 2.0:
 * Forbid re-adding dropped counter columns (CASSANDRA-7831)
 * Fix CFMetaData#isThriftCompatible() for PK-only tables (CASSANDRA-7832)
 * Always reject inequality on the partition key without token()
   (CASSANDRA-7722)
 * Always send Paxos commit to all replicas (CASSANDRA-7479)
 * Make disruptor_thrift_server invocation pool configurable (CASSANDRA-7594)
 * Make repair no-op when RF=1 (CASSANDRA-7864)


2.1.0-rc6
 * Fix OOM issue from netty caching over time (CASSANDRA-7743)
 * json2sstable couldn't import JSON for CQL table (CASSANDRA-7477)
 * Invalidate all caches on table drop (CASSANDRA-7561)
 * Skip strict endpoint selection for ranges if RF == nodes (CASSANRA-7765)
 * Fix Thrift range filtering without 2ary index lookups (CASSANDRA-7741)
 * Add tracing entries about concurrent range requests (CASSANDRA-7599)
 * (cqlsh) Fix DESCRIBE for NTS keyspaces (CASSANDRA-7729)
 * Remove netty buffer ref-counting (CASSANDRA-7735)
 * Pass mutated cf to index updater for use by PRSI (CASSANDRA-7742)
 * Include stress yaml example in release and deb (CASSANDRA-7717)
 * workaround for netty issue causing corrupted data off the wire (CASSANDRA-7695)
 * cqlsh DESC CLUSTER fails retrieving ring information (CASSANDRA-7687)
 * Fix binding null values inside UDT (CASSANDRA-7685)
 * Fix UDT field selection with empty fields (CASSANDRA-7670)
 * Bogus deserialization of static cells from sstable (CASSANDRA-7684)
 * Fix NPE on compaction leftover cleanup for dropped table (CASSANDRA-7770)
Merged from 2.0:
 * Fix race condition in StreamTransferTask that could lead to
   infinite loops and premature sstable deletion (CASSANDRA-7704)
 * (cqlsh) Wait up to 10 sec for a tracing session (CASSANDRA-7222)
 * Fix NPE in FileCacheService.sizeInBytes (CASSANDRA-7756)
 * Remove duplicates from StorageService.getJoiningNodes (CASSANDRA-7478)
 * Clone token map outside of hot gossip loops (CASSANDRA-7758)
 * Fix MS expiring map timeout for Paxos messages (CASSANDRA-7752)
 * Do not flush on truncate if durable_writes is false (CASSANDRA-7750)
 * Give CRR a default input_cql Statement (CASSANDRA-7226)
 * Better error message when adding a collection with the same name
   than a previously dropped one (CASSANDRA-6276)
 * Fix validation when adding static columns (CASSANDRA-7730)
 * (Thrift) fix range deletion of supercolumns (CASSANDRA-7733)
 * Fix potential AssertionError in RangeTombstoneList (CASSANDRA-7700)
 * Validate arguments of blobAs* functions (CASSANDRA-7707)
 * Fix potential AssertionError with 2ndary indexes (CASSANDRA-6612)
 * Avoid logging CompactionInterrupted at ERROR (CASSANDRA-7694)
 * Minor leak in sstable2jon (CASSANDRA-7709)
 * Add cassandra.auto_bootstrap system property (CASSANDRA-7650)
 * Update java driver (for hadoop) (CASSANDRA-7618)
 * Remove CqlPagingRecordReader/CqlPagingInputFormat (CASSANDRA-7570)
 * Support connecting to ipv6 jmx with nodetool (CASSANDRA-7669)


2.1.0-rc5
 * Reject counters inside user types (CASSANDRA-7672)
 * Switch to notification-based GCInspector (CASSANDRA-7638)
 * (cqlsh) Handle nulls in UDTs and tuples correctly (CASSANDRA-7656)
 * Don't use strict consistency when replacing (CASSANDRA-7568)
 * Fix min/max cell name collection on 2.0 SSTables with range
   tombstones (CASSANDRA-7593)
 * Tolerate min/max cell names of different lengths (CASSANDRA-7651)
 * Filter cached results correctly (CASSANDRA-7636)
 * Fix tracing on the new SEPExecutor (CASSANDRA-7644)
 * Remove shuffle and taketoken (CASSANDRA-7601)
 * Clean up Windows batch scripts (CASSANDRA-7619)
 * Fix native protocol drop user type notification (CASSANDRA-7571)
 * Give read access to system.schema_usertypes to all authenticated users
   (CASSANDRA-7578)
 * (cqlsh) Fix cqlsh display when zero rows are returned (CASSANDRA-7580)
 * Get java version correctly when JAVA_TOOL_OPTIONS is set (CASSANDRA-7572)
 * Fix NPE when dropping index from non-existent keyspace, AssertionError when
   dropping non-existent index with IF EXISTS (CASSANDRA-7590)
 * Fix sstablelevelresetter hang (CASSANDRA-7614)
 * (cqlsh) Fix deserialization of blobs (CASSANDRA-7603)
 * Use "keyspace updated" schema change message for UDT changes in v1 and
   v2 protocols (CASSANDRA-7617)
 * Fix tracing of range slices and secondary index lookups that are local
   to the coordinator (CASSANDRA-7599)
 * Set -Dcassandra.storagedir for all tool shell scripts (CASSANDRA-7587)
 * Don't swap max/min col names when mutating sstable metadata (CASSANDRA-7596)
 * (cqlsh) Correctly handle paged result sets (CASSANDRA-7625)
 * (cqlsh) Improve waiting for a trace to complete (CASSANDRA-7626)
 * Fix tracing of concurrent range slices and 2ary index queries (CASSANDRA-7626)
 * Fix scrub against collection type (CASSANDRA-7665)
Merged from 2.0:
 * Set gc_grace_seconds to seven days for system schema tables (CASSANDRA-7668)
 * SimpleSeedProvider no longer caches seeds forever (CASSANDRA-7663)
 * Always flush on truncate (CASSANDRA-7511)
 * Fix ReversedType(DateType) mapping to native protocol (CASSANDRA-7576)
 * Always merge ranges owned by a single node (CASSANDRA-6930)
 * Track max/min timestamps for range tombstones (CASSANDRA-7647)
 * Fix NPE when listing saved caches dir (CASSANDRA-7632)


2.1.0-rc4
 * Fix word count hadoop example (CASSANDRA-7200)
 * Updated memtable_cleanup_threshold and memtable_flush_writers defaults
   (CASSANDRA-7551)
 * (Windows) fix startup when WMI memory query fails (CASSANDRA-7505)
 * Anti-compaction proceeds if any part of the repair failed (CASSANDRA-7521)
 * Add missing table name to DROP INDEX responses and notifications (CASSANDRA-7539)
 * Bump CQL version to 3.2.0 and update CQL documentation (CASSANDRA-7527)
 * Fix configuration error message when running nodetool ring (CASSANDRA-7508)
 * Support conditional updates, tuple type, and the v3 protocol in cqlsh (CASSANDRA-7509)
 * Handle queries on multiple secondary index types (CASSANDRA-7525)
 * Fix cqlsh authentication with v3 native protocol (CASSANDRA-7564)
 * Fix NPE when unknown prepared statement ID is used (CASSANDRA-7454)
Merged from 2.0:
 * (Windows) force range-based repair to non-sequential mode (CASSANDRA-7541)
 * Fix range merging when DES scores are zero (CASSANDRA-7535)
 * Warn when SSL certificates have expired (CASSANDRA-7528)
 * Fix error when doing reversed queries with static columns (CASSANDRA-7490)
Merged from 1.2:
 * Set correct stream ID on responses when non-Exception Throwables
   are thrown while handling native protocol messages (CASSANDRA-7470)


2.1.0-rc3
 * Consider expiry when reconciling otherwise equal cells (CASSANDRA-7403)
 * Introduce CQL support for stress tool (CASSANDRA-6146)
 * Fix ClassCastException processing expired messages (CASSANDRA-7496)
 * Fix prepared marker for collections inside UDT (CASSANDRA-7472)
 * Remove left-over populate_io_cache_on_flush and replicate_on_write
   uses (CASSANDRA-7493)
 * (Windows) handle spaces in path names (CASSANDRA-7451)
 * Ensure writes have completed after dropping a table, before recycling
   commit log segments (CASSANDRA-7437)
 * Remove left-over rows_per_partition_to_cache (CASSANDRA-7493)
 * Fix error when CONTAINS is used with a bind marker (CASSANDRA-7502)
 * Properly reject unknown UDT field (CASSANDRA-7484)
Merged from 2.0:
 * Fix CC#collectTimeOrderedData() tombstone optimisations (CASSANDRA-7394)
 * Support DISTINCT for static columns and fix behaviour when DISTINC is
   not use (CASSANDRA-7305).
 * Workaround JVM NPE on JMX bind failure (CASSANDRA-7254)
 * Fix race in FileCacheService RemovalListener (CASSANDRA-7278)
 * Fix inconsistent use of consistencyForCommit that allowed LOCAL_QUORUM
   operations to incorrect become full QUORUM (CASSANDRA-7345)
 * Properly handle unrecognized opcodes and flags (CASSANDRA-7440)
 * (Hadoop) close CqlRecordWriter clients when finished (CASSANDRA-7459)
 * Commit disk failure policy (CASSANDRA-7429)
 * Make sure high level sstables get compacted (CASSANDRA-7414)
 * Fix AssertionError when using empty clustering columns and static columns
   (CASSANDRA-7455)
 * Add option to disable STCS in L0 (CASSANDRA-6621)
 * Upgrade to snappy-java 1.0.5.2 (CASSANDRA-7476)


2.1.0-rc2
 * Fix heap size calculation for CompoundSparseCellName and
   CompoundSparseCellName.WithCollection (CASSANDRA-7421)
 * Allow counter mutations in UNLOGGED batches (CASSANDRA-7351)
 * Modify reconcile logic to always pick a tombstone over a counter cell
   (CASSANDRA-7346)
 * Avoid incremental compaction on Windows (CASSANDRA-7365)
 * Fix exception when querying a composite-keyed table with a collection index
   (CASSANDRA-7372)
 * Use node's host id in place of counter ids (CASSANDRA-7366)
 * Fix error when doing reversed queries with static columns (CASSANDRA-7490)
 * Backport CASSANDRA-6747 (CASSANDRA-7560)
 * Track max/min timestamps for range tombstones (CASSANDRA-7647)
 * Fix NPE when listing saved caches dir (CASSANDRA-7632)
 * Fix sstableloader unable to connect encrypted node (CASSANDRA-7585)
Merged from 1.2:
 * Clone token map outside of hot gossip loops (CASSANDRA-7758)
 * Add stop method to EmbeddedCassandraService (CASSANDRA-7595)
 * Support connecting to ipv6 jmx with nodetool (CASSANDRA-7669)
 * Set gc_grace_seconds to seven days for system schema tables (CASSANDRA-7668)
 * SimpleSeedProvider no longer caches seeds forever (CASSANDRA-7663)
 * Set correct stream ID on responses when non-Exception Throwables
   are thrown while handling native protocol messages (CASSANDRA-7470)
 * Fix row size miscalculation in LazilyCompactedRow (CASSANDRA-7543)
 * Fix race in background compaction check (CASSANDRA-7745)
 * Don't clear out range tombstones during compaction (CASSANDRA-7808)


2.1.0-rc1
 * Revert flush directory (CASSANDRA-6357)
 * More efficient executor service for fast operations (CASSANDRA-4718)
 * Move less common tools into a new cassandra-tools package (CASSANDRA-7160)
 * Support more concurrent requests in native protocol (CASSANDRA-7231)
 * Add tab-completion to debian nodetool packaging (CASSANDRA-6421)
 * Change concurrent_compactors defaults (CASSANDRA-7139)
 * Add PowerShell Windows launch scripts (CASSANDRA-7001)
 * Make commitlog archive+restore more robust (CASSANDRA-6974)
 * Fix marking commitlogsegments clean (CASSANDRA-6959)
 * Add snapshot "manifest" describing files included (CASSANDRA-6326)
 * Parallel streaming for sstableloader (CASSANDRA-3668)
 * Fix bugs in supercolumns handling (CASSANDRA-7138)
 * Fix ClassClassException on composite dense tables (CASSANDRA-7112)
 * Cleanup and optimize collation and slice iterators (CASSANDRA-7107)
 * Upgrade NBHM lib (CASSANDRA-7128)
 * Optimize netty server (CASSANDRA-6861)
 * Fix repair hang when given CF does not exist (CASSANDRA-7189)
 * Allow c* to be shutdown in an embedded mode (CASSANDRA-5635)
 * Add server side batching to native transport (CASSANDRA-5663)
 * Make batchlog replay asynchronous (CASSANDRA-6134)
 * remove unused classes (CASSANDRA-7197)
 * Limit user types to the keyspace they are defined in (CASSANDRA-6643)
 * Add validate method to CollectionType (CASSANDRA-7208)
 * New serialization format for UDT values (CASSANDRA-7209, CASSANDRA-7261)
 * Fix nodetool netstats (CASSANDRA-7270)
 * Fix potential ClassCastException in HintedHandoffManager (CASSANDRA-7284)
 * Use prepared statements internally (CASSANDRA-6975)
 * Fix broken paging state with prepared statement (CASSANDRA-7120)
 * Fix IllegalArgumentException in CqlStorage (CASSANDRA-7287)
 * Allow nulls/non-existant fields in UDT (CASSANDRA-7206)
 * Add Thrift MultiSliceRequest (CASSANDRA-6757, CASSANDRA-7027)
 * Handle overlapping MultiSlices (CASSANDRA-7279)
 * Fix DataOutputTest on Windows (CASSANDRA-7265)
 * Embedded sets in user defined data-types are not updating (CASSANDRA-7267)
 * Add tuple type to CQL/native protocol (CASSANDRA-7248)
 * Fix CqlPagingRecordReader on tables with few rows (CASSANDRA-7322)
Merged from 2.0:
 * Copy compaction options to make sure they are reloaded (CASSANDRA-7290)
 * Add option to do more aggressive tombstone compactions (CASSANDRA-6563)
 * Don't try to compact already-compacting files in HHOM (CASSANDRA-7288)
 * Always reallocate buffers in HSHA (CASSANDRA-6285)
 * (Hadoop) support authentication in CqlRecordReader (CASSANDRA-7221)
 * (Hadoop) Close java driver Cluster in CQLRR.close (CASSANDRA-7228)
 * Warn when 'USING TIMESTAMP' is used on a CAS BATCH (CASSANDRA-7067)
 * return all cpu values from BackgroundActivityMonitor.readAndCompute (CASSANDRA-7183)
 * Correctly delete scheduled range xfers (CASSANDRA-7143)
 * return all cpu values from BackgroundActivityMonitor.readAndCompute (CASSANDRA-7183)
 * reduce garbage creation in calculatePendingRanges (CASSANDRA-7191)
 * fix c* launch issues on Russian os's due to output of linux 'free' cmd (CASSANDRA-6162)
 * Fix disabling autocompaction (CASSANDRA-7187)
 * Fix potential NumberFormatException when deserializing IntegerType (CASSANDRA-7088)
 * cqlsh can't tab-complete disabling compaction (CASSANDRA-7185)
 * cqlsh: Accept and execute CQL statement(s) from command-line parameter (CASSANDRA-7172)
 * Fix IllegalStateException in CqlPagingRecordReader (CASSANDRA-7198)
 * Fix the InvertedIndex trigger example (CASSANDRA-7211)
 * Add --resolve-ip option to 'nodetool ring' (CASSANDRA-7210)
 * reduce garbage on codec flag deserialization (CASSANDRA-7244)
 * Fix duplicated error messages on directory creation error at startup (CASSANDRA-5818)
 * Proper null handle for IF with map element access (CASSANDRA-7155)
 * Improve compaction visibility (CASSANDRA-7242)
 * Correctly delete scheduled range xfers (CASSANDRA-7143)
 * Make batchlog replica selection rack-aware (CASSANDRA-6551)
 * Fix CFMetaData#getColumnDefinitionFromColumnName() (CASSANDRA-7074)
 * Fix writetime/ttl functions for static columns (CASSANDRA-7081)
 * Suggest CTRL-C or semicolon after three blank lines in cqlsh (CASSANDRA-7142)
 * Fix 2ndary index queries with DESC clustering order (CASSANDRA-6950)
 * Invalid key cache entries on DROP (CASSANDRA-6525)
 * Fix flapping RecoveryManagerTest (CASSANDRA-7084)
 * Add missing iso8601 patterns for date strings (CASSANDRA-6973)
 * Support selecting multiple rows in a partition using IN (CASSANDRA-6875)
 * Add authentication support to shuffle (CASSANDRA-6484)
 * Swap local and global default read repair chances (CASSANDRA-7320)
 * Add conditional CREATE/DROP USER support (CASSANDRA-7264)
 * Cqlsh counts non-empty lines for "Blank lines" warning (CASSANDRA-7325)
Merged from 1.2:
 * Add Cloudstack snitch (CASSANDRA-7147)
 * Update system.peers correctly when relocating tokens (CASSANDRA-7126)
 * Add Google Compute Engine snitch (CASSANDRA-7132)
 * remove duplicate query for local tokens (CASSANDRA-7182)
 * exit CQLSH with error status code if script fails (CASSANDRA-6344)
 * Fix bug with some IN queries missig results (CASSANDRA-7105)
 * Fix availability validation for LOCAL_ONE CL (CASSANDRA-7319)
 * Hint streaming can cause decommission to fail (CASSANDRA-7219)


2.1.0-beta2
 * Increase default CL space to 8GB (CASSANDRA-7031)
 * Add range tombstones to read repair digests (CASSANDRA-6863)
 * Fix BTree.clear for large updates (CASSANDRA-6943)
 * Fail write instead of logging a warning when unable to append to CL
   (CASSANDRA-6764)
 * Eliminate possibility of CL segment appearing twice in active list
   (CASSANDRA-6557)
 * Apply DONTNEED fadvise to commitlog segments (CASSANDRA-6759)
 * Switch CRC component to Adler and include it for compressed sstables
   (CASSANDRA-4165)
 * Allow cassandra-stress to set compaction strategy options (CASSANDRA-6451)
 * Add broadcast_rpc_address option to cassandra.yaml (CASSANDRA-5899)
 * Auto reload GossipingPropertyFileSnitch config (CASSANDRA-5897)
 * Fix overflow of memtable_total_space_in_mb (CASSANDRA-6573)
 * Fix ABTC NPE and apply update function correctly (CASSANDRA-6692)
 * Allow nodetool to use a file or prompt for password (CASSANDRA-6660)
 * Fix AIOOBE when concurrently accessing ABSC (CASSANDRA-6742)
 * Fix assertion error in ALTER TYPE RENAME (CASSANDRA-6705)
 * Scrub should not always clear out repaired status (CASSANDRA-5351)
 * Improve handling of range tombstone for wide partitions (CASSANDRA-6446)
 * Fix ClassCastException for compact table with composites (CASSANDRA-6738)
 * Fix potentially repairing with wrong nodes (CASSANDRA-6808)
 * Change caching option syntax (CASSANDRA-6745)
 * Fix stress to do proper counter reads (CASSANDRA-6835)
 * Fix help message for stress counter_write (CASSANDRA-6824)
 * Fix stress smart Thrift client to pick servers correctly (CASSANDRA-6848)
 * Add logging levels (minimal, normal or verbose) to stress tool (CASSANDRA-6849)
 * Fix race condition in Batch CLE (CASSANDRA-6860)
 * Improve cleanup/scrub/upgradesstables failure handling (CASSANDRA-6774)
 * ByteBuffer write() methods for serializing sstables (CASSANDRA-6781)
 * Proper compare function for CollectionType (CASSANDRA-6783)
 * Update native server to Netty 4 (CASSANDRA-6236)
 * Fix off-by-one error in stress (CASSANDRA-6883)
 * Make OpOrder AutoCloseable (CASSANDRA-6901)
 * Remove sync repair JMX interface (CASSANDRA-6900)
 * Add multiple memory allocation options for memtables (CASSANDRA-6689, 6694)
 * Remove adjusted op rate from stress output (CASSANDRA-6921)
 * Add optimized CF.hasColumns() implementations (CASSANDRA-6941)
 * Serialize batchlog mutations with the version of the target node
   (CASSANDRA-6931)
 * Optimize CounterColumn#reconcile() (CASSANDRA-6953)
 * Properly remove 1.2 sstable support in 2.1 (CASSANDRA-6869)
 * Lock counter cells, not partitions (CASSANDRA-6880)
 * Track presence of legacy counter shards in sstables (CASSANDRA-6888)
 * Ensure safe resource cleanup when replacing sstables (CASSANDRA-6912)
 * Add failure handler to async callback (CASSANDRA-6747)
 * Fix AE when closing SSTable without releasing reference (CASSANDRA-7000)
 * Clean up IndexInfo on keyspace/table drops (CASSANDRA-6924)
 * Only snapshot relative SSTables when sequential repair (CASSANDRA-7024)
 * Require nodetool rebuild_index to specify index names (CASSANDRA-7038)
 * fix cassandra stress errors on reads with native protocol (CASSANDRA-7033)
 * Use OpOrder to guard sstable references for reads (CASSANDRA-6919)
 * Preemptive opening of compaction result (CASSANDRA-6916)
 * Multi-threaded scrub/cleanup/upgradesstables (CASSANDRA-5547)
 * Optimize cellname comparison (CASSANDRA-6934)
 * Native protocol v3 (CASSANDRA-6855)
 * Optimize Cell liveness checks and clean up Cell (CASSANDRA-7119)
 * Support consistent range movements (CASSANDRA-2434)
 * Display min timestamp in sstablemetadata viewer (CASSANDRA-6767)
Merged from 2.0:
 * Avoid race-prone second "scrub" of system keyspace (CASSANDRA-6797)
 * Pool CqlRecordWriter clients by inetaddress rather than Range
   (CASSANDRA-6665)
 * Fix compaction_history timestamps (CASSANDRA-6784)
 * Compare scores of full replica ordering in DES (CASSANDRA-6683)
 * fix CME in SessionInfo updateProgress affecting netstats (CASSANDRA-6577)
 * Allow repairing between specific replicas (CASSANDRA-6440)
 * Allow per-dc enabling of hints (CASSANDRA-6157)
 * Add compatibility for Hadoop 0.2.x (CASSANDRA-5201)
 * Fix EstimatedHistogram races (CASSANDRA-6682)
 * Failure detector correctly converts initial value to nanos (CASSANDRA-6658)
 * Add nodetool taketoken to relocate vnodes (CASSANDRA-4445)
 * Expose bulk loading progress over JMX (CASSANDRA-4757)
 * Correctly handle null with IF conditions and TTL (CASSANDRA-6623)
 * Account for range/row tombstones in tombstone drop
   time histogram (CASSANDRA-6522)
 * Stop CommitLogSegment.close() from calling sync() (CASSANDRA-6652)
 * Make commitlog failure handling configurable (CASSANDRA-6364)
 * Avoid overlaps in LCS (CASSANDRA-6688)
 * Improve support for paginating over composites (CASSANDRA-4851)
 * Fix count(*) queries in a mixed cluster (CASSANDRA-6707)
 * Improve repair tasks(snapshot, differencing) concurrency (CASSANDRA-6566)
 * Fix replaying pre-2.0 commit logs (CASSANDRA-6714)
 * Add static columns to CQL3 (CASSANDRA-6561)
 * Optimize single partition batch statements (CASSANDRA-6737)
 * Disallow post-query re-ordering when paging (CASSANDRA-6722)
 * Fix potential paging bug with deleted columns (CASSANDRA-6748)
 * Fix NPE on BulkLoader caused by losing StreamEvent (CASSANDRA-6636)
 * Fix truncating compression metadata (CASSANDRA-6791)
 * Add CMSClassUnloadingEnabled JVM option (CASSANDRA-6541)
 * Catch memtable flush exceptions during shutdown (CASSANDRA-6735)
 * Fix upgradesstables NPE for non-CF-based indexes (CASSANDRA-6645)
 * Fix UPDATE updating PRIMARY KEY columns implicitly (CASSANDRA-6782)
 * Fix IllegalArgumentException when updating from 1.2 with SuperColumns
   (CASSANDRA-6733)
 * FBUtilities.singleton() should use the CF comparator (CASSANDRA-6778)
 * Fix CQLSStableWriter.addRow(Map<String, Object>) (CASSANDRA-6526)
 * Fix HSHA server introducing corrupt data (CASSANDRA-6285)
 * Fix CAS conditions for COMPACT STORAGE tables (CASSANDRA-6813)
 * Starting threads in OutboundTcpConnectionPool constructor causes race conditions (CASSANDRA-7177)
 * Allow overriding cassandra-rackdc.properties file (CASSANDRA-7072)
 * Set JMX RMI port to 7199 (CASSANDRA-7087)
 * Use LOCAL_QUORUM for data reads at LOCAL_SERIAL (CASSANDRA-6939)
 * Log a warning for large batches (CASSANDRA-6487)
 * Put nodes in hibernate when join_ring is false (CASSANDRA-6961)
 * Avoid early loading of non-system keyspaces before compaction-leftovers
   cleanup at startup (CASSANDRA-6913)
 * Restrict Windows to parallel repairs (CASSANDRA-6907)
 * (Hadoop) Allow manually specifying start/end tokens in CFIF (CASSANDRA-6436)
 * Fix NPE in MeteredFlusher (CASSANDRA-6820)
 * Fix race processing range scan responses (CASSANDRA-6820)
 * Allow deleting snapshots from dropped keyspaces (CASSANDRA-6821)
 * Add uuid() function (CASSANDRA-6473)
 * Omit tombstones from schema digests (CASSANDRA-6862)
 * Include correct consistencyLevel in LWT timeout (CASSANDRA-6884)
 * Lower chances for losing new SSTables during nodetool refresh and
   ColumnFamilyStore.loadNewSSTables (CASSANDRA-6514)
 * Add support for DELETE ... IF EXISTS to CQL3 (CASSANDRA-5708)
 * Update hadoop_cql3_word_count example (CASSANDRA-6793)
 * Fix handling of RejectedExecution in sync Thrift server (CASSANDRA-6788)
 * Log more information when exceeding tombstone_warn_threshold (CASSANDRA-6865)
 * Fix truncate to not abort due to unreachable fat clients (CASSANDRA-6864)
 * Fix schema concurrency exceptions (CASSANDRA-6841)
 * Fix leaking validator FH in StreamWriter (CASSANDRA-6832)
 * Fix saving triggers to schema (CASSANDRA-6789)
 * Fix trigger mutations when base mutation list is immutable (CASSANDRA-6790)
 * Fix accounting in FileCacheService to allow re-using RAR (CASSANDRA-6838)
 * Fix static counter columns (CASSANDRA-6827)
 * Restore expiring->deleted (cell) compaction optimization (CASSANDRA-6844)
 * Fix CompactionManager.needsCleanup (CASSANDRA-6845)
 * Correctly compare BooleanType values other than 0 and 1 (CASSANDRA-6779)
 * Read message id as string from earlier versions (CASSANDRA-6840)
 * Properly use the Paxos consistency for (non-protocol) batch (CASSANDRA-6837)
 * Add paranoid disk failure option (CASSANDRA-6646)
 * Improve PerRowSecondaryIndex performance (CASSANDRA-6876)
 * Extend triggers to support CAS updates (CASSANDRA-6882)
 * Static columns with IF NOT EXISTS don't always work as expected (CASSANDRA-6873)
 * Fix paging with SELECT DISTINCT (CASSANDRA-6857)
 * Fix UnsupportedOperationException on CAS timeout (CASSANDRA-6923)
 * Improve MeteredFlusher handling of MF-unaffected column families
   (CASSANDRA-6867)
 * Add CqlRecordReader using native pagination (CASSANDRA-6311)
 * Add QueryHandler interface (CASSANDRA-6659)
 * Track liveRatio per-memtable, not per-CF (CASSANDRA-6945)
 * Make sure upgradesstables keeps sstable level (CASSANDRA-6958)
 * Fix LIMIT with static columns (CASSANDRA-6956)
 * Fix clash with CQL column name in thrift validation (CASSANDRA-6892)
 * Fix error with super columns in mixed 1.2-2.0 clusters (CASSANDRA-6966)
 * Fix bad skip of sstables on slice query with composite start/finish (CASSANDRA-6825)
 * Fix unintended update with conditional statement (CASSANDRA-6893)
 * Fix map element access in IF (CASSANDRA-6914)
 * Avoid costly range calculations for range queries on system keyspaces
   (CASSANDRA-6906)
 * Fix SSTable not released if stream session fails (CASSANDRA-6818)
 * Avoid build failure due to ANTLR timeout (CASSANDRA-6991)
 * Queries on compact tables can return more rows that requested (CASSANDRA-7052)
 * USING TIMESTAMP for batches does not work (CASSANDRA-7053)
 * Fix performance regression from CASSANDRA-5614 (CASSANDRA-6949)
 * Ensure that batchlog and hint timeouts do not produce hints (CASSANDRA-7058)
 * Merge groupable mutations in TriggerExecutor#execute() (CASSANDRA-7047)
 * Plug holes in resource release when wiring up StreamSession (CASSANDRA-7073)
 * Re-add parameter columns to tracing session (CASSANDRA-6942)
 * Preserves CQL metadata when updating table from thrift (CASSANDRA-6831)
Merged from 1.2:
 * Fix nodetool display with vnodes (CASSANDRA-7082)
 * Add UNLOGGED, COUNTER options to BATCH documentation (CASSANDRA-6816)
 * add extra SSL cipher suites (CASSANDRA-6613)
 * fix nodetool getsstables for blob PK (CASSANDRA-6803)
 * Fix BatchlogManager#deleteBatch() use of millisecond timestamps
   (CASSANDRA-6822)
 * Continue assassinating even if the endpoint vanishes (CASSANDRA-6787)
 * Schedule schema pulls on change (CASSANDRA-6971)
 * Non-droppable verbs shouldn't be dropped from OTC (CASSANDRA-6980)
 * Shutdown batchlog executor in SS#drain() (CASSANDRA-7025)
 * Fix batchlog to account for CF truncation records (CASSANDRA-6999)
 * Fix CQLSH parsing of functions and BLOB literals (CASSANDRA-7018)
 * Properly load trustore in the native protocol (CASSANDRA-6847)
 * Always clean up references in SerializingCache (CASSANDRA-6994)
 * Don't shut MessagingService down when replacing a node (CASSANDRA-6476)
 * fix npe when doing -Dcassandra.fd_initial_value_ms (CASSANDRA-6751)


2.1.0-beta1
 * Add flush directory distinct from compaction directories (CASSANDRA-6357)
 * Require JNA by default (CASSANDRA-6575)
 * add listsnapshots command to nodetool (CASSANDRA-5742)
 * Introduce AtomicBTreeColumns (CASSANDRA-6271, 6692)
 * Multithreaded commitlog (CASSANDRA-3578)
 * allocate fixed index summary memory pool and resample cold index summaries
   to use less memory (CASSANDRA-5519)
 * Removed multithreaded compaction (CASSANDRA-6142)
 * Parallelize fetching rows for low-cardinality indexes (CASSANDRA-1337)
 * change logging from log4j to logback (CASSANDRA-5883)
 * switch to LZ4 compression for internode communication (CASSANDRA-5887)
 * Stop using Thrift-generated Index* classes internally (CASSANDRA-5971)
 * Remove 1.2 network compatibility code (CASSANDRA-5960)
 * Remove leveled json manifest migration code (CASSANDRA-5996)
 * Remove CFDefinition (CASSANDRA-6253)
 * Use AtomicIntegerFieldUpdater in RefCountedMemory (CASSANDRA-6278)
 * User-defined types for CQL3 (CASSANDRA-5590)
 * Use of o.a.c.metrics in nodetool (CASSANDRA-5871, 6406)
 * Batch read from OTC's queue and cleanup (CASSANDRA-1632)
 * Secondary index support for collections (CASSANDRA-4511, 6383)
 * SSTable metadata(Stats.db) format change (CASSANDRA-6356)
 * Push composites support in the storage engine
   (CASSANDRA-5417, CASSANDRA-6520)
 * Add snapshot space used to cfstats (CASSANDRA-6231)
 * Add cardinality estimator for key count estimation (CASSANDRA-5906)
 * CF id is changed to be non-deterministic. Data dir/key cache are created
   uniquely for CF id (CASSANDRA-5202)
 * New counters implementation (CASSANDRA-6504)
 * Replace UnsortedColumns, EmptyColumns, TreeMapBackedSortedColumns with new
   ArrayBackedSortedColumns (CASSANDRA-6630, CASSANDRA-6662, CASSANDRA-6690)
 * Add option to use row cache with a given amount of rows (CASSANDRA-5357)
 * Avoid repairing already repaired data (CASSANDRA-5351)
 * Reject counter updates with USING TTL/TIMESTAMP (CASSANDRA-6649)
 * Replace index_interval with min/max_index_interval (CASSANDRA-6379)
 * Lift limitation that order by columns must be selected for IN queries (CASSANDRA-4911)


2.0.5
 * Reduce garbage generated by bloom filter lookups (CASSANDRA-6609)
 * Add ks.cf names to tombstone logging (CASSANDRA-6597)
 * Use LOCAL_QUORUM for LWT operations at LOCAL_SERIAL (CASSANDRA-6495)
 * Wait for gossip to settle before accepting client connections (CASSANDRA-4288)
 * Delete unfinished compaction incrementally (CASSANDRA-6086)
 * Allow specifying custom secondary index options in CQL3 (CASSANDRA-6480)
 * Improve replica pinning for cache efficiency in DES (CASSANDRA-6485)
 * Fix LOCAL_SERIAL from thrift (CASSANDRA-6584)
 * Don't special case received counts in CAS timeout exceptions (CASSANDRA-6595)
 * Add support for 2.1 global counter shards (CASSANDRA-6505)
 * Fix NPE when streaming connection is not yet established (CASSANDRA-6210)
 * Avoid rare duplicate read repair triggering (CASSANDRA-6606)
 * Fix paging discardFirst (CASSANDRA-6555)
 * Fix ArrayIndexOutOfBoundsException in 2ndary index query (CASSANDRA-6470)
 * Release sstables upon rebuilding 2i (CASSANDRA-6635)
 * Add AbstractCompactionStrategy.startup() method (CASSANDRA-6637)
 * SSTableScanner may skip rows during cleanup (CASSANDRA-6638)
 * sstables from stalled repair sessions can resurrect deleted data (CASSANDRA-6503)
 * Switch stress to use ITransportFactory (CASSANDRA-6641)
 * Fix IllegalArgumentException during prepare (CASSANDRA-6592)
 * Fix possible loss of 2ndary index entries during compaction (CASSANDRA-6517)
 * Fix direct Memory on architectures that do not support unaligned long access
   (CASSANDRA-6628)
 * Let scrub optionally skip broken counter partitions (CASSANDRA-5930)
Merged from 1.2:
 * fsync compression metadata (CASSANDRA-6531)
 * Validate CF existence on execution for prepared statement (CASSANDRA-6535)
 * Add ability to throttle batchlog replay (CASSANDRA-6550)
 * Fix executing LOCAL_QUORUM with SimpleStrategy (CASSANDRA-6545)
 * Avoid StackOverflow when using large IN queries (CASSANDRA-6567)
 * Nodetool upgradesstables includes secondary indexes (CASSANDRA-6598)
 * Paginate batchlog replay (CASSANDRA-6569)
 * skip blocking on streaming during drain (CASSANDRA-6603)
 * Improve error message when schema doesn't match loaded sstable (CASSANDRA-6262)
 * Add properties to adjust FD initial value and max interval (CASSANDRA-4375)
 * Fix preparing with batch and delete from collection (CASSANDRA-6607)
 * Fix ABSC reverse iterator's remove() method (CASSANDRA-6629)
 * Handle host ID conflicts properly (CASSANDRA-6615)
 * Move handling of migration event source to solve bootstrap race. (CASSANDRA-6648)
 * Make sure compaction throughput value doesn't overflow with int math (CASSANDRA-6647)


2.0.4
 * Allow removing snapshots of no-longer-existing CFs (CASSANDRA-6418)
 * add StorageService.stopDaemon() (CASSANDRA-4268)
 * add IRE for invalid CF supplied to get_count (CASSANDRA-5701)
 * add client encryption support to sstableloader (CASSANDRA-6378)
 * Fix accept() loop for SSL sockets post-shutdown (CASSANDRA-6468)
 * Fix size-tiered compaction in LCS L0 (CASSANDRA-6496)
 * Fix assertion failure in filterColdSSTables (CASSANDRA-6483)
 * Fix row tombstones in larger-than-memory compactions (CASSANDRA-6008)
 * Fix cleanup ClassCastException (CASSANDRA-6462)
 * Reduce gossip memory use by interning VersionedValue strings (CASSANDRA-6410)
 * Allow specifying datacenters to participate in a repair (CASSANDRA-6218)
 * Fix divide-by-zero in PCI (CASSANDRA-6403)
 * Fix setting last compacted key in the wrong level for LCS (CASSANDRA-6284)
 * Add millisecond precision formats to the timestamp parser (CASSANDRA-6395)
 * Expose a total memtable size metric for a CF (CASSANDRA-6391)
 * cqlsh: handle symlinks properly (CASSANDRA-6425)
 * Fix potential infinite loop when paging query with IN (CASSANDRA-6464)
 * Fix assertion error in AbstractQueryPager.discardFirst (CASSANDRA-6447)
 * Fix streaming older SSTable yields unnecessary tombstones (CASSANDRA-6527)
Merged from 1.2:
 * Improved error message on bad properties in DDL queries (CASSANDRA-6453)
 * Randomize batchlog candidates selection (CASSANDRA-6481)
 * Fix thundering herd on endpoint cache invalidation (CASSANDRA-6345, 6485)
 * Improve batchlog write performance with vnodes (CASSANDRA-6488)
 * cqlsh: quote single quotes in strings inside collections (CASSANDRA-6172)
 * Improve gossip performance for typical messages (CASSANDRA-6409)
 * Throw IRE if a prepared statement has more markers than supported
   (CASSANDRA-5598)
 * Expose Thread metrics for the native protocol server (CASSANDRA-6234)
 * Change snapshot response message verb to INTERNAL to avoid dropping it
   (CASSANDRA-6415)
 * Warn when collection read has > 65K elements (CASSANDRA-5428)
 * Fix cache persistence when both row and key cache are enabled
   (CASSANDRA-6413)
 * (Hadoop) add describe_local_ring (CASSANDRA-6268)
 * Fix handling of concurrent directory creation failure (CASSANDRA-6459)
 * Allow executing CREATE statements multiple times (CASSANDRA-6471)
 * Don't send confusing info with timeouts (CASSANDRA-6491)
 * Don't resubmit counter mutation runnables internally (CASSANDRA-6427)
 * Don't drop local mutations without a hint (CASSANDRA-6510)
 * Don't allow null max_hint_window_in_ms (CASSANDRA-6419)
 * Validate SliceRange start and finish lengths (CASSANDRA-6521)


2.0.3
 * Fix FD leak on slice read path (CASSANDRA-6275)
 * Cancel read meter task when closing SSTR (CASSANDRA-6358)
 * free off-heap IndexSummary during bulk (CASSANDRA-6359)
 * Recover from IOException in accept() thread (CASSANDRA-6349)
 * Improve Gossip tolerance of abnormally slow tasks (CASSANDRA-6338)
 * Fix trying to hint timed out counter writes (CASSANDRA-6322)
 * Allow restoring specific columnfamilies from archived CL (CASSANDRA-4809)
 * Avoid flushing compaction_history after each operation (CASSANDRA-6287)
 * Fix repair assertion error when tombstones expire (CASSANDRA-6277)
 * Skip loading corrupt key cache (CASSANDRA-6260)
 * Fixes for compacting larger-than-memory rows (CASSANDRA-6274)
 * Compact hottest sstables first and optionally omit coldest from
   compaction entirely (CASSANDRA-6109)
 * Fix modifying column_metadata from thrift (CASSANDRA-6182)
 * cqlsh: fix LIST USERS output (CASSANDRA-6242)
 * Add IRequestSink interface (CASSANDRA-6248)
 * Update memtable size while flushing (CASSANDRA-6249)
 * Provide hooks around CQL2/CQL3 statement execution (CASSANDRA-6252)
 * Require Permission.SELECT for CAS updates (CASSANDRA-6247)
 * New CQL-aware SSTableWriter (CASSANDRA-5894)
 * Reject CAS operation when the protocol v1 is used (CASSANDRA-6270)
 * Correctly throw error when frame too large (CASSANDRA-5981)
 * Fix serialization bug in PagedRange with 2ndary indexes (CASSANDRA-6299)
 * Fix CQL3 table validation in Thrift (CASSANDRA-6140)
 * Fix bug missing results with IN clauses (CASSANDRA-6327)
 * Fix paging with reversed slices (CASSANDRA-6343)
 * Set minTimestamp correctly to be able to drop expired sstables (CASSANDRA-6337)
 * Support NaN and Infinity as float literals (CASSANDRA-6003)
 * Remove RF from nodetool ring output (CASSANDRA-6289)
 * Fix attempting to flush empty rows (CASSANDRA-6374)
 * Fix potential out of bounds exception when paging (CASSANDRA-6333)
Merged from 1.2:
 * Optimize FD phi calculation (CASSANDRA-6386)
 * Improve initial FD phi estimate when starting up (CASSANDRA-6385)
 * Don't list CQL3 table in CLI describe even if named explicitely
   (CASSANDRA-5750)
 * Invalidate row cache when dropping CF (CASSANDRA-6351)
 * add non-jamm path for cached statements (CASSANDRA-6293)
 * add windows bat files for shell commands (CASSANDRA-6145)
 * Require logging in for Thrift CQL2/3 statement preparation (CASSANDRA-6254)
 * restrict max_num_tokens to 1536 (CASSANDRA-6267)
 * Nodetool gets default JMX port from cassandra-env.sh (CASSANDRA-6273)
 * make calculatePendingRanges asynchronous (CASSANDRA-6244)
 * Remove blocking flushes in gossip thread (CASSANDRA-6297)
 * Fix potential socket leak in connectionpool creation (CASSANDRA-6308)
 * Allow LOCAL_ONE/LOCAL_QUORUM to work with SimpleStrategy (CASSANDRA-6238)
 * cqlsh: handle 'null' as session duration (CASSANDRA-6317)
 * Fix json2sstable handling of range tombstones (CASSANDRA-6316)
 * Fix missing one row in reverse query (CASSANDRA-6330)
 * Fix reading expired row value from row cache (CASSANDRA-6325)
 * Fix AssertionError when doing set element deletion (CASSANDRA-6341)
 * Make CL code for the native protocol match the one in C* 2.0
   (CASSANDRA-6347)
 * Disallow altering CQL3 table from thrift (CASSANDRA-6370)
 * Fix size computation of prepared statement (CASSANDRA-6369)


2.0.2
 * Update FailureDetector to use nanontime (CASSANDRA-4925)
 * Fix FileCacheService regressions (CASSANDRA-6149)
 * Never return WriteTimeout for CL.ANY (CASSANDRA-6132)
 * Fix race conditions in bulk loader (CASSANDRA-6129)
 * Add configurable metrics reporting (CASSANDRA-4430)
 * drop queries exceeding a configurable number of tombstones (CASSANDRA-6117)
 * Track and persist sstable read activity (CASSANDRA-5515)
 * Fixes for speculative retry (CASSANDRA-5932, CASSANDRA-6194)
 * Improve memory usage of metadata min/max column names (CASSANDRA-6077)
 * Fix thrift validation refusing row markers on CQL3 tables (CASSANDRA-6081)
 * Fix insertion of collections with CAS (CASSANDRA-6069)
 * Correctly send metadata on SELECT COUNT (CASSANDRA-6080)
 * Track clients' remote addresses in ClientState (CASSANDRA-6070)
 * Create snapshot dir if it does not exist when migrating
   leveled manifest (CASSANDRA-6093)
 * make sequential nodetool repair the default (CASSANDRA-5950)
 * Add more hooks for compaction strategy implementations (CASSANDRA-6111)
 * Fix potential NPE on composite 2ndary indexes (CASSANDRA-6098)
 * Delete can potentially be skipped in batch (CASSANDRA-6115)
 * Allow alter keyspace on system_traces (CASSANDRA-6016)
 * Disallow empty column names in cql (CASSANDRA-6136)
 * Use Java7 file-handling APIs and fix file moving on Windows (CASSANDRA-5383)
 * Save compaction history to system keyspace (CASSANDRA-5078)
 * Fix NPE if StorageService.getOperationMode() is executed before full startup (CASSANDRA-6166)
 * CQL3: support pre-epoch longs for TimestampType (CASSANDRA-6212)
 * Add reloadtriggers command to nodetool (CASSANDRA-4949)
 * cqlsh: ignore empty 'value alias' in DESCRIBE (CASSANDRA-6139)
 * Fix sstable loader (CASSANDRA-6205)
 * Reject bootstrapping if the node already exists in gossip (CASSANDRA-5571)
 * Fix NPE while loading paxos state (CASSANDRA-6211)
 * cqlsh: add SHOW SESSION <tracing-session> command (CASSANDRA-6228)
Merged from 1.2:
 * (Hadoop) Require CFRR batchSize to be at least 2 (CASSANDRA-6114)
 * Add a warning for small LCS sstable size (CASSANDRA-6191)
 * Add ability to list specific KS/CF combinations in nodetool cfstats (CASSANDRA-4191)
 * Mark CF clean if a mutation raced the drop and got it marked dirty (CASSANDRA-5946)
 * Add a LOCAL_ONE consistency level (CASSANDRA-6202)
 * Limit CQL prepared statement cache by size instead of count (CASSANDRA-6107)
 * Tracing should log write failure rather than raw exceptions (CASSANDRA-6133)
 * lock access to TM.endpointToHostIdMap (CASSANDRA-6103)
 * Allow estimated memtable size to exceed slab allocator size (CASSANDRA-6078)
 * Start MeteredFlusher earlier to prevent OOM during CL replay (CASSANDRA-6087)
 * Avoid sending Truncate command to fat clients (CASSANDRA-6088)
 * Allow where clause conditions to be in parenthesis (CASSANDRA-6037)
 * Do not open non-ssl storage port if encryption option is all (CASSANDRA-3916)
 * Move batchlog replay to its own executor (CASSANDRA-6079)
 * Add tombstone debug threshold and histogram (CASSANDRA-6042, 6057)
 * Enable tcp keepalive on incoming connections (CASSANDRA-4053)
 * Fix fat client schema pull NPE (CASSANDRA-6089)
 * Fix memtable flushing for indexed tables (CASSANDRA-6112)
 * Fix skipping columns with multiple slices (CASSANDRA-6119)
 * Expose connected thrift + native client counts (CASSANDRA-5084)
 * Optimize auth setup (CASSANDRA-6122)
 * Trace index selection (CASSANDRA-6001)
 * Update sstablesPerReadHistogram to use biased sampling (CASSANDRA-6164)
 * Log UnknownColumnfamilyException when closing socket (CASSANDRA-5725)
 * Properly error out on CREATE INDEX for counters table (CASSANDRA-6160)
 * Handle JMX notification failure for repair (CASSANDRA-6097)
 * (Hadoop) Fetch no more than 128 splits in parallel (CASSANDRA-6169)
 * stress: add username/password authentication support (CASSANDRA-6068)
 * Fix indexed queries with row cache enabled on parent table (CASSANDRA-5732)
 * Fix compaction race during columnfamily drop (CASSANDRA-5957)
 * Fix validation of empty column names for compact tables (CASSANDRA-6152)
 * Skip replaying mutations that pass CRC but fail to deserialize (CASSANDRA-6183)
 * Rework token replacement to use replace_address (CASSANDRA-5916)
 * Fix altering column types (CASSANDRA-6185)
 * cqlsh: fix CREATE/ALTER WITH completion (CASSANDRA-6196)
 * add windows bat files for shell commands (CASSANDRA-6145)
 * Fix potential stack overflow during range tombstones insertion (CASSANDRA-6181)
 * (Hadoop) Make LOCAL_ONE the default consistency level (CASSANDRA-6214)


2.0.1
 * Fix bug that could allow reading deleted data temporarily (CASSANDRA-6025)
 * Improve memory use defaults (CASSANDRA-6059)
 * Make ThriftServer more easlly extensible (CASSANDRA-6058)
 * Remove Hadoop dependency from ITransportFactory (CASSANDRA-6062)
 * add file_cache_size_in_mb setting (CASSANDRA-5661)
 * Improve error message when yaml contains invalid properties (CASSANDRA-5958)
 * Improve leveled compaction's ability to find non-overlapping L0 compactions
   to work on concurrently (CASSANDRA-5921)
 * Notify indexer of columns shadowed by range tombstones (CASSANDRA-5614)
 * Log Merkle tree stats (CASSANDRA-2698)
 * Switch from crc32 to adler32 for compressed sstable checksums (CASSANDRA-5862)
 * Improve offheap memcpy performance (CASSANDRA-5884)
 * Use a range aware scanner for cleanup (CASSANDRA-2524)
 * Cleanup doesn't need to inspect sstables that contain only local data
   (CASSANDRA-5722)
 * Add ability for CQL3 to list partition keys (CASSANDRA-4536)
 * Improve native protocol serialization (CASSANDRA-5664)
 * Upgrade Thrift to 0.9.1 (CASSANDRA-5923)
 * Require superuser status for adding triggers (CASSANDRA-5963)
 * Make standalone scrubber handle old and new style leveled manifest
   (CASSANDRA-6005)
 * Fix paxos bugs (CASSANDRA-6012, 6013, 6023)
 * Fix paged ranges with multiple replicas (CASSANDRA-6004)
 * Fix potential AssertionError during tracing (CASSANDRA-6041)
 * Fix NPE in sstablesplit (CASSANDRA-6027)
 * Migrate pre-2.0 key/value/column aliases to system.schema_columns
   (CASSANDRA-6009)
 * Paging filter empty rows too agressively (CASSANDRA-6040)
 * Support variadic parameters for IN clauses (CASSANDRA-4210)
 * cqlsh: return the result of CAS writes (CASSANDRA-5796)
 * Fix validation of IN clauses with 2ndary indexes (CASSANDRA-6050)
 * Support named bind variables in CQL (CASSANDRA-6033)
Merged from 1.2:
 * Allow cache-keys-to-save to be set at runtime (CASSANDRA-5980)
 * Avoid second-guessing out-of-space state (CASSANDRA-5605)
 * Tuning knobs for dealing with large blobs and many CFs (CASSANDRA-5982)
 * (Hadoop) Fix CQLRW for thrift tables (CASSANDRA-6002)
 * Fix possible divide-by-zero in HHOM (CASSANDRA-5990)
 * Allow local batchlog writes for CL.ANY (CASSANDRA-5967)
 * Upgrade metrics-core to version 2.2.0 (CASSANDRA-5947)
 * Fix CqlRecordWriter with composite keys (CASSANDRA-5949)
 * Add snitch, schema version, cluster, partitioner to JMX (CASSANDRA-5881)
 * Allow disabling SlabAllocator (CASSANDRA-5935)
 * Make user-defined compaction JMX blocking (CASSANDRA-4952)
 * Fix streaming does not transfer wrapped range (CASSANDRA-5948)
 * Fix loading index summary containing empty key (CASSANDRA-5965)
 * Correctly handle limits in CompositesSearcher (CASSANDRA-5975)
 * Pig: handle CQL collections (CASSANDRA-5867)
 * Pass the updated cf to the PRSI index() method (CASSANDRA-5999)
 * Allow empty CQL3 batches (as no-op) (CASSANDRA-5994)
 * Support null in CQL3 functions (CASSANDRA-5910)
 * Replace the deprecated MapMaker with CacheLoader (CASSANDRA-6007)
 * Add SSTableDeletingNotification to DataTracker (CASSANDRA-6010)
 * Fix snapshots in use get deleted during snapshot repair (CASSANDRA-6011)
 * Move hints and exception count to o.a.c.metrics (CASSANDRA-6017)
 * Fix memory leak in snapshot repair (CASSANDRA-6047)
 * Fix sstable2sjon for CQL3 tables (CASSANDRA-5852)


2.0.0
 * Fix thrift validation when inserting into CQL3 tables (CASSANDRA-5138)
 * Fix periodic memtable flushing behavior with clean memtables (CASSANDRA-5931)
 * Fix dateOf() function for pre-2.0 timestamp columns (CASSANDRA-5928)
 * Fix SSTable unintentionally loads BF when opened for batch (CASSANDRA-5938)
 * Add stream session progress to JMX (CASSANDRA-4757)
 * Fix NPE during CAS operation (CASSANDRA-5925)
Merged from 1.2:
 * Fix getBloomFilterDiskSpaceUsed for AlwaysPresentFilter (CASSANDRA-5900)
 * Don't announce schema version until we've loaded the changes locally
   (CASSANDRA-5904)
 * Fix to support off heap bloom filters size greater than 2 GB (CASSANDRA-5903)
 * Properly handle parsing huge map and set literals (CASSANDRA-5893)


2.0.0-rc2
 * enable vnodes by default (CASSANDRA-5869)
 * fix CAS contention timeout (CASSANDRA-5830)
 * fix HsHa to respect max frame size (CASSANDRA-4573)
 * Fix (some) 2i on composite components omissions (CASSANDRA-5851)
 * cqlsh: add DESCRIBE FULL SCHEMA variant (CASSANDRA-5880)
Merged from 1.2:
 * Correctly validate sparse composite cells in scrub (CASSANDRA-5855)
 * Add KeyCacheHitRate metric to CF metrics (CASSANDRA-5868)
 * cqlsh: add support for multiline comments (CASSANDRA-5798)
 * Handle CQL3 SELECT duplicate IN restrictions on clustering columns
   (CASSANDRA-5856)


2.0.0-rc1
 * improve DecimalSerializer performance (CASSANDRA-5837)
 * fix potential spurious wakeup in AsyncOneResponse (CASSANDRA-5690)
 * fix schema-related trigger issues (CASSANDRA-5774)
 * Better validation when accessing CQL3 table from thrift (CASSANDRA-5138)
 * Fix assertion error during repair (CASSANDRA-5801)
 * Fix range tombstone bug (CASSANDRA-5805)
 * DC-local CAS (CASSANDRA-5797)
 * Add a native_protocol_version column to the system.local table (CASSANRDA-5819)
 * Use index_interval from cassandra.yaml when upgraded (CASSANDRA-5822)
 * Fix buffer underflow on socket close (CASSANDRA-5792)
Merged from 1.2:
 * Fix reading DeletionTime from 1.1-format sstables (CASSANDRA-5814)
 * cqlsh: add collections support to COPY (CASSANDRA-5698)
 * retry important messages for any IOException (CASSANDRA-5804)
 * Allow empty IN relations in SELECT/UPDATE/DELETE statements (CASSANDRA-5626)
 * cqlsh: fix crashing on Windows due to libedit detection (CASSANDRA-5812)
 * fix bulk-loading compressed sstables (CASSANDRA-5820)
 * (Hadoop) fix quoting in CqlPagingRecordReader and CqlRecordWriter
   (CASSANDRA-5824)
 * update default LCS sstable size to 160MB (CASSANDRA-5727)
 * Allow compacting 2Is via nodetool (CASSANDRA-5670)
 * Hex-encode non-String keys in OPP (CASSANDRA-5793)
 * nodetool history logging (CASSANDRA-5823)
 * (Hadoop) fix support for Thrift tables in CqlPagingRecordReader
   (CASSANDRA-5752)
 * add "all time blocked" to StatusLogger output (CASSANDRA-5825)
 * Future-proof inter-major-version schema migrations (CASSANDRA-5845)
 * (Hadoop) add CqlPagingRecordReader support for ReversedType in Thrift table
   (CASSANDRA-5718)
 * Add -no-snapshot option to scrub (CASSANDRA-5891)
 * Fix to support off heap bloom filters size greater than 2 GB (CASSANDRA-5903)
 * Properly handle parsing huge map and set literals (CASSANDRA-5893)
 * Fix LCS L0 compaction may overlap in L1 (CASSANDRA-5907)
 * New sstablesplit tool to split large sstables offline (CASSANDRA-4766)
 * Fix potential deadlock in native protocol server (CASSANDRA-5926)
 * Disallow incompatible type change in CQL3 (CASSANDRA-5882)
Merged from 1.1:
 * Correctly validate sparse composite cells in scrub (CASSANDRA-5855)


2.0.0-beta2
 * Replace countPendingHints with Hints Created metric (CASSANDRA-5746)
 * Allow nodetool with no args, and with help to run without a server (CASSANDRA-5734)
 * Cleanup AbstractType/TypeSerializer classes (CASSANDRA-5744)
 * Remove unimplemented cli option schema-mwt (CASSANDRA-5754)
 * Support range tombstones in thrift (CASSANDRA-5435)
 * Normalize table-manipulating CQL3 statements' class names (CASSANDRA-5759)
 * cqlsh: add missing table options to DESCRIBE output (CASSANDRA-5749)
 * Fix assertion error during repair (CASSANDRA-5757)
 * Fix bulkloader (CASSANDRA-5542)
 * Add LZ4 compression to the native protocol (CASSANDRA-5765)
 * Fix bugs in the native protocol v2 (CASSANDRA-5770)
 * CAS on 'primary key only' table (CASSANDRA-5715)
 * Support streaming SSTables of old versions (CASSANDRA-5772)
 * Always respect protocol version in native protocol (CASSANDRA-5778)
 * Fix ConcurrentModificationException during streaming (CASSANDRA-5782)
 * Update deletion timestamp in Commit#updatesWithPaxosTime (CASSANDRA-5787)
 * Thrift cas() method crashes if input columns are not sorted (CASSANDRA-5786)
 * Order columns names correctly when querying for CAS (CASSANDRA-5788)
 * Fix streaming retry (CASSANDRA-5775)
Merged from 1.2:
 * if no seeds can be a reached a node won't start in a ring by itself (CASSANDRA-5768)
 * add cassandra.unsafesystem property (CASSANDRA-5704)
 * (Hadoop) quote identifiers in CqlPagingRecordReader (CASSANDRA-5763)
 * Add replace_node functionality for vnodes (CASSANDRA-5337)
 * Add timeout events to query traces (CASSANDRA-5520)
 * Fix serialization of the LEFT gossip value (CASSANDRA-5696)
 * Pig: support for cql3 tables (CASSANDRA-5234)
 * Fix skipping range tombstones with reverse queries (CASSANDRA-5712)
 * Expire entries out of ThriftSessionManager (CASSANDRA-5719)
 * Don't keep ancestor information in memory (CASSANDRA-5342)
 * Expose native protocol server status in nodetool info (CASSANDRA-5735)
 * Fix pathetic performance of range tombstones (CASSANDRA-5677)
 * Fix querying with an empty (impossible) range (CASSANDRA-5573)
 * cqlsh: handle CUSTOM 2i in DESCRIBE output (CASSANDRA-5760)
 * Fix minor bug in Range.intersects(Bound) (CASSANDRA-5771)
 * cqlsh: handle disabled compression in DESCRIBE output (CASSANDRA-5766)
 * Ensure all UP events are notified on the native protocol (CASSANDRA-5769)
 * Fix formatting of sstable2json with multiple -k arguments (CASSANDRA-5781)
 * Don't rely on row marker for queries in general to hide lost markers
   after TTL expires (CASSANDRA-5762)
 * Sort nodetool help output (CASSANDRA-5776)
 * Fix column expiring during 2 phases compaction (CASSANDRA-5799)
 * now() is being rejected in INSERTs when inside collections (CASSANDRA-5795)


2.0.0-beta1
 * Add support for indexing clustered columns (CASSANDRA-5125)
 * Removed on-heap row cache (CASSANDRA-5348)
 * use nanotime consistently for node-local timeouts (CASSANDRA-5581)
 * Avoid unnecessary second pass on name-based queries (CASSANDRA-5577)
 * Experimental triggers (CASSANDRA-1311)
 * JEMalloc support for off-heap allocation (CASSANDRA-3997)
 * Single-pass compaction (CASSANDRA-4180)
 * Removed token range bisection (CASSANDRA-5518)
 * Removed compatibility with pre-1.2.5 sstables and network messages
   (CASSANDRA-5511)
 * removed PBSPredictor (CASSANDRA-5455)
 * CAS support (CASSANDRA-5062, 5441, 5442, 5443, 5619, 5667)
 * Leveled compaction performs size-tiered compactions in L0
   (CASSANDRA-5371, 5439)
 * Add yaml network topology snitch for mixed ec2/other envs (CASSANDRA-5339)
 * Log when a node is down longer than the hint window (CASSANDRA-4554)
 * Optimize tombstone creation for ExpiringColumns (CASSANDRA-4917)
 * Improve LeveledScanner work estimation (CASSANDRA-5250, 5407)
 * Replace compaction lock with runWithCompactionsDisabled (CASSANDRA-3430)
 * Change Message IDs to ints (CASSANDRA-5307)
 * Move sstable level information into the Stats component, removing the
   need for a separate Manifest file (CASSANDRA-4872)
 * avoid serializing to byte[] on commitlog append (CASSANDRA-5199)
 * make index_interval configurable per columnfamily (CASSANDRA-3961, CASSANDRA-5650)
 * add default_time_to_live (CASSANDRA-3974)
 * add memtable_flush_period_in_ms (CASSANDRA-4237)
 * replace supercolumns internally by composites (CASSANDRA-3237, 5123)
 * upgrade thrift to 0.9.0 (CASSANDRA-3719)
 * drop unnecessary keyspace parameter from user-defined compaction API
   (CASSANDRA-5139)
 * more robust solution to incomplete compactions + counters (CASSANDRA-5151)
 * Change order of directory searching for c*.in.sh (CASSANDRA-3983)
 * Add tool to reset SSTable compaction level for LCS (CASSANDRA-5271)
 * Allow custom configuration loader (CASSANDRA-5045)
 * Remove memory emergency pressure valve logic (CASSANDRA-3534)
 * Reduce request latency with eager retry (CASSANDRA-4705)
 * cqlsh: Remove ASSUME command (CASSANDRA-5331)
 * Rebuild BF when loading sstables if bloom_filter_fp_chance
   has changed since compaction (CASSANDRA-5015)
 * remove row-level bloom filters (CASSANDRA-4885)
 * Change Kernel Page Cache skipping into row preheating (disabled by default)
   (CASSANDRA-4937)
 * Improve repair by deciding on a gcBefore before sending
   out TreeRequests (CASSANDRA-4932)
 * Add an official way to disable compactions (CASSANDRA-5074)
 * Reenable ALTER TABLE DROP with new semantics (CASSANDRA-3919)
 * Add binary protocol versioning (CASSANDRA-5436)
 * Swap THshaServer for TThreadedSelectorServer (CASSANDRA-5530)
 * Add alias support to SELECT statement (CASSANDRA-5075)
 * Don't create empty RowMutations in CommitLogReplayer (CASSANDRA-5541)
 * Use range tombstones when dropping cfs/columns from schema (CASSANDRA-5579)
 * cqlsh: drop CQL2/CQL3-beta support (CASSANDRA-5585)
 * Track max/min column names in sstables to be able to optimize slice
   queries (CASSANDRA-5514, CASSANDRA-5595, CASSANDRA-5600)
 * Binary protocol: allow batching already prepared statements (CASSANDRA-4693)
 * Allow preparing timestamp, ttl and limit in CQL3 queries (CASSANDRA-4450)
 * Support native link w/o JNA in Java7 (CASSANDRA-3734)
 * Use SASL authentication in binary protocol v2 (CASSANDRA-5545)
 * Replace Thrift HsHa with LMAX Disruptor based implementation (CASSANDRA-5582)
 * cqlsh: Add row count to SELECT output (CASSANDRA-5636)
 * Include a timestamp with all read commands to determine column expiration
   (CASSANDRA-5149)
 * Streaming 2.0 (CASSANDRA-5286, 5699)
 * Conditional create/drop ks/table/index statements in CQL3 (CASSANDRA-2737)
 * more pre-table creation property validation (CASSANDRA-5693)
 * Redesign repair messages (CASSANDRA-5426)
 * Fix ALTER RENAME post-5125 (CASSANDRA-5702)
 * Disallow renaming a 2ndary indexed column (CASSANDRA-5705)
 * Rename Table to Keyspace (CASSANDRA-5613)
 * Ensure changing column_index_size_in_kb on different nodes don't corrupt the
   sstable (CASSANDRA-5454)
 * Move resultset type information into prepare, not execute (CASSANDRA-5649)
 * Auto paging in binary protocol (CASSANDRA-4415, 5714)
 * Don't tie client side use of AbstractType to JDBC (CASSANDRA-4495)
 * Adds new TimestampType to replace DateType (CASSANDRA-5723, CASSANDRA-5729)
Merged from 1.2:
 * make starting native protocol server idempotent (CASSANDRA-5728)
 * Fix loading key cache when a saved entry is no longer valid (CASSANDRA-5706)
 * Fix serialization of the LEFT gossip value (CASSANDRA-5696)
 * cqlsh: Don't show 'null' in place of empty values (CASSANDRA-5675)
 * Race condition in detecting version on a mixed 1.1/1.2 cluster
   (CASSANDRA-5692)
 * Fix skipping range tombstones with reverse queries (CASSANDRA-5712)
 * Expire entries out of ThriftSessionManager (CASSANRDA-5719)
 * Don't keep ancestor information in memory (CASSANDRA-5342)
 * cqlsh: fix handling of semicolons inside BATCH queries (CASSANDRA-5697)


1.2.6
 * Fix tracing when operation completes before all responses arrive
   (CASSANDRA-5668)
 * Fix cross-DC mutation forwarding (CASSANDRA-5632)
 * Reduce SSTableLoader memory usage (CASSANDRA-5555)
 * Scale hinted_handoff_throttle_in_kb to cluster size (CASSANDRA-5272)
 * (Hadoop) Add CQL3 input/output formats (CASSANDRA-4421, 5622)
 * (Hadoop) Fix InputKeyRange in CFIF (CASSANDRA-5536)
 * Fix dealing with ridiculously large max sstable sizes in LCS (CASSANDRA-5589)
 * Ignore pre-truncate hints (CASSANDRA-4655)
 * Move System.exit on OOM into a separate thread (CASSANDRA-5273)
 * Write row markers when serializing schema (CASSANDRA-5572)
 * Check only SSTables for the requested range when streaming (CASSANDRA-5569)
 * Improve batchlog replay behavior and hint ttl handling (CASSANDRA-5314)
 * Exclude localTimestamp from validation for tombstones (CASSANDRA-5398)
 * cqlsh: add custom prompt support (CASSANDRA-5539)
 * Reuse prepared statements in hot auth queries (CASSANDRA-5594)
 * cqlsh: add vertical output option (see EXPAND) (CASSANDRA-5597)
 * Add a rate limit option to stress (CASSANDRA-5004)
 * have BulkLoader ignore snapshots directories (CASSANDRA-5587)
 * fix SnitchProperties logging context (CASSANDRA-5602)
 * Expose whether jna is enabled and memory is locked via JMX (CASSANDRA-5508)
 * cqlsh: fix COPY FROM with ReversedType (CASSANDRA-5610)
 * Allow creating CUSTOM indexes on collections (CASSANDRA-5615)
 * Evaluate now() function at execution time (CASSANDRA-5616)
 * Expose detailed read repair metrics (CASSANDRA-5618)
 * Correct blob literal + ReversedType parsing (CASSANDRA-5629)
 * Allow GPFS to prefer the internal IP like EC2MRS (CASSANDRA-5630)
 * fix help text for -tspw cassandra-cli (CASSANDRA-5643)
 * don't throw away initial causes exceptions for internode encryption issues
   (CASSANDRA-5644)
 * Fix message spelling errors for cql select statements (CASSANDRA-5647)
 * Suppress custom exceptions thru jmx (CASSANDRA-5652)
 * Update CREATE CUSTOM INDEX syntax (CASSANDRA-5639)
 * Fix PermissionDetails.equals() method (CASSANDRA-5655)
 * Never allow partition key ranges in CQL3 without token() (CASSANDRA-5666)
 * Gossiper incorrectly drops AppState for an upgrading node (CASSANDRA-5660)
 * Connection thrashing during multi-region ec2 during upgrade, due to
   messaging version (CASSANDRA-5669)
 * Avoid over reconnecting in EC2MRS (CASSANDRA-5678)
 * Fix ReadResponseSerializer.serializedSize() for digest reads (CASSANDRA-5476)
 * allow sstable2json on 2i CFs (CASSANDRA-5694)
Merged from 1.1:
 * Remove buggy thrift max message length option (CASSANDRA-5529)
 * Fix NPE in Pig's widerow mode (CASSANDRA-5488)
 * Add split size parameter to Pig and disable split combination (CASSANDRA-5544)


1.2.5
 * make BytesToken.toString only return hex bytes (CASSANDRA-5566)
 * Ensure that submitBackground enqueues at least one task (CASSANDRA-5554)
 * fix 2i updates with identical values and timestamps (CASSANDRA-5540)
 * fix compaction throttling bursty-ness (CASSANDRA-4316)
 * reduce memory consumption of IndexSummary (CASSANDRA-5506)
 * remove per-row column name bloom filters (CASSANDRA-5492)
 * Include fatal errors in trace events (CASSANDRA-5447)
 * Ensure that PerRowSecondaryIndex is notified of row-level deletes
   (CASSANDRA-5445)
 * Allow empty blob literals in CQL3 (CASSANDRA-5452)
 * Fix streaming RangeTombstones at column index boundary (CASSANDRA-5418)
 * Fix preparing statements when current keyspace is not set (CASSANDRA-5468)
 * Fix SemanticVersion.isSupportedBy minor/patch handling (CASSANDRA-5496)
 * Don't provide oldCfId for post-1.1 system cfs (CASSANDRA-5490)
 * Fix primary range ignores replication strategy (CASSANDRA-5424)
 * Fix shutdown of binary protocol server (CASSANDRA-5507)
 * Fix repair -snapshot not working (CASSANDRA-5512)
 * Set isRunning flag later in binary protocol server (CASSANDRA-5467)
 * Fix use of CQL3 functions with descending clustering order (CASSANDRA-5472)
 * Disallow renaming columns one at a time for thrift table in CQL3
   (CASSANDRA-5531)
 * cqlsh: add CLUSTERING ORDER BY support to DESCRIBE (CASSANDRA-5528)
 * Add custom secondary index support to CQL3 (CASSANDRA-5484)
 * Fix repair hanging silently on unexpected error (CASSANDRA-5229)
 * Fix Ec2Snitch regression introduced by CASSANDRA-5171 (CASSANDRA-5432)
 * Add nodetool enablebackup/disablebackup (CASSANDRA-5556)
 * cqlsh: fix DESCRIBE after case insensitive USE (CASSANDRA-5567)
Merged from 1.1
 * Add retry mechanism to OTC for non-droppable_verbs (CASSANDRA-5393)
 * Use allocator information to improve memtable memory usage estimate
   (CASSANDRA-5497)
 * Fix trying to load deleted row into row cache on startup (CASSANDRA-4463)
 * fsync leveled manifest to avoid corruption (CASSANDRA-5535)
 * Fix Bound intersection computation (CASSANDRA-5551)
 * sstablescrub now respects max memory size in cassandra.in.sh (CASSANDRA-5562)


1.2.4
 * Ensure that PerRowSecondaryIndex updates see the most recent values
   (CASSANDRA-5397)
 * avoid duplicate index entries ind PrecompactedRow and
   ParallelCompactionIterable (CASSANDRA-5395)
 * remove the index entry on oldColumn when new column is a tombstone
   (CASSANDRA-5395)
 * Change default stream throughput from 400 to 200 mbps (CASSANDRA-5036)
 * Gossiper logs DOWN for symmetry with UP (CASSANDRA-5187)
 * Fix mixing prepared statements between keyspaces (CASSANDRA-5352)
 * Fix consistency level during bootstrap - strike 3 (CASSANDRA-5354)
 * Fix transposed arguments in AlreadyExistsException (CASSANDRA-5362)
 * Improve asynchronous hint delivery (CASSANDRA-5179)
 * Fix Guava dependency version (12.0 -> 13.0.1) for Maven (CASSANDRA-5364)
 * Validate that provided CQL3 collection value are < 64K (CASSANDRA-5355)
 * Make upgradeSSTable skip current version sstables by default (CASSANDRA-5366)
 * Optimize min/max timestamp collection (CASSANDRA-5373)
 * Invalid streamId in cql binary protocol when using invalid CL
   (CASSANDRA-5164)
 * Fix validation for IN where clauses with collections (CASSANDRA-5376)
 * Copy resultSet on count query to avoid ConcurrentModificationException
   (CASSANDRA-5382)
 * Correctly typecheck in CQL3 even with ReversedType (CASSANDRA-5386)
 * Fix streaming compressed files when using encryption (CASSANDRA-5391)
 * cassandra-all 1.2.0 pom missing netty dependency (CASSANDRA-5392)
 * Fix writetime/ttl functions on null values (CASSANDRA-5341)
 * Fix NPE during cql3 select with token() (CASSANDRA-5404)
 * IndexHelper.skipBloomFilters won't skip non-SHA filters (CASSANDRA-5385)
 * cqlsh: Print maps ordered by key, sort sets (CASSANDRA-5413)
 * Add null syntax support in CQL3 for inserts (CASSANDRA-3783)
 * Allow unauthenticated set_keyspace() calls (CASSANDRA-5423)
 * Fix potential incremental backups race (CASSANDRA-5410)
 * Fix prepared BATCH statements with batch-level timestamps (CASSANDRA-5415)
 * Allow overriding superuser setup delay (CASSANDRA-5430)
 * cassandra-shuffle with JMX usernames and passwords (CASSANDRA-5431)
Merged from 1.1:
 * cli: Quote ks and cf names in schema output when needed (CASSANDRA-5052)
 * Fix bad default for min/max timestamp in SSTableMetadata (CASSANDRA-5372)
 * Fix cf name extraction from manifest in Directories.migrateFile()
   (CASSANDRA-5242)
 * Support pluggable internode authentication (CASSANDRA-5401)


1.2.3
 * add check for sstable overlap within a level on startup (CASSANDRA-5327)
 * replace ipv6 colons in jmx object names (CASSANDRA-5298, 5328)
 * Avoid allocating SSTableBoundedScanner during repair when the range does
   not intersect the sstable (CASSANDRA-5249)
 * Don't lowercase property map keys (this breaks NTS) (CASSANDRA-5292)
 * Fix composite comparator with super columns (CASSANDRA-5287)
 * Fix insufficient validation of UPDATE queries against counter cfs
   (CASSANDRA-5300)
 * Fix PropertyFileSnitch default DC/Rack behavior (CASSANDRA-5285)
 * Handle null values when executing prepared statement (CASSANDRA-5081)
 * Add netty to pom dependencies (CASSANDRA-5181)
 * Include type arguments in Thrift CQLPreparedResult (CASSANDRA-5311)
 * Fix compaction not removing columns when bf_fp_ratio is 1 (CASSANDRA-5182)
 * cli: Warn about missing CQL3 tables in schema descriptions (CASSANDRA-5309)
 * Re-enable unknown option in replication/compaction strategies option for
   backward compatibility (CASSANDRA-4795)
 * Add binary protocol support to stress (CASSANDRA-4993)
 * cqlsh: Fix COPY FROM value quoting and null handling (CASSANDRA-5305)
 * Fix repair -pr for vnodes (CASSANDRA-5329)
 * Relax CL for auth queries for non-default users (CASSANDRA-5310)
 * Fix AssertionError during repair (CASSANDRA-5245)
 * Don't announce migrations to pre-1.2 nodes (CASSANDRA-5334)
Merged from 1.1:
 * Update offline scrub for 1.0 -> 1.1 directory structure (CASSANDRA-5195)
 * add tmp flag to Descriptor hashcode (CASSANDRA-4021)
 * fix logging of "Found table data in data directories" when only system tables
   are present (CASSANDRA-5289)
 * cli: Add JMX authentication support (CASSANDRA-5080)
 * nodetool: ability to repair specific range (CASSANDRA-5280)
 * Fix possible assertion triggered in SliceFromReadCommand (CASSANDRA-5284)
 * cqlsh: Add inet type support on Windows (ipv4-only) (CASSANDRA-4801)
 * Fix race when initializing ColumnFamilyStore (CASSANDRA-5350)
 * Add UseTLAB JVM flag (CASSANDRA-5361)


1.2.2
 * fix potential for multiple concurrent compactions of the same sstables
   (CASSANDRA-5256)
 * avoid no-op caching of byte[] on commitlog append (CASSANDRA-5199)
 * fix symlinks under data dir not working (CASSANDRA-5185)
 * fix bug in compact storage metadata handling (CASSANDRA-5189)
 * Validate login for USE queries (CASSANDRA-5207)
 * cli: remove default username and password (CASSANDRA-5208)
 * configure populate_io_cache_on_flush per-CF (CASSANDRA-4694)
 * allow configuration of internode socket buffer (CASSANDRA-3378)
 * Make sstable directory picking blacklist-aware again (CASSANDRA-5193)
 * Correctly expire gossip states for edge cases (CASSANDRA-5216)
 * Improve handling of directory creation failures (CASSANDRA-5196)
 * Expose secondary indicies to the rest of nodetool (CASSANDRA-4464)
 * Binary protocol: avoid sending notification for 0.0.0.0 (CASSANDRA-5227)
 * add UseCondCardMark XX jvm settings on jdk 1.7 (CASSANDRA-4366)
 * CQL3 refactor to allow conversion function (CASSANDRA-5226)
 * Fix drop of sstables in some circumstance (CASSANDRA-5232)
 * Implement caching of authorization results (CASSANDRA-4295)
 * Add support for LZ4 compression (CASSANDRA-5038)
 * Fix missing columns in wide rows queries (CASSANDRA-5225)
 * Simplify auth setup and make system_auth ks alterable (CASSANDRA-5112)
 * Stop compactions from hanging during bootstrap (CASSANDRA-5244)
 * fix compressed streaming sending extra chunk (CASSANDRA-5105)
 * Add CQL3-based implementations of IAuthenticator and IAuthorizer
   (CASSANDRA-4898)
 * Fix timestamp-based tomstone removal logic (CASSANDRA-5248)
 * cli: Add JMX authentication support (CASSANDRA-5080)
 * Fix forceFlush behavior (CASSANDRA-5241)
 * cqlsh: Add username autocompletion (CASSANDRA-5231)
 * Fix CQL3 composite partition key error (CASSANDRA-5240)
 * Allow IN clause on last clustering key (CASSANDRA-5230)
Merged from 1.1:
 * fix start key/end token validation for wide row iteration (CASSANDRA-5168)
 * add ConfigHelper support for Thrift frame and max message sizes (CASSANDRA-5188)
 * fix nodetool repair not fail on node down (CASSANDRA-5203)
 * always collect tombstone hints (CASSANDRA-5068)
 * Fix error when sourcing file in cqlsh (CASSANDRA-5235)


1.2.1
 * stream undelivered hints on decommission (CASSANDRA-5128)
 * GossipingPropertyFileSnitch loads saved dc/rack info if needed (CASSANDRA-5133)
 * drain should flush system CFs too (CASSANDRA-4446)
 * add inter_dc_tcp_nodelay setting (CASSANDRA-5148)
 * re-allow wrapping ranges for start_token/end_token range pairitspwng (CASSANDRA-5106)
 * fix validation compaction of empty rows (CASSANDRA-5136)
 * nodetool methods to enable/disable hint storage/delivery (CASSANDRA-4750)
 * disallow bloom filter false positive chance of 0 (CASSANDRA-5013)
 * add threadpool size adjustment methods to JMXEnabledThreadPoolExecutor and
   CompactionManagerMBean (CASSANDRA-5044)
 * fix hinting for dropped local writes (CASSANDRA-4753)
 * off-heap cache doesn't need mutable column container (CASSANDRA-5057)
 * apply disk_failure_policy to bad disks on initial directory creation
   (CASSANDRA-4847)
 * Optimize name-based queries to use ArrayBackedSortedColumns (CASSANDRA-5043)
 * Fall back to old manifest if most recent is unparseable (CASSANDRA-5041)
 * pool [Compressed]RandomAccessReader objects on the partitioned read path
   (CASSANDRA-4942)
 * Add debug logging to list filenames processed by Directories.migrateFile
   method (CASSANDRA-4939)
 * Expose black-listed directories via JMX (CASSANDRA-4848)
 * Log compaction merge counts (CASSANDRA-4894)
 * Minimize byte array allocation by AbstractData{Input,Output} (CASSANDRA-5090)
 * Add SSL support for the binary protocol (CASSANDRA-5031)
 * Allow non-schema system ks modification for shuffle to work (CASSANDRA-5097)
 * cqlsh: Add default limit to SELECT statements (CASSANDRA-4972)
 * cqlsh: fix DESCRIBE for 1.1 cfs in CQL3 (CASSANDRA-5101)
 * Correctly gossip with nodes >= 1.1.7 (CASSANDRA-5102)
 * Ensure CL guarantees on digest mismatch (CASSANDRA-5113)
 * Validate correctly selects on composite partition key (CASSANDRA-5122)
 * Fix exception when adding collection (CASSANDRA-5117)
 * Handle states for non-vnode clusters correctly (CASSANDRA-5127)
 * Refuse unrecognized replication and compaction strategy options (CASSANDRA-4795)
 * Pick the correct value validator in sstable2json for cql3 tables (CASSANDRA-5134)
 * Validate login for describe_keyspace, describe_keyspaces and set_keyspace
   (CASSANDRA-5144)
 * Fix inserting empty maps (CASSANDRA-5141)
 * Don't remove tokens from System table for node we know (CASSANDRA-5121)
 * fix streaming progress report for compresed files (CASSANDRA-5130)
 * Coverage analysis for low-CL queries (CASSANDRA-4858)
 * Stop interpreting dates as valid timeUUID value (CASSANDRA-4936)
 * Adds E notation for floating point numbers (CASSANDRA-4927)
 * Detect (and warn) unintentional use of the cql2 thrift methods when cql3 was
   intended (CASSANDRA-5172)
 * cli: Quote ks and cf names in schema output when needed (CASSANDRA-5052)
 * Fix cf name extraction from manifest in Directories.migrateFile() (CASSANDRA-5242)
 * Replace mistaken usage of commons-logging with slf4j (CASSANDRA-5464)
 * Ensure Jackson dependency matches lib (CASSANDRA-5126)
 * Expose droppable tombstone ratio stats over JMX (CASSANDRA-5159)
Merged from 1.1:
 * Simplify CompressedRandomAccessReader to work around JDK FD bug (CASSANDRA-5088)
 * Improve handling a changing target throttle rate mid-compaction (CASSANDRA-5087)
 * Pig: correctly decode row keys in widerow mode (CASSANDRA-5098)
 * nodetool repair command now prints progress (CASSANDRA-4767)
 * fix user defined compaction to run against 1.1 data directory (CASSANDRA-5118)
 * Fix CQL3 BATCH authorization caching (CASSANDRA-5145)
 * fix get_count returns incorrect value with TTL (CASSANDRA-5099)
 * better handling for mid-compaction failure (CASSANDRA-5137)
 * convert default marshallers list to map for better readability (CASSANDRA-5109)
 * fix ConcurrentModificationException in getBootstrapSource (CASSANDRA-5170)
 * fix sstable maxtimestamp for row deletes and pre-1.1.1 sstables (CASSANDRA-5153)
 * Fix thread growth on node removal (CASSANDRA-5175)
 * Make Ec2Region's datacenter name configurable (CASSANDRA-5155)


1.2.0
 * Disallow counters in collections (CASSANDRA-5082)
 * cqlsh: add unit tests (CASSANDRA-3920)
 * fix default bloom_filter_fp_chance for LeveledCompactionStrategy (CASSANDRA-5093)
Merged from 1.1:
 * add validation for get_range_slices with start_key and end_token (CASSANDRA-5089)


1.2.0-rc2
 * fix nodetool ownership display with vnodes (CASSANDRA-5065)
 * cqlsh: add DESCRIBE KEYSPACES command (CASSANDRA-5060)
 * Fix potential infinite loop when reloading CFS (CASSANDRA-5064)
 * Fix SimpleAuthorizer example (CASSANDRA-5072)
 * cqlsh: force CL.ONE for tracing and system.schema* queries (CASSANDRA-5070)
 * Includes cassandra-shuffle in the debian package (CASSANDRA-5058)
Merged from 1.1:
 * fix multithreaded compaction deadlock (CASSANDRA-4492)
 * fix temporarily missing schema after upgrade from pre-1.1.5 (CASSANDRA-5061)
 * Fix ALTER TABLE overriding compression options with defaults
   (CASSANDRA-4996, 5066)
 * fix specifying and altering crc_check_chance (CASSANDRA-5053)
 * fix Murmur3Partitioner ownership% calculation (CASSANDRA-5076)
 * Don't expire columns sooner than they should in 2ndary indexes (CASSANDRA-5079)


1.2-rc1
 * rename rpc_timeout settings to request_timeout (CASSANDRA-5027)
 * add BF with 0.1 FP to LCS by default (CASSANDRA-5029)
 * Fix preparing insert queries (CASSANDRA-5016)
 * Fix preparing queries with counter increment (CASSANDRA-5022)
 * Fix preparing updates with collections (CASSANDRA-5017)
 * Don't generate UUID based on other node address (CASSANDRA-5002)
 * Fix message when trying to alter a clustering key type (CASSANDRA-5012)
 * Update IAuthenticator to match the new IAuthorizer (CASSANDRA-5003)
 * Fix inserting only a key in CQL3 (CASSANDRA-5040)
 * Fix CQL3 token() function when used with strings (CASSANDRA-5050)
Merged from 1.1:
 * reduce log spam from invalid counter shards (CASSANDRA-5026)
 * Improve schema propagation performance (CASSANDRA-5025)
 * Fix for IndexHelper.IndexFor throws OOB Exception (CASSANDRA-5030)
 * cqlsh: make it possible to describe thrift CFs (CASSANDRA-4827)
 * cqlsh: fix timestamp formatting on some platforms (CASSANDRA-5046)


1.2-beta3
 * make consistency level configurable in cqlsh (CASSANDRA-4829)
 * fix cqlsh rendering of blob fields (CASSANDRA-4970)
 * fix cqlsh DESCRIBE command (CASSANDRA-4913)
 * save truncation position in system table (CASSANDRA-4906)
 * Move CompressionMetadata off-heap (CASSANDRA-4937)
 * allow CLI to GET cql3 columnfamily data (CASSANDRA-4924)
 * Fix rare race condition in getExpireTimeForEndpoint (CASSANDRA-4402)
 * acquire references to overlapping sstables during compaction so bloom filter
   doesn't get free'd prematurely (CASSANDRA-4934)
 * Don't share slice query filter in CQL3 SelectStatement (CASSANDRA-4928)
 * Separate tracing from Log4J (CASSANDRA-4861)
 * Exclude gcable tombstones from merkle-tree computation (CASSANDRA-4905)
 * Better printing of AbstractBounds for tracing (CASSANDRA-4931)
 * Optimize mostRecentTombstone check in CC.collectAllData (CASSANDRA-4883)
 * Change stream session ID to UUID to avoid collision from same node (CASSANDRA-4813)
 * Use Stats.db when bulk loading if present (CASSANDRA-4957)
 * Skip repair on system_trace and keyspaces with RF=1 (CASSANDRA-4956)
 * (cql3) Remove arbitrary SELECT limit (CASSANDRA-4918)
 * Correctly handle prepared operation on collections (CASSANDRA-4945)
 * Fix CQL3 LIMIT (CASSANDRA-4877)
 * Fix Stress for CQL3 (CASSANDRA-4979)
 * Remove cassandra specific exceptions from JMX interface (CASSANDRA-4893)
 * (CQL3) Force using ALLOW FILTERING on potentially inefficient queries (CASSANDRA-4915)
 * (cql3) Fix adding column when the table has collections (CASSANDRA-4982)
 * (cql3) Fix allowing collections with compact storage (CASSANDRA-4990)
 * (cql3) Refuse ttl/writetime function on collections (CASSANDRA-4992)
 * Replace IAuthority with new IAuthorizer (CASSANDRA-4874)
 * clqsh: fix KEY pseudocolumn escaping when describing Thrift tables
   in CQL3 mode (CASSANDRA-4955)
 * add basic authentication support for Pig CassandraStorage (CASSANDRA-3042)
 * fix CQL2 ALTER TABLE compaction_strategy_class altering (CASSANDRA-4965)
Merged from 1.1:
 * Fall back to old describe_splits if d_s_ex is not available (CASSANDRA-4803)
 * Improve error reporting when streaming ranges fail (CASSANDRA-5009)
 * Fix cqlsh timestamp formatting of timezone info (CASSANDRA-4746)
 * Fix assertion failure with leveled compaction (CASSANDRA-4799)
 * Check for null end_token in get_range_slice (CASSANDRA-4804)
 * Remove all remnants of removed nodes (CASSANDRA-4840)
 * Add aut-reloading of the log4j file in debian package (CASSANDRA-4855)
 * Fix estimated row cache entry size (CASSANDRA-4860)
 * reset getRangeSlice filter after finishing a row for get_paged_slice
   (CASSANDRA-4919)
 * expunge row cache post-truncate (CASSANDRA-4940)
 * Allow static CF definition with compact storage (CASSANDRA-4910)
 * Fix endless loop/compaction of schema_* CFs due to broken timestamps (CASSANDRA-4880)
 * Fix 'wrong class type' assertion in CounterColumn (CASSANDRA-4976)


1.2-beta2
 * fp rate of 1.0 disables BF entirely; LCS defaults to 1.0 (CASSANDRA-4876)
 * off-heap bloom filters for row keys (CASSANDRA_4865)
 * add extension point for sstable components (CASSANDRA-4049)
 * improve tracing output (CASSANDRA-4852, 4862)
 * make TRACE verb droppable (CASSANDRA-4672)
 * fix BulkLoader recognition of CQL3 columnfamilies (CASSANDRA-4755)
 * Sort commitlog segments for replay by id instead of mtime (CASSANDRA-4793)
 * Make hint delivery asynchronous (CASSANDRA-4761)
 * Pluggable Thrift transport factories for CLI and cqlsh (CASSANDRA-4609, 4610)
 * cassandra-cli: allow Double value type to be inserted to a column (CASSANDRA-4661)
 * Add ability to use custom TServerFactory implementations (CASSANDRA-4608)
 * optimize batchlog flushing to skip successful batches (CASSANDRA-4667)
 * include metadata for system keyspace itself in schema tables (CASSANDRA-4416)
 * add check to PropertyFileSnitch to verify presence of location for
   local node (CASSANDRA-4728)
 * add PBSPredictor consistency modeler (CASSANDRA-4261)
 * remove vestiges of Thrift unframed mode (CASSANDRA-4729)
 * optimize single-row PK lookups (CASSANDRA-4710)
 * adjust blockFor calculation to account for pending ranges due to node
   movement (CASSANDRA-833)
 * Change CQL version to 3.0.0 and stop accepting 3.0.0-beta1 (CASSANDRA-4649)
 * (CQL3) Make prepared statement global instead of per connection
   (CASSANDRA-4449)
 * Fix scrubbing of CQL3 created tables (CASSANDRA-4685)
 * (CQL3) Fix validation when using counter and regular columns in the same
   table (CASSANDRA-4706)
 * Fix bug starting Cassandra with simple authentication (CASSANDRA-4648)
 * Add support for batchlog in CQL3 (CASSANDRA-4545, 4738)
 * Add support for multiple column family outputs in CFOF (CASSANDRA-4208)
 * Support repairing only the local DC nodes (CASSANDRA-4747)
 * Use rpc_address for binary protocol and change default port (CASSANDRA-4751)
 * Fix use of collections in prepared statements (CASSANDRA-4739)
 * Store more information into peers table (CASSANDRA-4351, 4814)
 * Configurable bucket size for size tiered compaction (CASSANDRA-4704)
 * Run leveled compaction in parallel (CASSANDRA-4310)
 * Fix potential NPE during CFS reload (CASSANDRA-4786)
 * Composite indexes may miss results (CASSANDRA-4796)
 * Move consistency level to the protocol level (CASSANDRA-4734, 4824)
 * Fix Subcolumn slice ends not respected (CASSANDRA-4826)
 * Fix Assertion error in cql3 select (CASSANDRA-4783)
 * Fix list prepend logic (CQL3) (CASSANDRA-4835)
 * Add booleans as literals in CQL3 (CASSANDRA-4776)
 * Allow renaming PK columns in CQL3 (CASSANDRA-4822)
 * Fix binary protocol NEW_NODE event (CASSANDRA-4679)
 * Fix potential infinite loop in tombstone compaction (CASSANDRA-4781)
 * Remove system tables accounting from schema (CASSANDRA-4850)
 * (cql3) Force provided columns in clustering key order in
   'CLUSTERING ORDER BY' (CASSANDRA-4881)
 * Fix composite index bug (CASSANDRA-4884)
 * Fix short read protection for CQL3 (CASSANDRA-4882)
 * Add tracing support to the binary protocol (CASSANDRA-4699)
 * (cql3) Don't allow prepared marker inside collections (CASSANDRA-4890)
 * Re-allow order by on non-selected columns (CASSANDRA-4645)
 * Bug when composite index is created in a table having collections (CASSANDRA-4909)
 * log index scan subject in CompositesSearcher (CASSANDRA-4904)
Merged from 1.1:
 * add get[Row|Key]CacheEntries to CacheServiceMBean (CASSANDRA-4859)
 * fix get_paged_slice to wrap to next row correctly (CASSANDRA-4816)
 * fix indexing empty column values (CASSANDRA-4832)
 * allow JdbcDate to compose null Date objects (CASSANDRA-4830)
 * fix possible stackoverflow when compacting 1000s of sstables
   (CASSANDRA-4765)
 * fix wrong leveled compaction progress calculation (CASSANDRA-4807)
 * add a close() method to CRAR to prevent leaking file descriptors (CASSANDRA-4820)
 * fix potential infinite loop in get_count (CASSANDRA-4833)
 * fix compositeType.{get/from}String methods (CASSANDRA-4842)
 * (CQL) fix CREATE COLUMNFAMILY permissions check (CASSANDRA-4864)
 * Fix DynamicCompositeType same type comparison (CASSANDRA-4711)
 * Fix duplicate SSTable reference when stream session failed (CASSANDRA-3306)
 * Allow static CF definition with compact storage (CASSANDRA-4910)
 * Fix endless loop/compaction of schema_* CFs due to broken timestamps (CASSANDRA-4880)
 * Fix 'wrong class type' assertion in CounterColumn (CASSANDRA-4976)


1.2-beta1
 * add atomic_batch_mutate (CASSANDRA-4542, -4635)
 * increase default max_hint_window_in_ms to 3h (CASSANDRA-4632)
 * include message initiation time to replicas so they can more
   accurately drop timed-out requests (CASSANDRA-2858)
 * fix clientutil.jar dependencies (CASSANDRA-4566)
 * optimize WriteResponse (CASSANDRA-4548)
 * new metrics (CASSANDRA-4009)
 * redesign KEYS indexes to avoid read-before-write (CASSANDRA-2897)
 * debug tracing (CASSANDRA-1123)
 * parallelize row cache loading (CASSANDRA-4282)
 * Make compaction, flush JBOD-aware (CASSANDRA-4292)
 * run local range scans on the read stage (CASSANDRA-3687)
 * clean up ioexceptions (CASSANDRA-2116)
 * add disk_failure_policy (CASSANDRA-2118)
 * Introduce new json format with row level deletion (CASSANDRA-4054)
 * remove redundant "name" column from schema_keyspaces (CASSANDRA-4433)
 * improve "nodetool ring" handling of multi-dc clusters (CASSANDRA-3047)
 * update NTS calculateNaturalEndpoints to be O(N log N) (CASSANDRA-3881)
 * split up rpc timeout by operation type (CASSANDRA-2819)
 * rewrite key cache save/load to use only sequential i/o (CASSANDRA-3762)
 * update MS protocol with a version handshake + broadcast address id
   (CASSANDRA-4311)
 * multithreaded hint replay (CASSANDRA-4189)
 * add inter-node message compression (CASSANDRA-3127)
 * remove COPP (CASSANDRA-2479)
 * Track tombstone expiration and compact when tombstone content is
   higher than a configurable threshold, default 20% (CASSANDRA-3442, 4234)
 * update MurmurHash to version 3 (CASSANDRA-2975)
 * (CLI) track elapsed time for `delete' operation (CASSANDRA-4060)
 * (CLI) jline version is bumped to 1.0 to properly  support
   'delete' key function (CASSANDRA-4132)
 * Save IndexSummary into new SSTable 'Summary' component (CASSANDRA-2392, 4289)
 * Add support for range tombstones (CASSANDRA-3708)
 * Improve MessagingService efficiency (CASSANDRA-3617)
 * Avoid ID conflicts from concurrent schema changes (CASSANDRA-3794)
 * Set thrift HSHA server thread limit to unlimited by default (CASSANDRA-4277)
 * Avoids double serialization of CF id in RowMutation messages
   (CASSANDRA-4293)
 * stream compressed sstables directly with java nio (CASSANDRA-4297)
 * Support multiple ranges in SliceQueryFilter (CASSANDRA-3885)
 * Add column metadata to system column families (CASSANDRA-4018)
 * (cql3) Always use composite types by default (CASSANDRA-4329)
 * (cql3) Add support for set, map and list (CASSANDRA-3647)
 * Validate date type correctly (CASSANDRA-4441)
 * (cql3) Allow definitions with only a PK (CASSANDRA-4361)
 * (cql3) Add support for row key composites (CASSANDRA-4179)
 * improve DynamicEndpointSnitch by using reservoir sampling (CASSANDRA-4038)
 * (cql3) Add support for 2ndary indexes (CASSANDRA-3680)
 * (cql3) fix defining more than one PK to be invalid (CASSANDRA-4477)
 * remove schema agreement checking from all external APIs (Thrift, CQL and CQL3) (CASSANDRA-4487)
 * add Murmur3Partitioner and make it default for new installations (CASSANDRA-3772, 4621)
 * (cql3) update pseudo-map syntax to use map syntax (CASSANDRA-4497)
 * Finer grained exceptions hierarchy and provides error code with exceptions (CASSANDRA-3979)
 * Adds events push to binary protocol (CASSANDRA-4480)
 * Rewrite nodetool help (CASSANDRA-2293)
 * Make CQL3 the default for CQL (CASSANDRA-4640)
 * update stress tool to be able to use CQL3 (CASSANDRA-4406)
 * Accept all thrift update on CQL3 cf but don't expose their metadata (CASSANDRA-4377)
 * Replace Throttle with Guava's RateLimiter for HintedHandOff (CASSANDRA-4541)
 * fix counter add/get using CQL2 and CQL3 in stress tool (CASSANDRA-4633)
 * Add sstable count per level to cfstats (CASSANDRA-4537)
 * (cql3) Add ALTER KEYSPACE statement (CASSANDRA-4611)
 * (cql3) Allow defining default consistency levels (CASSANDRA-4448)
 * (cql3) Fix queries using LIMIT missing results (CASSANDRA-4579)
 * fix cross-version gossip messaging (CASSANDRA-4576)
 * added inet data type (CASSANDRA-4627)


1.1.6
 * Wait for writes on synchronous read digest mismatch (CASSANDRA-4792)
 * fix commitlog replay for nanotime-infected sstables (CASSANDRA-4782)
 * preflight check ttl for maximum of 20 years (CASSANDRA-4771)
 * (Pig) fix widerow input with single column rows (CASSANDRA-4789)
 * Fix HH to compact with correct gcBefore, which avoids wiping out
   undelivered hints (CASSANDRA-4772)
 * LCS will merge up to 32 L0 sstables as intended (CASSANDRA-4778)
 * NTS will default unconfigured DC replicas to zero (CASSANDRA-4675)
 * use default consistency level in counter validation if none is
   explicitly provide (CASSANDRA-4700)
 * Improve IAuthority interface by introducing fine-grained
   access permissions and grant/revoke commands (CASSANDRA-4490, 4644)
 * fix assumption error in CLI when updating/describing keyspace
   (CASSANDRA-4322)
 * Adds offline sstablescrub to debian packaging (CASSANDRA-4642)
 * Automatic fixing of overlapping leveled sstables (CASSANDRA-4644)
 * fix error when using ORDER BY with extended selections (CASSANDRA-4689)
 * (CQL3) Fix validation for IN queries for non-PK cols (CASSANDRA-4709)
 * fix re-created keyspace disappering after 1.1.5 upgrade
   (CASSANDRA-4698, 4752)
 * (CLI) display elapsed time in 2 fraction digits (CASSANDRA-3460)
 * add authentication support to sstableloader (CASSANDRA-4712)
 * Fix CQL3 'is reversed' logic (CASSANDRA-4716, 4759)
 * (CQL3) Don't return ReversedType in result set metadata (CASSANDRA-4717)
 * Backport adding AlterKeyspace statement (CASSANDRA-4611)
 * (CQL3) Correcty accept upper-case data types (CASSANDRA-4770)
 * Add binary protocol events for schema changes (CASSANDRA-4684)
Merged from 1.0:
 * Switch from NBHM to CHM in MessagingService's callback map, which
   prevents OOM in long-running instances (CASSANDRA-4708)


1.1.5
 * add SecondaryIndex.reload API (CASSANDRA-4581)
 * use millis + atomicint for commitlog segment creation instead of
   nanotime, which has issues under some hypervisors (CASSANDRA-4601)
 * fix FD leak in slice queries (CASSANDRA-4571)
 * avoid recursion in leveled compaction (CASSANDRA-4587)
 * increase stack size under Java7 to 180K
 * Log(info) schema changes (CASSANDRA-4547)
 * Change nodetool setcachecapcity to manipulate global caches (CASSANDRA-4563)
 * (cql3) fix setting compaction strategy (CASSANDRA-4597)
 * fix broken system.schema_* timestamps on system startup (CASSANDRA-4561)
 * fix wrong skip of cache saving (CASSANDRA-4533)
 * Avoid NPE when lost+found is in data dir (CASSANDRA-4572)
 * Respect five-minute flush moratorium after initial CL replay (CASSANDRA-4474)
 * Adds ntp as recommended in debian packaging (CASSANDRA-4606)
 * Configurable transport in CF Record{Reader|Writer} (CASSANDRA-4558)
 * (cql3) fix potential NPE with both equal and unequal restriction (CASSANDRA-4532)
 * (cql3) improves ORDER BY validation (CASSANDRA-4624)
 * Fix potential deadlock during counter writes (CASSANDRA-4578)
 * Fix cql error with ORDER BY when using IN (CASSANDRA-4612)
Merged from 1.0:
 * increase Xss to 160k to accomodate latest 1.6 JVMs (CASSANDRA-4602)
 * fix toString of hint destination tokens (CASSANDRA-4568)
 * Fix multiple values for CurrentLocal NodeID (CASSANDRA-4626)


1.1.4
 * fix offline scrub to catch >= out of order rows (CASSANDRA-4411)
 * fix cassandra-env.sh on RHEL and other non-dash-based systems
   (CASSANDRA-4494)
Merged from 1.0:
 * (Hadoop) fix setting key length for old-style mapred api (CASSANDRA-4534)
 * (Hadoop) fix iterating through a resultset consisting entirely
   of tombstoned rows (CASSANDRA-4466)


1.1.3
 * (cqlsh) add COPY TO (CASSANDRA-4434)
 * munmap commitlog segments before rename (CASSANDRA-4337)
 * (JMX) rename getRangeKeySample to sampleKeyRange to avoid returning
   multi-MB results as an attribute (CASSANDRA-4452)
 * flush based on data size, not throughput; overwritten columns no
   longer artificially inflate liveRatio (CASSANDRA-4399)
 * update default commitlog segment size to 32MB and total commitlog
   size to 32/1024 MB for 32/64 bit JVMs, respectively (CASSANDRA-4422)
 * avoid using global partitioner to estimate ranges in index sstables
   (CASSANDRA-4403)
 * restore pre-CASSANDRA-3862 approach to removing expired tombstones
   from row cache during compaction (CASSANDRA-4364)
 * (stress) support for CQL prepared statements (CASSANDRA-3633)
 * Correctly catch exception when Snappy cannot be loaded (CASSANDRA-4400)
 * (cql3) Support ORDER BY when IN condition is given in WHERE clause (CASSANDRA-4327)
 * (cql3) delete "component_index" column on DROP TABLE call (CASSANDRA-4420)
 * change nanoTime() to currentTimeInMillis() in schema related code (CASSANDRA-4432)
 * add a token generation tool (CASSANDRA-3709)
 * Fix LCS bug with sstable containing only 1 row (CASSANDRA-4411)
 * fix "Can't Modify Index Name" problem on CF update (CASSANDRA-4439)
 * Fix assertion error in getOverlappingSSTables during repair (CASSANDRA-4456)
 * fix nodetool's setcompactionthreshold command (CASSANDRA-4455)
 * Ensure compacted files are never used, to avoid counter overcount (CASSANDRA-4436)
Merged from 1.0:
 * Push the validation of secondary index values to the SecondaryIndexManager (CASSANDRA-4240)
 * allow dropping columns shadowed by not-yet-expired supercolumn or row
   tombstones in PrecompactedRow (CASSANDRA-4396)


1.1.2
 * Fix cleanup not deleting index entries (CASSANDRA-4379)
 * Use correct partitioner when saving + loading caches (CASSANDRA-4331)
 * Check schema before trying to export sstable (CASSANDRA-2760)
 * Raise a meaningful exception instead of NPE when PFS encounters
   an unconfigured node + no default (CASSANDRA-4349)
 * fix bug in sstable blacklisting with LCS (CASSANDRA-4343)
 * LCS no longer promotes tiny sstables out of L0 (CASSANDRA-4341)
 * skip tombstones during hint replay (CASSANDRA-4320)
 * fix NPE in compactionstats (CASSANDRA-4318)
 * enforce 1m min keycache for auto (CASSANDRA-4306)
 * Have DeletedColumn.isMFD always return true (CASSANDRA-4307)
 * (cql3) exeption message for ORDER BY constraints said primary filter can be
    an IN clause, which is misleading (CASSANDRA-4319)
 * (cql3) Reject (not yet supported) creation of 2ndardy indexes on tables with
   composite primary keys (CASSANDRA-4328)
 * Set JVM stack size to 160k for java 7 (CASSANDRA-4275)
 * cqlsh: add COPY command to load data from CSV flat files (CASSANDRA-4012)
 * CFMetaData.fromThrift to throw ConfigurationException upon error (CASSANDRA-4353)
 * Use CF comparator to sort indexed columns in SecondaryIndexManager
   (CASSANDRA-4365)
 * add strategy_options to the KSMetaData.toString() output (CASSANDRA-4248)
 * (cql3) fix range queries containing unqueried results (CASSANDRA-4372)
 * (cql3) allow updating column_alias types (CASSANDRA-4041)
 * (cql3) Fix deletion bug (CASSANDRA-4193)
 * Fix computation of overlapping sstable for leveled compaction (CASSANDRA-4321)
 * Improve scrub and allow to run it offline (CASSANDRA-4321)
 * Fix assertionError in StorageService.bulkLoad (CASSANDRA-4368)
 * (cqlsh) add option to authenticate to a keyspace at startup (CASSANDRA-4108)
 * (cqlsh) fix ASSUME functionality (CASSANDRA-4352)
 * Fix ColumnFamilyRecordReader to not return progress > 100% (CASSANDRA-3942)
Merged from 1.0:
 * Set gc_grace on index CF to 0 (CASSANDRA-4314)


1.1.1
 * add populate_io_cache_on_flush option (CASSANDRA-2635)
 * allow larger cache capacities than 2GB (CASSANDRA-4150)
 * add getsstables command to nodetool (CASSANDRA-4199)
 * apply parent CF compaction settings to secondary index CFs (CASSANDRA-4280)
 * preserve commitlog size cap when recycling segments at startup
   (CASSANDRA-4201)
 * (Hadoop) fix split generation regression (CASSANDRA-4259)
 * ignore min/max compactions settings in LCS, while preserving
   behavior that min=max=0 disables autocompaction (CASSANDRA-4233)
 * log number of rows read from saved cache (CASSANDRA-4249)
 * calculate exact size required for cleanup operations (CASSANDRA-1404)
 * avoid blocking additional writes during flush when the commitlog
   gets behind temporarily (CASSANDRA-1991)
 * enable caching on index CFs based on data CF cache setting (CASSANDRA-4197)
 * warn on invalid replication strategy creation options (CASSANDRA-4046)
 * remove [Freeable]Memory finalizers (CASSANDRA-4222)
 * include tombstone size in ColumnFamily.size, which can prevent OOM
   during sudden mass delete operations by yielding a nonzero liveRatio
   (CASSANDRA-3741)
 * Open 1 sstableScanner per level for leveled compaction (CASSANDRA-4142)
 * Optimize reads when row deletion timestamps allow us to restrict
   the set of sstables we check (CASSANDRA-4116)
 * add support for commitlog archiving and point-in-time recovery
   (CASSANDRA-3690)
 * avoid generating redundant compaction tasks during streaming
   (CASSANDRA-4174)
 * add -cf option to nodetool snapshot, and takeColumnFamilySnapshot to
   StorageService mbean (CASSANDRA-556)
 * optimize cleanup to drop entire sstables where possible (CASSANDRA-4079)
 * optimize truncate when autosnapshot is disabled (CASSANDRA-4153)
 * update caches to use byte[] keys to reduce memory overhead (CASSANDRA-3966)
 * add column limit to cli (CASSANDRA-3012, 4098)
 * clean up and optimize DataOutputBuffer, used by CQL compression and
   CompositeType (CASSANDRA-4072)
 * optimize commitlog checksumming (CASSANDRA-3610)
 * identify and blacklist corrupted SSTables from future compactions
   (CASSANDRA-2261)
 * Move CfDef and KsDef validation out of thrift (CASSANDRA-4037)
 * Expose API to repair a user provided range (CASSANDRA-3912)
 * Add way to force the cassandra-cli to refresh its schema (CASSANDRA-4052)
 * Avoid having replicate on write tasks stacking up at CL.ONE (CASSANDRA-2889)
 * (cql3) Backwards compatibility for composite comparators in non-cql3-aware
   clients (CASSANDRA-4093)
 * (cql3) Fix order by for reversed queries (CASSANDRA-4160)
 * (cql3) Add ReversedType support (CASSANDRA-4004)
 * (cql3) Add timeuuid type (CASSANDRA-4194)
 * (cql3) Minor fixes (CASSANDRA-4185)
 * (cql3) Fix prepared statement in BATCH (CASSANDRA-4202)
 * (cql3) Reduce the list of reserved keywords (CASSANDRA-4186)
 * (cql3) Move max/min compaction thresholds to compaction strategy options
   (CASSANDRA-4187)
 * Fix exception during move when localhost is the only source (CASSANDRA-4200)
 * (cql3) Allow paging through non-ordered partitioner results (CASSANDRA-3771)
 * (cql3) Fix drop index (CASSANDRA-4192)
 * (cql3) Don't return range ghosts anymore (CASSANDRA-3982)
 * fix re-creating Keyspaces/ColumnFamilies with the same name as dropped
   ones (CASSANDRA-4219)
 * fix SecondaryIndex LeveledManifest save upon snapshot (CASSANDRA-4230)
 * fix missing arrayOffset in FBUtilities.hash (CASSANDRA-4250)
 * (cql3) Add name of parameters in CqlResultSet (CASSANDRA-4242)
 * (cql3) Correctly validate order by queries (CASSANDRA-4246)
 * rename stress to cassandra-stress for saner packaging (CASSANDRA-4256)
 * Fix exception on colum metadata with non-string comparator (CASSANDRA-4269)
 * Check for unknown/invalid compression options (CASSANDRA-4266)
 * (cql3) Adds simple access to column timestamp and ttl (CASSANDRA-4217)
 * (cql3) Fix range queries with secondary indexes (CASSANDRA-4257)
 * Better error messages from improper input in cli (CASSANDRA-3865)
 * Try to stop all compaction upon Keyspace or ColumnFamily drop (CASSANDRA-4221)
 * (cql3) Allow keyspace properties to contain hyphens (CASSANDRA-4278)
 * (cql3) Correctly validate keyspace access in create table (CASSANDRA-4296)
 * Avoid deadlock in migration stage (CASSANDRA-3882)
 * Take supercolumn names and deletion info into account in memtable throughput
   (CASSANDRA-4264)
 * Add back backward compatibility for old style replication factor (CASSANDRA-4294)
 * Preserve compatibility with pre-1.1 index queries (CASSANDRA-4262)
Merged from 1.0:
 * Fix super columns bug where cache is not updated (CASSANDRA-4190)
 * fix maxTimestamp to include row tombstones (CASSANDRA-4116)
 * (CLI) properly handle quotes in create/update keyspace commands (CASSANDRA-4129)
 * Avoids possible deadlock during bootstrap (CASSANDRA-4159)
 * fix stress tool that hangs forever on timeout or error (CASSANDRA-4128)
 * stress tool to return appropriate exit code on failure (CASSANDRA-4188)
 * fix compaction NPE when out of disk space and assertions disabled
   (CASSANDRA-3985)
 * synchronize LCS getEstimatedTasks to avoid CME (CASSANDRA-4255)
 * ensure unique streaming session id's (CASSANDRA-4223)
 * kick off background compaction when min/max thresholds change
   (CASSANDRA-4279)
 * improve ability of STCS.getBuckets to deal with 100s of 1000s of
   sstables, such as when convertinb back from LCS (CASSANDRA-4287)
 * Oversize integer in CQL throws NumberFormatException (CASSANDRA-4291)
 * fix 1.0.x node join to mixed version cluster, other nodes >= 1.1 (CASSANDRA-4195)
 * Fix LCS splitting sstable base on uncompressed size (CASSANDRA-4419)
 * Push the validation of secondary index values to the SecondaryIndexManager (CASSANDRA-4240)
 * Don't purge columns during upgradesstables (CASSANDRA-4462)
 * Make cqlsh work with piping (CASSANDRA-4113)
 * Validate arguments for nodetool decommission (CASSANDRA-4061)
 * Report thrift status in nodetool info (CASSANDRA-4010)


1.1.0-final
 * average a reduced liveRatio estimate with the previous one (CASSANDRA-4065)
 * Allow KS and CF names up to 48 characters (CASSANDRA-4157)
 * fix stress build (CASSANDRA-4140)
 * add time remaining estimate to nodetool compactionstats (CASSANDRA-4167)
 * (cql) fix NPE in cql3 ALTER TABLE (CASSANDRA-4163)
 * (cql) Add support for CL.TWO and CL.THREE in CQL (CASSANDRA-4156)
 * (cql) Fix type in CQL3 ALTER TABLE preventing update (CASSANDRA-4170)
 * (cql) Throw invalid exception from CQL3 on obsolete options (CASSANDRA-4171)
 * (cqlsh) fix recognizing uppercase SELECT keyword (CASSANDRA-4161)
 * Pig: wide row support (CASSANDRA-3909)
Merged from 1.0:
 * avoid streaming empty files with bulk loader if sstablewriter errors out
   (CASSANDRA-3946)


1.1-rc1
 * Include stress tool in binary builds (CASSANDRA-4103)
 * (Hadoop) fix wide row iteration when last row read was deleted
   (CASSANDRA-4154)
 * fix read_repair_chance to really default to 0.1 in the cli (CASSANDRA-4114)
 * Adds caching and bloomFilterFpChange to CQL options (CASSANDRA-4042)
 * Adds posibility to autoconfigure size of the KeyCache (CASSANDRA-4087)
 * fix KEYS index from skipping results (CASSANDRA-3996)
 * Remove sliced_buffer_size_in_kb dead option (CASSANDRA-4076)
 * make loadNewSStable preserve sstable version (CASSANDRA-4077)
 * Respect 1.0 cache settings as much as possible when upgrading
   (CASSANDRA-4088)
 * relax path length requirement for sstable files when upgrading on
   non-Windows platforms (CASSANDRA-4110)
 * fix terminination of the stress.java when errors were encountered
   (CASSANDRA-4128)
 * Move CfDef and KsDef validation out of thrift (CASSANDRA-4037)
 * Fix get_paged_slice (CASSANDRA-4136)
 * CQL3: Support slice with exclusive start and stop (CASSANDRA-3785)
Merged from 1.0:
 * support PropertyFileSnitch in bulk loader (CASSANDRA-4145)
 * add auto_snapshot option allowing disabling snapshot before drop/truncate
   (CASSANDRA-3710)
 * allow short snitch names (CASSANDRA-4130)


1.1-beta2
 * rename loaded sstables to avoid conflicts with local snapshots
   (CASSANDRA-3967)
 * start hint replay as soon as FD notifies that the target is back up
   (CASSANDRA-3958)
 * avoid unproductive deserializing of cached rows during compaction
   (CASSANDRA-3921)
 * fix concurrency issues with CQL keyspace creation (CASSANDRA-3903)
 * Show Effective Owership via Nodetool ring <keyspace> (CASSANDRA-3412)
 * Update ORDER BY syntax for CQL3 (CASSANDRA-3925)
 * Fix BulkRecordWriter to not throw NPE if reducer gets no map data from Hadoop (CASSANDRA-3944)
 * Fix bug with counters in super columns (CASSANDRA-3821)
 * Remove deprecated merge_shard_chance (CASSANDRA-3940)
 * add a convenient way to reset a node's schema (CASSANDRA-2963)
 * fix for intermittent SchemaDisagreementException (CASSANDRA-3884)
 * CLI `list <CF>` to limit number of columns and their order (CASSANDRA-3012)
 * ignore deprecated KsDef/CfDef/ColumnDef fields in native schema (CASSANDRA-3963)
 * CLI to report when unsupported column_metadata pair was given (CASSANDRA-3959)
 * reincarnate removed and deprecated KsDef/CfDef attributes (CASSANDRA-3953)
 * Fix race between writes and read for cache (CASSANDRA-3862)
 * perform static initialization of StorageProxy on start-up (CASSANDRA-3797)
 * support trickling fsync() on writes (CASSANDRA-3950)
 * expose counters for unavailable/timeout exceptions given to thrift clients (CASSANDRA-3671)
 * avoid quadratic startup time in LeveledManifest (CASSANDRA-3952)
 * Add type information to new schema_ columnfamilies and remove thrift
   serialization for schema (CASSANDRA-3792)
 * add missing column validator options to the CLI help (CASSANDRA-3926)
 * skip reading saved key cache if CF's caching strategy is NONE or ROWS_ONLY (CASSANDRA-3954)
 * Unify migration code (CASSANDRA-4017)
Merged from 1.0:
 * cqlsh: guess correct version of Python for Arch Linux (CASSANDRA-4090)
 * (CLI) properly handle quotes in create/update keyspace commands (CASSANDRA-4129)
 * Avoids possible deadlock during bootstrap (CASSANDRA-4159)
 * fix stress tool that hangs forever on timeout or error (CASSANDRA-4128)
 * Fix super columns bug where cache is not updated (CASSANDRA-4190)
 * stress tool to return appropriate exit code on failure (CASSANDRA-4188)


1.0.9
 * improve index sampling performance (CASSANDRA-4023)
 * always compact away deleted hints immediately after handoff (CASSANDRA-3955)
 * delete hints from dropped ColumnFamilies on handoff instead of
   erroring out (CASSANDRA-3975)
 * add CompositeType ref to the CLI doc for create/update column family (CASSANDRA-3980)
 * Pig: support Counter ColumnFamilies (CASSANDRA-3973)
 * Pig: Composite column support (CASSANDRA-3684)
 * Avoid NPE during repair when a keyspace has no CFs (CASSANDRA-3988)
 * Fix division-by-zero error on get_slice (CASSANDRA-4000)
 * don't change manifest level for cleanup, scrub, and upgradesstables
   operations under LeveledCompactionStrategy (CASSANDRA-3989, 4112)
 * fix race leading to super columns assertion failure (CASSANDRA-3957)
 * fix NPE on invalid CQL delete command (CASSANDRA-3755)
 * allow custom types in CLI's assume command (CASSANDRA-4081)
 * fix totalBytes count for parallel compactions (CASSANDRA-3758)
 * fix intermittent NPE in get_slice (CASSANDRA-4095)
 * remove unnecessary asserts in native code interfaces (CASSANDRA-4096)
 * Validate blank keys in CQL to avoid assertion errors (CASSANDRA-3612)
 * cqlsh: fix bad decoding of some column names (CASSANDRA-4003)
 * cqlsh: fix incorrect padding with unicode chars (CASSANDRA-4033)
 * Fix EC2 snitch incorrectly reporting region (CASSANDRA-4026)
 * Shut down thrift during decommission (CASSANDRA-4086)
 * Expose nodetool cfhistograms for 2ndary indexes (CASSANDRA-4063)
Merged from 0.8:
 * Fix ConcurrentModificationException in gossiper (CASSANDRA-4019)


1.1-beta1
 * (cqlsh)
   + add SOURCE and CAPTURE commands, and --file option (CASSANDRA-3479)
   + add ALTER COLUMNFAMILY WITH (CASSANDRA-3523)
   + bundle Python dependencies with Cassandra (CASSANDRA-3507)
   + added to Debian package (CASSANDRA-3458)
   + display byte data instead of erroring out on decode failure
     (CASSANDRA-3874)
 * add nodetool rebuild_index (CASSANDRA-3583)
 * add nodetool rangekeysample (CASSANDRA-2917)
 * Fix streaming too much data during move operations (CASSANDRA-3639)
 * Nodetool and CLI connect to localhost by default (CASSANDRA-3568)
 * Reduce memory used by primary index sample (CASSANDRA-3743)
 * (Hadoop) separate input/output configurations (CASSANDRA-3197, 3765)
 * avoid returning internal Cassandra classes over JMX (CASSANDRA-2805)
 * add row-level isolation via SnapTree (CASSANDRA-2893)
 * Optimize key count estimation when opening sstable on startup
   (CASSANDRA-2988)
 * multi-dc replication optimization supporting CL > ONE (CASSANDRA-3577)
 * add command to stop compactions (CASSANDRA-1740, 3566, 3582)
 * multithreaded streaming (CASSANDRA-3494)
 * removed in-tree redhat spec (CASSANDRA-3567)
 * "defragment" rows for name-based queries under STCS, again (CASSANDRA-2503)
 * Recycle commitlog segments for improved performance
   (CASSANDRA-3411, 3543, 3557, 3615)
 * update size-tiered compaction to prioritize small tiers (CASSANDRA-2407)
 * add message expiration logic to OutboundTcpConnection (CASSANDRA-3005)
 * off-heap cache to use sun.misc.Unsafe instead of JNA (CASSANDRA-3271)
 * EACH_QUORUM is only supported for writes (CASSANDRA-3272)
 * replace compactionlock use in schema migration by checking CFS.isValid
   (CASSANDRA-3116)
 * recognize that "SELECT first ... *" isn't really "SELECT *" (CASSANDRA-3445)
 * Use faster bytes comparison (CASSANDRA-3434)
 * Bulk loader is no longer a fat client, (HADOOP) bulk load output format
   (CASSANDRA-3045)
 * (Hadoop) add support for KeyRange.filter
 * remove assumption that keys and token are in bijection
   (CASSANDRA-1034, 3574, 3604)
 * always remove endpoints from delevery queue in HH (CASSANDRA-3546)
 * fix race between cf flush and its 2ndary indexes flush (CASSANDRA-3547)
 * fix potential race in AES when a repair fails (CASSANDRA-3548)
 * Remove columns shadowed by a deleted container even when we cannot purge
   (CASSANDRA-3538)
 * Improve memtable slice iteration performance (CASSANDRA-3545)
 * more efficient allocation of small bloom filters (CASSANDRA-3618)
 * Use separate writer thread in SSTableSimpleUnsortedWriter (CASSANDRA-3619)
 * fsync the directory after new sstable or commitlog segment are created (CASSANDRA-3250)
 * fix minor issues reported by FindBugs (CASSANDRA-3658)
 * global key/row caches (CASSANDRA-3143, 3849)
 * optimize memtable iteration during range scan (CASSANDRA-3638)
 * introduce 'crc_check_chance' in CompressionParameters to support
   a checksum percentage checking chance similarly to read-repair (CASSANDRA-3611)
 * a way to deactivate global key/row cache on per-CF basis (CASSANDRA-3667)
 * fix LeveledCompactionStrategy broken because of generation pre-allocation
   in LeveledManifest (CASSANDRA-3691)
 * finer-grained control over data directories (CASSANDRA-2749)
 * Fix ClassCastException during hinted handoff (CASSANDRA-3694)
 * Upgrade Thrift to 0.7 (CASSANDRA-3213)
 * Make stress.java insert operation to use microseconds (CASSANDRA-3725)
 * Allows (internally) doing a range query with a limit of columns instead of
   rows (CASSANDRA-3742)
 * Allow rangeSlice queries to be start/end inclusive/exclusive (CASSANDRA-3749)
 * Fix BulkLoader to support new SSTable layout and add stream
   throttling to prevent an NPE when there is no yaml config (CASSANDRA-3752)
 * Allow concurrent schema migrations (CASSANDRA-1391, 3832)
 * Add SnapshotCommand to trigger snapshot on remote node (CASSANDRA-3721)
 * Make CFMetaData conversions to/from thrift/native schema inverses
   (CASSANDRA_3559)
 * Add initial code for CQL 3.0-beta (CASSANDRA-2474, 3781, 3753)
 * Add wide row support for ColumnFamilyInputFormat (CASSANDRA-3264)
 * Allow extending CompositeType comparator (CASSANDRA-3657)
 * Avoids over-paging during get_count (CASSANDRA-3798)
 * Add new command to rebuild a node without (repair) merkle tree calculations
   (CASSANDRA-3483, 3922)
 * respect not only row cache capacity but caching mode when
   trying to read data (CASSANDRA-3812)
 * fix system tests (CASSANDRA-3827)
 * CQL support for altering row key type in ALTER TABLE (CASSANDRA-3781)
 * turn compression on by default (CASSANDRA-3871)
 * make hexToBytes refuse invalid input (CASSANDRA-2851)
 * Make secondary indexes CF inherit compression and compaction from their
   parent CF (CASSANDRA-3877)
 * Finish cleanup up tombstone purge code (CASSANDRA-3872)
 * Avoid NPE on aboarted stream-out sessions (CASSANDRA-3904)
 * BulkRecordWriter throws NPE for counter columns (CASSANDRA-3906)
 * Support compression using BulkWriter (CASSANDRA-3907)


1.0.8
 * fix race between cleanup and flush on secondary index CFSes (CASSANDRA-3712)
 * avoid including non-queried nodes in rangeslice read repair
   (CASSANDRA-3843)
 * Only snapshot CF being compacted for snapshot_before_compaction
   (CASSANDRA-3803)
 * Log active compactions in StatusLogger (CASSANDRA-3703)
 * Compute more accurate compaction score per level (CASSANDRA-3790)
 * Return InvalidRequest when using a keyspace that doesn't exist
   (CASSANDRA-3764)
 * disallow user modification of System keyspace (CASSANDRA-3738)
 * allow using sstable2json on secondary index data (CASSANDRA-3738)
 * (cqlsh) add DESCRIBE COLUMNFAMILIES (CASSANDRA-3586)
 * (cqlsh) format blobs correctly and use colors to improve output
   readability (CASSANDRA-3726)
 * synchronize BiMap of bootstrapping tokens (CASSANDRA-3417)
 * show index options in CLI (CASSANDRA-3809)
 * add optional socket timeout for streaming (CASSANDRA-3838)
 * fix truncate not to leave behind non-CFS backed secondary indexes
   (CASSANDRA-3844)
 * make CLI `show schema` to use output stream directly instead
   of StringBuilder (CASSANDRA-3842)
 * remove the wait on hint future during write (CASSANDRA-3870)
 * (cqlsh) ignore missing CfDef opts (CASSANDRA-3933)
 * (cqlsh) look for cqlshlib relative to realpath (CASSANDRA-3767)
 * Fix short read protection (CASSANDRA-3934)
 * Make sure infered and actual schema match (CASSANDRA-3371)
 * Fix NPE during HH delivery (CASSANDRA-3677)
 * Don't put boostrapping node in 'hibernate' status (CASSANDRA-3737)
 * Fix double quotes in windows bat files (CASSANDRA-3744)
 * Fix bad validator lookup (CASSANDRA-3789)
 * Fix soft reset in EC2MultiRegionSnitch (CASSANDRA-3835)
 * Don't leave zombie connections with THSHA thrift server (CASSANDRA-3867)
 * (cqlsh) fix deserialization of data (CASSANDRA-3874)
 * Fix removetoken force causing an inconsistent state (CASSANDRA-3876)
 * Fix ahndling of some types with Pig (CASSANDRA-3886)
 * Don't allow to drop the system keyspace (CASSANDRA-3759)
 * Make Pig deletes disabled by default and configurable (CASSANDRA-3628)
Merged from 0.8:
 * (Pig) fix CassandraStorage to use correct comparator in Super ColumnFamily
   case (CASSANDRA-3251)
 * fix thread safety issues in commitlog replay, primarily affecting
   systems with many (100s) of CF definitions (CASSANDRA-3751)
 * Fix relevant tombstone ignored with super columns (CASSANDRA-3875)


1.0.7
 * fix regression in HH page size calculation (CASSANDRA-3624)
 * retry failed stream on IOException (CASSANDRA-3686)
 * allow configuring bloom_filter_fp_chance (CASSANDRA-3497)
 * attempt hint delivery every ten minutes, or when failure detector
   notifies us that a node is back up, whichever comes first.  hint
   handoff throttle delay default changed to 1ms, from 50 (CASSANDRA-3554)
 * add nodetool setstreamthroughput (CASSANDRA-3571)
 * fix assertion when dropping a columnfamily with no sstables (CASSANDRA-3614)
 * more efficient allocation of small bloom filters (CASSANDRA-3618)
 * CLibrary.createHardLinkWithExec() to check for errors (CASSANDRA-3101)
 * Avoid creating empty and non cleaned writer during compaction (CASSANDRA-3616)
 * stop thrift service in shutdown hook so we can quiesce MessagingService
   (CASSANDRA-3335)
 * (CQL) compaction_strategy_options and compression_parameters for
   CREATE COLUMNFAMILY statement (CASSANDRA-3374)
 * Reset min/max compaction threshold when creating size tiered compaction
   strategy (CASSANDRA-3666)
 * Don't ignore IOException during compaction (CASSANDRA-3655)
 * Fix assertion error for CF with gc_grace=0 (CASSANDRA-3579)
 * Shutdown ParallelCompaction reducer executor after use (CASSANDRA-3711)
 * Avoid < 0 value for pending tasks in leveled compaction (CASSANDRA-3693)
 * (Hadoop) Support TimeUUID in Pig CassandraStorage (CASSANDRA-3327)
 * Check schema is ready before continuing boostrapping (CASSANDRA-3629)
 * Catch overflows during parsing of chunk_length_kb (CASSANDRA-3644)
 * Improve stream protocol mismatch errors (CASSANDRA-3652)
 * Avoid multiple thread doing HH to the same target (CASSANDRA-3681)
 * Add JMX property for rp_timeout_in_ms (CASSANDRA-2940)
 * Allow DynamicCompositeType to compare component of different types
   (CASSANDRA-3625)
 * Flush non-cfs backed secondary indexes (CASSANDRA-3659)
 * Secondary Indexes should report memory consumption (CASSANDRA-3155)
 * fix for SelectStatement start/end key are not set correctly
   when a key alias is involved (CASSANDRA-3700)
 * fix CLI `show schema` command insert of an extra comma in
   column_metadata (CASSANDRA-3714)
Merged from 0.8:
 * avoid logging (harmless) exception when GC takes < 1ms (CASSANDRA-3656)
 * prevent new nodes from thinking down nodes are up forever (CASSANDRA-3626)
 * use correct list of replicas for LOCAL_QUORUM reads when read repair
   is disabled (CASSANDRA-3696)
 * block on flush before compacting hints (may prevent OOM) (CASSANDRA-3733)


1.0.6
 * (CQL) fix cqlsh support for replicate_on_write (CASSANDRA-3596)
 * fix adding to leveled manifest after streaming (CASSANDRA-3536)
 * filter out unavailable cipher suites when using encryption (CASSANDRA-3178)
 * (HADOOP) add old-style api support for CFIF and CFRR (CASSANDRA-2799)
 * Support TimeUUIDType column names in Stress.java tool (CASSANDRA-3541)
 * (CQL) INSERT/UPDATE/DELETE/TRUNCATE commands should allow CF names to
   be qualified by keyspace (CASSANDRA-3419)
 * always remove endpoints from delevery queue in HH (CASSANDRA-3546)
 * fix race between cf flush and its 2ndary indexes flush (CASSANDRA-3547)
 * fix potential race in AES when a repair fails (CASSANDRA-3548)
 * fix default value validation usage in CLI SET command (CASSANDRA-3553)
 * Optimize componentsFor method for compaction and startup time
   (CASSANDRA-3532)
 * (CQL) Proper ColumnFamily metadata validation on CREATE COLUMNFAMILY
   (CASSANDRA-3565)
 * fix compression "chunk_length_kb" option to set correct kb value for
   thrift/avro (CASSANDRA-3558)
 * fix missing response during range slice repair (CASSANDRA-3551)
 * 'describe ring' moved from CLI to nodetool and available through JMX (CASSANDRA-3220)
 * add back partitioner to sstable metadata (CASSANDRA-3540)
 * fix NPE in get_count for counters (CASSANDRA-3601)
Merged from 0.8:
 * remove invalid assertion that table was opened before dropping it
   (CASSANDRA-3580)
 * range and index scans now only send requests to enough replicas to
   satisfy requested CL + RR (CASSANDRA-3598)
 * use cannonical host for local node in nodetool info (CASSANDRA-3556)
 * remove nonlocal DC write optimization since it only worked with
   CL.ONE or CL.LOCAL_QUORUM (CASSANDRA-3577, 3585)
 * detect misuses of CounterColumnType (CASSANDRA-3422)
 * turn off string interning in json2sstable, take 2 (CASSANDRA-2189)
 * validate compression parameters on add/update of the ColumnFamily
   (CASSANDRA-3573)
 * Check for 0.0.0.0 is incorrect in CFIF (CASSANDRA-3584)
 * Increase vm.max_map_count in debian packaging (CASSANDRA-3563)
 * gossiper will never add itself to saved endpoints (CASSANDRA-3485)


1.0.5
 * revert CASSANDRA-3407 (see CASSANDRA-3540)
 * fix assertion error while forwarding writes to local nodes (CASSANDRA-3539)


1.0.4
 * fix self-hinting of timed out read repair updates and make hinted handoff
   less prone to OOMing a coordinator (CASSANDRA-3440)
 * expose bloom filter sizes via JMX (CASSANDRA-3495)
 * enforce RP tokens 0..2**127 (CASSANDRA-3501)
 * canonicalize paths exposed through JMX (CASSANDRA-3504)
 * fix "liveSize" stat when sstables are removed (CASSANDRA-3496)
 * add bloom filter FP rates to nodetool cfstats (CASSANDRA-3347)
 * record partitioner in sstable metadata component (CASSANDRA-3407)
 * add new upgradesstables nodetool command (CASSANDRA-3406)
 * skip --debug requirement to see common exceptions in CLI (CASSANDRA-3508)
 * fix incorrect query results due to invalid max timestamp (CASSANDRA-3510)
 * make sstableloader recognize compressed sstables (CASSANDRA-3521)
 * avoids race in OutboundTcpConnection in multi-DC setups (CASSANDRA-3530)
 * use SETLOCAL in cassandra.bat (CASSANDRA-3506)
 * fix ConcurrentModificationException in Table.all() (CASSANDRA-3529)
Merged from 0.8:
 * fix concurrence issue in the FailureDetector (CASSANDRA-3519)
 * fix array out of bounds error in counter shard removal (CASSANDRA-3514)
 * avoid dropping tombstones when they might still be needed to shadow
   data in a different sstable (CASSANDRA-2786)


1.0.3
 * revert name-based query defragmentation aka CASSANDRA-2503 (CASSANDRA-3491)
 * fix invalidate-related test failures (CASSANDRA-3437)
 * add next-gen cqlsh to bin/ (CASSANDRA-3188, 3131, 3493)
 * (CQL) fix handling of rows with no columns (CASSANDRA-3424, 3473)
 * fix querying supercolumns by name returning only a subset of
   subcolumns or old subcolumn versions (CASSANDRA-3446)
 * automatically compute sha1 sum for uncompressed data files (CASSANDRA-3456)
 * fix reading metadata/statistics component for version < h (CASSANDRA-3474)
 * add sstable forward-compatibility (CASSANDRA-3478)
 * report compression ratio in CFSMBean (CASSANDRA-3393)
 * fix incorrect size exception during streaming of counters (CASSANDRA-3481)
 * (CQL) fix for counter decrement syntax (CASSANDRA-3418)
 * Fix race introduced by CASSANDRA-2503 (CASSANDRA-3482)
 * Fix incomplete deletion of delivered hints (CASSANDRA-3466)
 * Avoid rescheduling compactions when no compaction was executed
   (CASSANDRA-3484)
 * fix handling of the chunk_length_kb compression options (CASSANDRA-3492)
Merged from 0.8:
 * fix updating CF row_cache_provider (CASSANDRA-3414)
 * CFMetaData.convertToThrift method to set RowCacheProvider (CASSANDRA-3405)
 * acquire compactionlock during truncate (CASSANDRA-3399)
 * fix displaying cfdef entries for super columnfamilies (CASSANDRA-3415)
 * Make counter shard merging thread safe (CASSANDRA-3178)
 * Revert CASSANDRA-2855
 * Fix bug preventing the use of efficient cross-DC writes (CASSANDRA-3472)
 * `describe ring` command for CLI (CASSANDRA-3220)
 * (Hadoop) skip empty rows when entire row is requested, redux (CASSANDRA-2855)


1.0.2
 * "defragment" rows for name-based queries under STCS (CASSANDRA-2503)
 * Add timing information to cassandra-cli GET/SET/LIST queries (CASSANDRA-3326)
 * Only create one CompressionMetadata object per sstable (CASSANDRA-3427)
 * cleanup usage of StorageService.setMode() (CASSANDRA-3388)
 * Avoid large array allocation for compressed chunk offsets (CASSANDRA-3432)
 * fix DecimalType bytebuffer marshalling (CASSANDRA-3421)
 * fix bug that caused first column in per row indexes to be ignored
   (CASSANDRA-3441)
 * add JMX call to clean (failed) repair sessions (CASSANDRA-3316)
 * fix sstableloader reference acquisition bug (CASSANDRA-3438)
 * fix estimated row size regression (CASSANDRA-3451)
 * make sure we don't return more columns than asked (CASSANDRA-3303, 3395)
Merged from 0.8:
 * acquire compactionlock during truncate (CASSANDRA-3399)
 * fix displaying cfdef entries for super columnfamilies (CASSANDRA-3415)


1.0.1
 * acquire references during index build to prevent delete problems
   on Windows (CASSANDRA-3314)
 * describe_ring should include datacenter/topology information (CASSANDRA-2882)
 * Thrift sockets are not properly buffered (CASSANDRA-3261)
 * performance improvement for bytebufferutil compare function (CASSANDRA-3286)
 * add system.versions ColumnFamily (CASSANDRA-3140)
 * reduce network copies (CASSANDRA-3333, 3373)
 * limit nodetool to 32MB of heap (CASSANDRA-3124)
 * (CQL) update parser to accept "timestamp" instead of "date" (CASSANDRA-3149)
 * Fix CLI `show schema` to include "compression_options" (CASSANDRA-3368)
 * Snapshot to include manifest under LeveledCompactionStrategy (CASSANDRA-3359)
 * (CQL) SELECT query should allow CF name to be qualified by keyspace (CASSANDRA-3130)
 * (CQL) Fix internal application error specifying 'using consistency ...'
   in lower case (CASSANDRA-3366)
 * fix Deflate compression when compression actually makes the data bigger
   (CASSANDRA-3370)
 * optimize UUIDGen to avoid lock contention on InetAddress.getLocalHost
   (CASSANDRA-3387)
 * tolerate index being dropped mid-mutation (CASSANDRA-3334, 3313)
 * CompactionManager is now responsible for checking for new candidates
   post-task execution, enabling more consistent leveled compaction
   (CASSANDRA-3391)
 * Cache HSHA threads (CASSANDRA-3372)
 * use CF/KS names as snapshot prefix for drop + truncate operations
   (CASSANDRA-2997)
 * Break bloom filters up to avoid heap fragmentation (CASSANDRA-2466)
 * fix cassandra hanging on jsvc stop (CASSANDRA-3302)
 * Avoid leveled compaction getting blocked on errors (CASSANDRA-3408)
 * Make reloading the compaction strategy safe (CASSANDRA-3409)
 * ignore 0.8 hints even if compaction begins before we try to purge
   them (CASSANDRA-3385)
 * remove procrun (bin\daemon) from Cassandra source tree and
   artifacts (CASSANDRA-3331)
 * make cassandra compile under JDK7 (CASSANDRA-3275)
 * remove dependency of clientutil.jar to FBUtilities (CASSANDRA-3299)
 * avoid truncation errors by using long math on long values (CASSANDRA-3364)
 * avoid clock drift on some Windows machine (CASSANDRA-3375)
 * display cache provider in cli 'describe keyspace' command (CASSANDRA-3384)
 * fix incomplete topology information in describe_ring (CASSANDRA-3403)
 * expire dead gossip states based on time (CASSANDRA-2961)
 * improve CompactionTask extensibility (CASSANDRA-3330)
 * Allow one leveled compaction task to kick off another (CASSANDRA-3363)
 * allow encryption only between datacenters (CASSANDRA-2802)
Merged from 0.8:
 * fix truncate allowing data to be replayed post-restart (CASSANDRA-3297)
 * make iwriter final in IndexWriter to avoid NPE (CASSANDRA-2863)
 * (CQL) update grammar to require key clause in DELETE statement
   (CASSANDRA-3349)
 * (CQL) allow numeric keyspace names in USE statement (CASSANDRA-3350)
 * (Hadoop) skip empty rows when slicing the entire row (CASSANDRA-2855)
 * Fix handling of tombstone by SSTableExport/Import (CASSANDRA-3357)
 * fix ColumnIndexer to use long offsets (CASSANDRA-3358)
 * Improved CLI exceptions (CASSANDRA-3312)
 * Fix handling of tombstone by SSTableExport/Import (CASSANDRA-3357)
 * Only count compaction as active (for throttling) when they have
   successfully acquired the compaction lock (CASSANDRA-3344)
 * Display CLI version string on startup (CASSANDRA-3196)
 * (Hadoop) make CFIF try rpc_address or fallback to listen_address
   (CASSANDRA-3214)
 * (Hadoop) accept comma delimited lists of initial thrift connections
   (CASSANDRA-3185)
 * ColumnFamily min_compaction_threshold should be >= 2 (CASSANDRA-3342)
 * (Pig) add 0.8+ types and key validation type in schema (CASSANDRA-3280)
 * Fix completely removing column metadata using CLI (CASSANDRA-3126)
 * CLI `describe cluster;` output should be on separate lines for separate versions
   (CASSANDRA-3170)
 * fix changing durable_writes keyspace option during CF creation
   (CASSANDRA-3292)
 * avoid locking on update when no indexes are involved (CASSANDRA-3386)
 * fix assertionError during repair with ordered partitioners (CASSANDRA-3369)
 * correctly serialize key_validation_class for avro (CASSANDRA-3391)
 * don't expire counter tombstone after streaming (CASSANDRA-3394)
 * prevent nodes that failed to join from hanging around forever
   (CASSANDRA-3351)
 * remove incorrect optimization from slice read path (CASSANDRA-3390)
 * Fix race in AntiEntropyService (CASSANDRA-3400)


1.0.0-final
 * close scrubbed sstable fd before deleting it (CASSANDRA-3318)
 * fix bug preventing obsolete commitlog segments from being removed
   (CASSANDRA-3269)
 * tolerate whitespace in seed CDL (CASSANDRA-3263)
 * Change default heap thresholds to max(min(1/2 ram, 1G), min(1/4 ram, 8GB))
   (CASSANDRA-3295)
 * Fix broken CompressedRandomAccessReaderTest (CASSANDRA-3298)
 * (CQL) fix type information returned for wildcard queries (CASSANDRA-3311)
 * add estimated tasks to LeveledCompactionStrategy (CASSANDRA-3322)
 * avoid including compaction cache-warming in keycache stats (CASSANDRA-3325)
 * run compaction and hinted handoff threads at MIN_PRIORITY (CASSANDRA-3308)
 * default hsha thrift server to cpu core count in rpc pool (CASSANDRA-3329)
 * add bin\daemon to binary tarball for Windows service (CASSANDRA-3331)
 * Fix places where uncompressed size of sstables was use in place of the
   compressed one (CASSANDRA-3338)
 * Fix hsha thrift server (CASSANDRA-3346)
 * Make sure repair only stream needed sstables (CASSANDRA-3345)


1.0.0-rc2
 * Log a meaningful warning when a node receives a message for a repair session
   that doesn't exist anymore (CASSANDRA-3256)
 * test for NUMA policy support as well as numactl presence (CASSANDRA-3245)
 * Fix FD leak when internode encryption is enabled (CASSANDRA-3257)
 * Remove incorrect assertion in mergeIterator (CASSANDRA-3260)
 * FBUtilities.hexToBytes(String) to throw NumberFormatException when string
   contains non-hex characters (CASSANDRA-3231)
 * Keep SimpleSnitch proximity ordering unchanged from what the Strategy
   generates, as intended (CASSANDRA-3262)
 * remove Scrub from compactionstats when finished (CASSANDRA-3255)
 * fix counter entry in jdbc TypesMap (CASSANDRA-3268)
 * fix full queue scenario for ParallelCompactionIterator (CASSANDRA-3270)
 * fix bootstrap process (CASSANDRA-3285)
 * don't try delivering hints if when there isn't any (CASSANDRA-3176)
 * CLI documentation change for ColumnFamily `compression_options` (CASSANDRA-3282)
 * ignore any CF ids sent by client for adding CF/KS (CASSANDRA-3288)
 * remove obsolete hints on first startup (CASSANDRA-3291)
 * use correct ISortedColumns for time-optimized reads (CASSANDRA-3289)
 * Evict gossip state immediately when a token is taken over by a new IP
   (CASSANDRA-3259)


1.0.0-rc1
 * Update CQL to generate microsecond timestamps by default (CASSANDRA-3227)
 * Fix counting CFMetadata towards Memtable liveRatio (CASSANDRA-3023)
 * Kill server on wrapped OOME such as from FileChannel.map (CASSANDRA-3201)
 * remove unnecessary copy when adding to row cache (CASSANDRA-3223)
 * Log message when a full repair operation completes (CASSANDRA-3207)
 * Fix streamOutSession keeping sstables references forever if the remote end
   dies (CASSANDRA-3216)
 * Remove dynamic_snitch boolean from example configuration (defaulting to
   true) and set default badness threshold to 0.1 (CASSANDRA-3229)
 * Base choice of random or "balanced" token on bootstrap on whether
   schema definitions were found (CASSANDRA-3219)
 * Fixes for LeveledCompactionStrategy score computation, prioritization,
   scheduling, and performance (CASSANDRA-3224, 3234)
 * parallelize sstable open at server startup (CASSANDRA-2988)
 * fix handling of exceptions writing to OutboundTcpConnection (CASSANDRA-3235)
 * Allow using quotes in "USE <keyspace>;" CLI command (CASSANDRA-3208)
 * Don't allow any cache loading exceptions to halt startup (CASSANDRA-3218)
 * Fix sstableloader --ignores option (CASSANDRA-3247)
 * File descriptor limit increased in packaging (CASSANDRA-3206)
 * Fix deadlock in commit log during flush (CASSANDRA-3253)


1.0.0-beta1
 * removed binarymemtable (CASSANDRA-2692)
 * add commitlog_total_space_in_mb to prevent fragmented logs (CASSANDRA-2427)
 * removed commitlog_rotation_threshold_in_mb configuration (CASSANDRA-2771)
 * make AbstractBounds.normalize de-overlapp overlapping ranges (CASSANDRA-2641)
 * replace CollatingIterator, ReducingIterator with MergeIterator
   (CASSANDRA-2062)
 * Fixed the ability to set compaction strategy in cli using create column
   family command (CASSANDRA-2778)
 * clean up tmp files after failed compaction (CASSANDRA-2468)
 * restrict repair streaming to specific columnfamilies (CASSANDRA-2280)
 * don't bother persisting columns shadowed by a row tombstone (CASSANDRA-2589)
 * reset CF and SC deletion times after gc_grace (CASSANDRA-2317)
 * optimize away seek when compacting wide rows (CASSANDRA-2879)
 * single-pass streaming (CASSANDRA-2677, 2906, 2916, 3003)
 * use reference counting for deleting sstables instead of relying on GC
   (CASSANDRA-2521, 3179)
 * store hints as serialized mutations instead of pointers to data row
   (CASSANDRA-2045)
 * store hints in the coordinator node instead of in the closest replica
   (CASSANDRA-2914)
 * add row_cache_keys_to_save CF option (CASSANDRA-1966)
 * check column family validity in nodetool repair (CASSANDRA-2933)
 * use lazy initialization instead of class initialization in NodeId
   (CASSANDRA-2953)
 * add paging to get_count (CASSANDRA-2894)
 * fix "short reads" in [multi]get (CASSANDRA-2643, 3157, 3192)
 * add optional compression for sstables (CASSANDRA-47, 2994, 3001, 3128)
 * add scheduler JMX metrics (CASSANDRA-2962)
 * add block level checksum for compressed data (CASSANDRA-1717)
 * make column family backed column map pluggable and introduce unsynchronized
   ArrayList backed one to speedup reads (CASSANDRA-2843, 3165, 3205)
 * refactoring of the secondary index api (CASSANDRA-2982)
 * make CL > ONE reads wait for digest reconciliation before returning
   (CASSANDRA-2494)
 * fix missing logging for some exceptions (CASSANDRA-2061)
 * refactor and optimize ColumnFamilyStore.files(...) and Descriptor.fromFilename(String)
   and few other places responsible for work with SSTable files (CASSANDRA-3040)
 * Stop reading from sstables once we know we have the most recent columns,
   for query-by-name requests (CASSANDRA-2498)
 * Add query-by-column mode to stress.java (CASSANDRA-3064)
 * Add "install" command to cassandra.bat (CASSANDRA-292)
 * clean up KSMetadata, CFMetadata from unnecessary
   Thrift<->Avro conversion methods (CASSANDRA-3032)
 * Add timeouts to client request schedulers (CASSANDRA-3079, 3096)
 * Cli to use hashes rather than array of hashes for strategy options (CASSANDRA-3081)
 * LeveledCompactionStrategy (CASSANDRA-1608, 3085, 3110, 3087, 3145, 3154, 3182)
 * Improvements of the CLI `describe` command (CASSANDRA-2630)
 * reduce window where dropped CF sstables may not be deleted (CASSANDRA-2942)
 * Expose gossip/FD info to JMX (CASSANDRA-2806)
 * Fix streaming over SSL when compressed SSTable involved (CASSANDRA-3051)
 * Add support for pluggable secondary index implementations (CASSANDRA-3078)
 * remove compaction_thread_priority setting (CASSANDRA-3104)
 * generate hints for replicas that timeout, not just replicas that are known
   to be down before starting (CASSANDRA-2034)
 * Add throttling for internode streaming (CASSANDRA-3080)
 * make the repair of a range repair all replica (CASSANDRA-2610, 3194)
 * expose the ability to repair the first range (as returned by the
   partitioner) of a node (CASSANDRA-2606)
 * Streams Compression (CASSANDRA-3015)
 * add ability to use multiple threads during a single compaction
   (CASSANDRA-2901)
 * make AbstractBounds.normalize support overlapping ranges (CASSANDRA-2641)
 * fix of the CQL count() behavior (CASSANDRA-3068)
 * use TreeMap backed column families for the SSTable simple writers
   (CASSANDRA-3148)
 * fix inconsistency of the CLI syntax when {} should be used instead of [{}]
   (CASSANDRA-3119)
 * rename CQL type names to match expected SQL behavior (CASSANDRA-3149, 3031)
 * Arena-based allocation for memtables (CASSANDRA-2252, 3162, 3163, 3168)
 * Default RR chance to 0.1 (CASSANDRA-3169)
 * Add RowLevel support to secondary index API (CASSANDRA-3147)
 * Make SerializingCacheProvider the default if JNA is available (CASSANDRA-3183)
 * Fix backwards compatibilty for CQL memtable properties (CASSANDRA-3190)
 * Add five-minute delay before starting compactions on a restarted server
   (CASSANDRA-3181)
 * Reduce copies done for intra-host messages (CASSANDRA-1788, 3144)
 * support of compaction strategy option for stress.java (CASSANDRA-3204)
 * make memtable throughput and column count thresholds no-ops (CASSANDRA-2449)
 * Return schema information along with the resultSet in CQL (CASSANDRA-2734)
 * Add new DecimalType (CASSANDRA-2883)
 * Fix assertion error in RowRepairResolver (CASSANDRA-3156)
 * Reduce unnecessary high buffer sizes (CASSANDRA-3171)
 * Pluggable compaction strategy (CASSANDRA-1610)
 * Add new broadcast_address config option (CASSANDRA-2491)


0.8.7
 * Kill server on wrapped OOME such as from FileChannel.map (CASSANDRA-3201)
 * Allow using quotes in "USE <keyspace>;" CLI command (CASSANDRA-3208)
 * Log message when a full repair operation completes (CASSANDRA-3207)
 * Don't allow any cache loading exceptions to halt startup (CASSANDRA-3218)
 * Fix sstableloader --ignores option (CASSANDRA-3247)
 * File descriptor limit increased in packaging (CASSANDRA-3206)
 * Log a meaningfull warning when a node receive a message for a repair session
   that doesn't exist anymore (CASSANDRA-3256)
 * Fix FD leak when internode encryption is enabled (CASSANDRA-3257)
 * FBUtilities.hexToBytes(String) to throw NumberFormatException when string
   contains non-hex characters (CASSANDRA-3231)
 * Keep SimpleSnitch proximity ordering unchanged from what the Strategy
   generates, as intended (CASSANDRA-3262)
 * remove Scrub from compactionstats when finished (CASSANDRA-3255)
 * Fix tool .bat files when CASSANDRA_HOME contains spaces (CASSANDRA-3258)
 * Force flush of status table when removing/updating token (CASSANDRA-3243)
 * Evict gossip state immediately when a token is taken over by a new IP (CASSANDRA-3259)
 * Fix bug where the failure detector can take too long to mark a host
   down (CASSANDRA-3273)
 * (Hadoop) allow wrapping ranges in queries (CASSANDRA-3137)
 * (Hadoop) check all interfaces for a match with split location
   before falling back to random replica (CASSANDRA-3211)
 * (Hadoop) Make Pig storage handle implements LoadMetadata (CASSANDRA-2777)
 * (Hadoop) Fix exception during PIG 'dump' (CASSANDRA-2810)
 * Fix stress COUNTER_GET option (CASSANDRA-3301)
 * Fix missing fields in CLI `show schema` output (CASSANDRA-3304)
 * Nodetool no longer leaks threads and closes JMX connections (CASSANDRA-3309)
 * fix truncate allowing data to be replayed post-restart (CASSANDRA-3297)
 * Move SimpleAuthority and SimpleAuthenticator to examples (CASSANDRA-2922)
 * Fix handling of tombstone by SSTableExport/Import (CASSANDRA-3357)
 * Fix transposition in cfHistograms (CASSANDRA-3222)
 * Allow using number as DC name when creating keyspace in CQL (CASSANDRA-3239)
 * Force flush of system table after updating/removing a token (CASSANDRA-3243)


0.8.6
 * revert CASSANDRA-2388
 * change TokenRange.endpoints back to listen/broadcast address to match
   pre-1777 behavior, and add TokenRange.rpc_endpoints instead (CASSANDRA-3187)
 * avoid trying to watch cassandra-topology.properties when loaded from jar
   (CASSANDRA-3138)
 * prevent users from creating keyspaces with LocalStrategy replication
   (CASSANDRA-3139)
 * fix CLI `show schema;` to output correct keyspace definition statement
   (CASSANDRA-3129)
 * CustomTThreadPoolServer to log TTransportException at DEBUG level
   (CASSANDRA-3142)
 * allow topology sort to work with non-unique rack names between
   datacenters (CASSANDRA-3152)
 * Improve caching of same-version Messages on digest and repair paths
   (CASSANDRA-3158)
 * Randomize choice of first replica for counter increment (CASSANDRA-2890)
 * Fix using read_repair_chance instead of merge_shard_change (CASSANDRA-3202)
 * Avoid streaming data to nodes that already have it, on move as well as
   decommission (CASSANDRA-3041)
 * Fix divide by zero error in GCInspector (CASSANDRA-3164)
 * allow quoting of the ColumnFamily name in CLI `create column family`
   statement (CASSANDRA-3195)
 * Fix rolling upgrade from 0.7 to 0.8 problem (CASSANDRA-3166)
 * Accomodate missing encryption_options in IncomingTcpConnection.stream
   (CASSANDRA-3212)


0.8.5
 * fix NPE when encryption_options is unspecified (CASSANDRA-3007)
 * include column name in validation failure exceptions (CASSANDRA-2849)
 * make sure truncate clears out the commitlog so replay won't re-
   populate with truncated data (CASSANDRA-2950)
 * fix NPE when debug logging is enabled and dropped CF is present
   in a commitlog segment (CASSANDRA-3021)
 * fix cassandra.bat when CASSANDRA_HOME contains spaces (CASSANDRA-2952)
 * fix to SSTableSimpleUnsortedWriter bufferSize calculation (CASSANDRA-3027)
 * make cleanup and normal compaction able to skip empty rows
   (rows containing nothing but expired tombstones) (CASSANDRA-3039)
 * work around native memory leak in com.sun.management.GarbageCollectorMXBean
   (CASSANDRA-2868)
 * validate that column names in column_metadata are not equal to key_alias
   on create/update of the ColumnFamily and CQL 'ALTER' statement (CASSANDRA-3036)
 * return an InvalidRequestException if an indexed column is assigned
   a value larger than 64KB (CASSANDRA-3057)
 * fix of numeric-only and string column names handling in CLI "drop index"
   (CASSANDRA-3054)
 * prune index scan resultset back to original request for lazy
   resultset expansion case (CASSANDRA-2964)
 * (Hadoop) fail jobs when Cassandra node has failed but TaskTracker
   has not (CASSANDRA-2388)
 * fix dynamic snitch ignoring nodes when read_repair_chance is zero
   (CASSANDRA-2662)
 * avoid retaining references to dropped CFS objects in
   CompactionManager.estimatedCompactions (CASSANDRA-2708)
 * expose rpc timeouts per host in MessagingServiceMBean (CASSANDRA-2941)
 * avoid including cwd in classpath for deb and rpm packages (CASSANDRA-2881)
 * remove gossip state when a new IP takes over a token (CASSANDRA-3071)
 * allow sstable2json to work on index sstable files (CASSANDRA-3059)
 * always hint counters (CASSANDRA-3099)
 * fix log4j initialization in EmbeddedCassandraService (CASSANDRA-2857)
 * remove gossip state when a new IP takes over a token (CASSANDRA-3071)
 * work around native memory leak in com.sun.management.GarbageCollectorMXBean
    (CASSANDRA-2868)
 * fix UnavailableException with writes at CL.EACH_QUORM (CASSANDRA-3084)
 * fix parsing of the Keyspace and ColumnFamily names in numeric
   and string representations in CLI (CASSANDRA-3075)
 * fix corner cases in Range.differenceToFetch (CASSANDRA-3084)
 * fix ip address String representation in the ring cache (CASSANDRA-3044)
 * fix ring cache compatibility when mixing pre-0.8.4 nodes with post-
   in the same cluster (CASSANDRA-3023)
 * make repair report failure when a node participating dies (instead of
   hanging forever) (CASSANDRA-2433)
 * fix handling of the empty byte buffer by ReversedType (CASSANDRA-3111)
 * Add validation that Keyspace names are case-insensitively unique (CASSANDRA-3066)
 * catch invalid key_validation_class before instantiating UpdateColumnFamily (CASSANDRA-3102)
 * make Range and Bounds objects client-safe (CASSANDRA-3108)
 * optionally skip log4j configuration (CASSANDRA-3061)
 * bundle sstableloader with the debian package (CASSANDRA-3113)
 * don't try to build secondary indexes when there is none (CASSANDRA-3123)
 * improve SSTableSimpleUnsortedWriter speed for large rows (CASSANDRA-3122)
 * handle keyspace arguments correctly in nodetool snapshot (CASSANDRA-3038)
 * Fix SSTableImportTest on windows (CASSANDRA-3043)
 * expose compactionThroughputMbPerSec through JMX (CASSANDRA-3117)
 * log keyspace and CF of large rows being compacted


0.8.4
 * change TokenRing.endpoints to be a list of rpc addresses instead of
   listen/broadcast addresses (CASSANDRA-1777)
 * include files-to-be-streamed in StreamInSession.getSources (CASSANDRA-2972)
 * use JAVA env var in cassandra-env.sh (CASSANDRA-2785, 2992)
 * avoid doing read for no-op replicate-on-write at CL=1 (CASSANDRA-2892)
 * refuse counter write for CL.ANY (CASSANDRA-2990)
 * switch back to only logging recent dropped messages (CASSANDRA-3004)
 * always deserialize RowMutation for counters (CASSANDRA-3006)
 * ignore saved replication_factor strategy_option for NTS (CASSANDRA-3011)
 * make sure pre-truncate CL segments are discarded (CASSANDRA-2950)


0.8.3
 * add ability to drop local reads/writes that are going to timeout
   (CASSANDRA-2943)
 * revamp token removal process, keep gossip states for 3 days (CASSANDRA-2496)
 * don't accept extra args for 0-arg nodetool commands (CASSANDRA-2740)
 * log unavailableexception details at debug level (CASSANDRA-2856)
 * expose data_dir though jmx (CASSANDRA-2770)
 * don't include tmp files as sstable when create cfs (CASSANDRA-2929)
 * log Java classpath on startup (CASSANDRA-2895)
 * keep gossipped version in sync with actual on migration coordinator
   (CASSANDRA-2946)
 * use lazy initialization instead of class initialization in NodeId
   (CASSANDRA-2953)
 * check column family validity in nodetool repair (CASSANDRA-2933)
 * speedup bytes to hex conversions dramatically (CASSANDRA-2850)
 * Flush memtables on shutdown when durable writes are disabled
   (CASSANDRA-2958)
 * improved POSIX compatibility of start scripts (CASsANDRA-2965)
 * add counter support to Hadoop InputFormat (CASSANDRA-2981)
 * fix bug where dirty commitlog segments were removed (and avoid keeping
   segments with no post-flush activity permanently dirty) (CASSANDRA-2829)
 * fix throwing exception with batch mutation of counter super columns
   (CASSANDRA-2949)
 * ignore system tables during repair (CASSANDRA-2979)
 * throw exception when NTS is given replication_factor as an option
   (CASSANDRA-2960)
 * fix assertion error during compaction of counter CFs (CASSANDRA-2968)
 * avoid trying to create index names, when no index exists (CASSANDRA-2867)
 * don't sample the system table when choosing a bootstrap token
   (CASSANDRA-2825)
 * gossiper notifies of local state changes (CASSANDRA-2948)
 * add asynchronous and half-sync/half-async (hsha) thrift servers
   (CASSANDRA-1405)
 * fix potential use of free'd native memory in SerializingCache
   (CASSANDRA-2951)
 * prune index scan resultset back to original request for lazy
   resultset expansion case (CASSANDRA-2964)
 * (Hadoop) fail jobs when Cassandra node has failed but TaskTracker
    has not (CASSANDRA-2388)


0.8.2
 * CQL:
   - include only one row per unique key for IN queries (CASSANDRA-2717)
   - respect client timestamp on full row deletions (CASSANDRA-2912)
 * improve thread-safety in StreamOutSession (CASSANDRA-2792)
 * allow deleting a row and updating indexed columns in it in the
   same mutation (CASSANDRA-2773)
 * Expose number of threads blocked on submitting memtable to flush
   in JMX (CASSANDRA-2817)
 * add ability to return "endpoints" to nodetool (CASSANDRA-2776)
 * Add support for multiple (comma-delimited) coordinator addresses
   to ColumnFamilyInputFormat (CASSANDRA-2807)
 * fix potential NPE while scheduling read repair for range slice
   (CASSANDRA-2823)
 * Fix race in SystemTable.getCurrentLocalNodeId (CASSANDRA-2824)
 * Correctly set default for replicate_on_write (CASSANDRA-2835)
 * improve nodetool compactionstats formatting (CASSANDRA-2844)
 * fix index-building status display (CASSANDRA-2853)
 * fix CLI perpetuating obsolete KsDef.replication_factor (CASSANDRA-2846)
 * improve cli treatment of multiline comments (CASSANDRA-2852)
 * handle row tombstones correctly in EchoedRow (CASSANDRA-2786)
 * add MessagingService.get[Recently]DroppedMessages and
   StorageService.getExceptionCount (CASSANDRA-2804)
 * fix possibility of spurious UnavailableException for LOCAL_QUORUM
   reads with dynamic snitch + read repair disabled (CASSANDRA-2870)
 * add ant-optional as dependence for the debian package (CASSANDRA-2164)
 * add option to specify limit for get_slice in the CLI (CASSANDRA-2646)
 * decrease HH page size (CASSANDRA-2832)
 * reset cli keyspace after dropping the current one (CASSANDRA-2763)
 * add KeyRange option to Hadoop inputformat (CASSANDRA-1125)
 * fix protocol versioning (CASSANDRA-2818, 2860)
 * support spaces in path to log4j configuration (CASSANDRA-2383)
 * avoid including inferred types in CF update (CASSANDRA-2809)
 * fix JMX bulkload call (CASSANDRA-2908)
 * fix updating KS with durable_writes=false (CASSANDRA-2907)
 * add simplified facade to SSTableWriter for bulk loading use
   (CASSANDRA-2911)
 * fix re-using index CF sstable names after drop/recreate (CASSANDRA-2872)
 * prepend CF to default index names (CASSANDRA-2903)
 * fix hint replay (CASSANDRA-2928)
 * Properly synchronize repair's merkle tree computation (CASSANDRA-2816)


0.8.1
 * CQL:
   - support for insert, delete in BATCH (CASSANDRA-2537)
   - support for IN to SELECT, UPDATE (CASSANDRA-2553)
   - timestamp support for INSERT, UPDATE, and BATCH (CASSANDRA-2555)
   - TTL support (CASSANDRA-2476)
   - counter support (CASSANDRA-2473)
   - ALTER COLUMNFAMILY (CASSANDRA-1709)
   - DROP INDEX (CASSANDRA-2617)
   - add SCHEMA/TABLE as aliases for KS/CF (CASSANDRA-2743)
   - server handles wait-for-schema-agreement (CASSANDRA-2756)
   - key alias support (CASSANDRA-2480)
 * add support for comparator parameters and a generic ReverseType
   (CASSANDRA-2355)
 * add CompositeType and DynamicCompositeType (CASSANDRA-2231)
 * optimize batches containing multiple updates to the same row
   (CASSANDRA-2583)
 * adjust hinted handoff page size to avoid OOM with large columns
   (CASSANDRA-2652)
 * mark BRAF buffer invalid post-flush so we don't re-flush partial
   buffers again, especially on CL writes (CASSANDRA-2660)
 * add DROP INDEX support to CLI (CASSANDRA-2616)
 * don't perform HH to client-mode [storageproxy] nodes (CASSANDRA-2668)
 * Improve forceDeserialize/getCompactedRow encapsulation (CASSANDRA-2659)
 * Don't write CounterUpdateColumn to disk in tests (CASSANDRA-2650)
 * Add sstable bulk loading utility (CASSANDRA-1278)
 * avoid replaying hints to dropped columnfamilies (CASSANDRA-2685)
 * add placeholders for missing rows in range query pseudo-RR (CASSANDRA-2680)
 * remove no-op HHOM.renameHints (CASSANDRA-2693)
 * clone super columns to avoid modifying them during flush (CASSANDRA-2675)
 * allow writes to bypass the commitlog for certain keyspaces (CASSANDRA-2683)
 * avoid NPE when bypassing commitlog during memtable flush (CASSANDRA-2781)
 * Added support for making bootstrap retry if nodes flap (CASSANDRA-2644)
 * Added statusthrift to nodetool to report if thrift server is running (CASSANDRA-2722)
 * Fixed rows being cached if they do not exist (CASSANDRA-2723)
 * Support passing tableName and cfName to RowCacheProviders (CASSANDRA-2702)
 * close scrub file handles (CASSANDRA-2669)
 * throttle migration replay (CASSANDRA-2714)
 * optimize column serializer creation (CASSANDRA-2716)
 * Added support for making bootstrap retry if nodes flap (CASSANDRA-2644)
 * Added statusthrift to nodetool to report if thrift server is running
   (CASSANDRA-2722)
 * Fixed rows being cached if they do not exist (CASSANDRA-2723)
 * fix truncate/compaction race (CASSANDRA-2673)
 * workaround large resultsets causing large allocation retention
   by nio sockets (CASSANDRA-2654)
 * fix nodetool ring use with Ec2Snitch (CASSANDRA-2733)
 * fix removing columns and subcolumns that are supressed by a row or
   supercolumn tombstone during replica resolution (CASSANDRA-2590)
 * support sstable2json against snapshot sstables (CASSANDRA-2386)
 * remove active-pull schema requests (CASSANDRA-2715)
 * avoid marking entire list of sstables as actively being compacted
   in multithreaded compaction (CASSANDRA-2765)
 * seek back after deserializing a row to update cache with (CASSANDRA-2752)
 * avoid skipping rows in scrub for counter column family (CASSANDRA-2759)
 * fix ConcurrentModificationException in repair when dealing with 0.7 node
   (CASSANDRA-2767)
 * use threadsafe collections for StreamInSession (CASSANDRA-2766)
 * avoid infinite loop when creating merkle tree (CASSANDRA-2758)
 * avoids unmarking compacting sstable prematurely in cleanup (CASSANDRA-2769)
 * fix NPE when the commit log is bypassed (CASSANDRA-2718)
 * don't throw an exception in SS.isRPCServerRunning (CASSANDRA-2721)
 * make stress.jar executable (CASSANDRA-2744)
 * add daemon mode to java stress (CASSANDRA-2267)
 * expose the DC and rack of a node through JMX and nodetool ring (CASSANDRA-2531)
 * fix cache mbean getSize (CASSANDRA-2781)
 * Add Date, Float, Double, and Boolean types (CASSANDRA-2530)
 * Add startup flag to renew counter node id (CASSANDRA-2788)
 * add jamm agent to cassandra.bat (CASSANDRA-2787)
 * fix repair hanging if a neighbor has nothing to send (CASSANDRA-2797)
 * purge tombstone even if row is in only one sstable (CASSANDRA-2801)
 * Fix wrong purge of deleted cf during compaction (CASSANDRA-2786)
 * fix race that could result in Hadoop writer failing to throw an
   exception encountered after close() (CASSANDRA-2755)
 * fix scan wrongly throwing assertion error (CASSANDRA-2653)
 * Always use even distribution for merkle tree with RandomPartitionner
   (CASSANDRA-2841)
 * fix describeOwnership for OPP (CASSANDRA-2800)
 * ensure that string tokens do not contain commas (CASSANDRA-2762)


0.8.0-final
 * fix CQL grammar warning and cqlsh regression from CASSANDRA-2622
 * add ant generate-cql-html target (CASSANDRA-2526)
 * update CQL consistency levels (CASSANDRA-2566)
 * debian packaging fixes (CASSANDRA-2481, 2647)
 * fix UUIDType, IntegerType for direct buffers (CASSANDRA-2682, 2684)
 * switch to native Thrift for Hadoop map/reduce (CASSANDRA-2667)
 * fix StackOverflowError when building from eclipse (CASSANDRA-2687)
 * only provide replication_factor to strategy_options "help" for
   SimpleStrategy, OldNetworkTopologyStrategy (CASSANDRA-2678, 2713)
 * fix exception adding validators to non-string columns (CASSANDRA-2696)
 * avoid instantiating DatabaseDescriptor in JDBC (CASSANDRA-2694)
 * fix potential stack overflow during compaction (CASSANDRA-2626)
 * clone super columns to avoid modifying them during flush (CASSANDRA-2675)
 * reset underlying iterator in EchoedRow constructor (CASSANDRA-2653)


0.8.0-rc1
 * faster flushes and compaction from fixing excessively pessimistic
   rebuffering in BRAF (CASSANDRA-2581)
 * fix returning null column values in the python cql driver (CASSANDRA-2593)
 * fix merkle tree splitting exiting early (CASSANDRA-2605)
 * snapshot_before_compaction directory name fix (CASSANDRA-2598)
 * Disable compaction throttling during bootstrap (CASSANDRA-2612)
 * fix CQL treatment of > and < operators in range slices (CASSANDRA-2592)
 * fix potential double-application of counter updates on commitlog replay
   by moving replay position from header to sstable metadata (CASSANDRA-2419)
 * JDBC CQL driver exposes getColumn for access to timestamp
 * JDBC ResultSetMetadata properties added to AbstractType
 * r/m clustertool (CASSANDRA-2607)
 * add support for presenting row key as a column in CQL result sets
   (CASSANDRA-2622)
 * Don't allow {LOCAL|EACH}_QUORUM unless strategy is NTS (CASSANDRA-2627)
 * validate keyspace strategy_options during CQL create (CASSANDRA-2624)
 * fix empty Result with secondary index when limit=1 (CASSANDRA-2628)
 * Fix regression where bootstrapping a node with no schema fails
   (CASSANDRA-2625)
 * Allow removing LocationInfo sstables (CASSANDRA-2632)
 * avoid attempting to replay mutations from dropped keyspaces (CASSANDRA-2631)
 * avoid using cached position of a key when GT is requested (CASSANDRA-2633)
 * fix counting bloom filter true positives (CASSANDRA-2637)
 * initialize local ep state prior to gossip startup if needed (CASSANDRA-2638)
 * fix counter increment lost after restart (CASSANDRA-2642)
 * add quote-escaping via backslash to CLI (CASSANDRA-2623)
 * fix pig example script (CASSANDRA-2487)
 * fix dynamic snitch race in adding latencies (CASSANDRA-2618)
 * Start/stop cassandra after more important services such as mdadm in
   debian packaging (CASSANDRA-2481)


0.8.0-beta2
 * fix NPE compacting index CFs (CASSANDRA-2528)
 * Remove checking all column families on startup for compaction candidates
   (CASSANDRA-2444)
 * validate CQL create keyspace options (CASSANDRA-2525)
 * fix nodetool setcompactionthroughput (CASSANDRA-2550)
 * move	gossip heartbeat back to its own thread (CASSANDRA-2554)
 * validate cql TRUNCATE columnfamily before truncating (CASSANDRA-2570)
 * fix batch_mutate for mixed standard-counter mutations (CASSANDRA-2457)
 * disallow making schema changes to system keyspace (CASSANDRA-2563)
 * fix sending mutation messages multiple times (CASSANDRA-2557)
 * fix incorrect use of NBHM.size in ReadCallback that could cause
   reads to time out even when responses were received (CASSANDRA-2552)
 * trigger read repair correctly for LOCAL_QUORUM reads (CASSANDRA-2556)
 * Allow configuring the number of compaction thread (CASSANDRA-2558)
 * forceUserDefinedCompaction will attempt to compact what it is given
   even if the pessimistic estimate is that there is not enough disk space;
   automatic compactions will only compact 2 or more sstables (CASSANDRA-2575)
 * refuse to apply migrations with older timestamps than the current
   schema (CASSANDRA-2536)
 * remove unframed Thrift transport option
 * include indexes in snapshots (CASSANDRA-2596)
 * improve ignoring of obsolete mutations in index maintenance (CASSANDRA-2401)
 * recognize attempt to drop just the index while leaving the column
   definition alone (CASSANDRA-2619)


0.8.0-beta1
 * remove Avro RPC support (CASSANDRA-926)
 * support for columns that act as incr/decr counters
   (CASSANDRA-1072, 1937, 1944, 1936, 2101, 2093, 2288, 2105, 2384, 2236, 2342,
   2454)
 * CQL (CASSANDRA-1703, 1704, 1705, 1706, 1707, 1708, 1710, 1711, 1940,
   2124, 2302, 2277, 2493)
 * avoid double RowMutation serialization on write path (CASSANDRA-1800)
 * make NetworkTopologyStrategy the default (CASSANDRA-1960)
 * configurable internode encryption (CASSANDRA-1567, 2152)
 * human readable column names in sstable2json output (CASSANDRA-1933)
 * change default JMX port to 7199 (CASSANDRA-2027)
 * backwards compatible internal messaging (CASSANDRA-1015)
 * atomic switch of memtables and sstables (CASSANDRA-2284)
 * add pluggable SeedProvider (CASSANDRA-1669)
 * Fix clustertool to not throw exception when calling get_endpoints (CASSANDRA-2437)
 * upgrade to thrift 0.6 (CASSANDRA-2412)
 * repair works on a token range instead of full ring (CASSANDRA-2324)
 * purge tombstones from row cache (CASSANDRA-2305)
 * push replication_factor into strategy_options (CASSANDRA-1263)
 * give snapshots the same name on each node (CASSANDRA-1791)
 * remove "nodetool loadbalance" (CASSANDRA-2448)
 * multithreaded compaction (CASSANDRA-2191)
 * compaction throttling (CASSANDRA-2156)
 * add key type information and alias (CASSANDRA-2311, 2396)
 * cli no longer divides read_repair_chance by 100 (CASSANDRA-2458)
 * made CompactionInfo.getTaskType return an enum (CASSANDRA-2482)
 * add a server-wide cap on measured memtable memory usage and aggressively
   flush to keep under that threshold (CASSANDRA-2006)
 * add unified UUIDType (CASSANDRA-2233)
 * add off-heap row cache support (CASSANDRA-1969)


0.7.5
 * improvements/fixes to PIG driver (CASSANDRA-1618, CASSANDRA-2387,
   CASSANDRA-2465, CASSANDRA-2484)
 * validate index names (CASSANDRA-1761)
 * reduce contention on Table.flusherLock (CASSANDRA-1954)
 * try harder to detect failures during streaming, cleaning up temporary
   files more reliably (CASSANDRA-2088)
 * shut down server for OOM on a Thrift thread (CASSANDRA-2269)
 * fix tombstone handling in repair and sstable2json (CASSANDRA-2279)
 * preserve version when streaming data from old sstables (CASSANDRA-2283)
 * don't start repair if a neighboring node is marked as dead (CASSANDRA-2290)
 * purge tombstones from row cache (CASSANDRA-2305)
 * Avoid seeking when sstable2json exports the entire file (CASSANDRA-2318)
 * clear Built flag in system table when dropping an index (CASSANDRA-2320)
 * don't allow arbitrary argument for stress.java (CASSANDRA-2323)
 * validate values for index predicates in get_indexed_slice (CASSANDRA-2328)
 * queue secondary indexes for flush before the parent (CASSANDRA-2330)
 * allow job configuration to set the CL used in Hadoop jobs (CASSANDRA-2331)
 * add memtable_flush_queue_size defaulting to 4 (CASSANDRA-2333)
 * Allow overriding of initial_token, storage_port and rpc_port from system
   properties (CASSANDRA-2343)
 * fix comparator used for non-indexed secondary expressions in index scan
   (CASSANDRA-2347)
 * ensure size calculation and write phase of large-row compaction use
   the same threshold for TTL expiration (CASSANDRA-2349)
 * fix race when iterating CFs during add/drop (CASSANDRA-2350)
 * add ConsistencyLevel command to CLI (CASSANDRA-2354)
 * allow negative numbers in the cli (CASSANDRA-2358)
 * hard code serialVersionUID for tokens class (CASSANDRA-2361)
 * fix potential infinite loop in ByteBufferUtil.inputStream (CASSANDRA-2365)
 * fix encoding bugs in HintedHandoffManager, SystemTable when default
   charset is not UTF8 (CASSANDRA-2367)
 * avoids having removed node reappearing in Gossip (CASSANDRA-2371)
 * fix incorrect truncation of long to int when reading columns via block
   index (CASSANDRA-2376)
 * fix NPE during stream session (CASSANDRA-2377)
 * fix race condition that could leave orphaned data files when dropping CF or
   KS (CASSANDRA-2381)
 * fsync statistics component on write (CASSANDRA-2382)
 * fix duplicate results from CFS.scan (CASSANDRA-2406)
 * add IntegerType to CLI help (CASSANDRA-2414)
 * avoid caching token-only decoratedkeys (CASSANDRA-2416)
 * convert mmap assertion to if/throw so scrub can catch it (CASSANDRA-2417)
 * don't overwrite gc log (CASSANDR-2418)
 * invalidate row cache for streamed row to avoid inconsitencies
   (CASSANDRA-2420)
 * avoid copies in range/index scans (CASSANDRA-2425)
 * make sure we don't wipe data during cleanup if the node has not join
   the ring (CASSANDRA-2428)
 * Try harder to close files after compaction (CASSANDRA-2431)
 * re-set bootstrapped flag after move finishes (CASSANDRA-2435)
 * display validation_class in CLI 'describe keyspace' (CASSANDRA-2442)
 * make cleanup compactions cleanup the row cache (CASSANDRA-2451)
 * add column fields validation to scrub (CASSANDRA-2460)
 * use 64KB flush buffer instead of in_memory_compaction_limit (CASSANDRA-2463)
 * fix backslash substitutions in CLI (CASSANDRA-2492)
 * disable cache saving for system CFS (CASSANDRA-2502)
 * fixes for verifying destination availability under hinted conditions
   so UE can be thrown intead of timing out (CASSANDRA-2514)
 * fix update of validation class in column metadata (CASSANDRA-2512)
 * support LOCAL_QUORUM, EACH_QUORUM CLs outside of NTS (CASSANDRA-2516)
 * preserve version when streaming data from old sstables (CASSANDRA-2283)
 * fix backslash substitutions in CLI (CASSANDRA-2492)
 * count a row deletion as one operation towards memtable threshold
   (CASSANDRA-2519)
 * support LOCAL_QUORUM, EACH_QUORUM CLs outside of NTS (CASSANDRA-2516)


0.7.4
 * add nodetool join command (CASSANDRA-2160)
 * fix secondary indexes on pre-existing or streamed data (CASSANDRA-2244)
 * initialize endpoint in gossiper earlier (CASSANDRA-2228)
 * add ability to write to Cassandra from Pig (CASSANDRA-1828)
 * add rpc_[min|max]_threads (CASSANDRA-2176)
 * add CL.TWO, CL.THREE (CASSANDRA-2013)
 * avoid exporting an un-requested row in sstable2json, when exporting
   a key that does not exist (CASSANDRA-2168)
 * add incremental_backups option (CASSANDRA-1872)
 * add configurable row limit to Pig loadfunc (CASSANDRA-2276)
 * validate column values in batches as well as single-Column inserts
   (CASSANDRA-2259)
 * move sample schema from cassandra.yaml to schema-sample.txt,
   a cli scripts (CASSANDRA-2007)
 * avoid writing empty rows when scrubbing tombstoned rows (CASSANDRA-2296)
 * fix assertion error in range and index scans for CL < ALL
   (CASSANDRA-2282)
 * fix commitlog replay when flush position refers to data that didn't
   get synced before server died (CASSANDRA-2285)
 * fix fd leak in sstable2json with non-mmap'd i/o (CASSANDRA-2304)
 * reduce memory use during streaming of multiple sstables (CASSANDRA-2301)
 * purge tombstoned rows from cache after GCGraceSeconds (CASSANDRA-2305)
 * allow zero replicas in a NTS datacenter (CASSANDRA-1924)
 * make range queries respect snitch for local replicas (CASSANDRA-2286)
 * fix HH delivery when column index is larger than 2GB (CASSANDRA-2297)
 * make 2ary indexes use parent CF flush thresholds during initial build
   (CASSANDRA-2294)
 * update memtable_throughput to be a long (CASSANDRA-2158)


0.7.3
 * Keep endpoint state until aVeryLongTime (CASSANDRA-2115)
 * lower-latency read repair (CASSANDRA-2069)
 * add hinted_handoff_throttle_delay_in_ms option (CASSANDRA-2161)
 * fixes for cache save/load (CASSANDRA-2172, -2174)
 * Handle whole-row deletions in CFOutputFormat (CASSANDRA-2014)
 * Make memtable_flush_writers flush in parallel (CASSANDRA-2178)
 * Add compaction_preheat_key_cache option (CASSANDRA-2175)
 * refactor stress.py to have only one copy of the format string
   used for creating row keys (CASSANDRA-2108)
 * validate index names for \w+ (CASSANDRA-2196)
 * Fix Cassandra cli to respect timeout if schema does not settle
   (CASSANDRA-2187)
 * fix for compaction and cleanup writing old-format data into new-version
   sstable (CASSANDRA-2211, -2216)
 * add nodetool scrub (CASSANDRA-2217, -2240)
 * fix sstable2json large-row pagination (CASSANDRA-2188)
 * fix EOFing on requests for the last bytes in a file (CASSANDRA-2213)
 * fix BufferedRandomAccessFile bugs (CASSANDRA-2218, -2241)
 * check for memtable flush_after_mins exceeded every 10s (CASSANDRA-2183)
 * fix cache saving on Windows (CASSANDRA-2207)
 * add validateSchemaAgreement call + synchronization to schema
   modification operations (CASSANDRA-2222)
 * fix for reversed slice queries on large rows (CASSANDRA-2212)
 * fat clients were writing local data (CASSANDRA-2223)
 * set DEFAULT_MEMTABLE_LIFETIME_IN_MINS to 24h
 * improve detection and cleanup of partially-written sstables
   (CASSANDRA-2206)
 * fix supercolumn de/serialization when subcolumn comparator is different
   from supercolumn's (CASSANDRA-2104)
 * fix starting up on Windows when CASSANDRA_HOME contains whitespace
   (CASSANDRA-2237)
 * add [get|set][row|key]cacheSavePeriod to JMX (CASSANDRA-2100)
 * fix Hadoop ColumnFamilyOutputFormat dropping of mutations
   when batch fills up (CASSANDRA-2255)
 * move file deletions off of scheduledtasks executor (CASSANDRA-2253)


0.7.2
 * copy DecoratedKey.key when inserting into caches to avoid retaining
   a reference to the underlying buffer (CASSANDRA-2102)
 * format subcolumn names with subcomparator (CASSANDRA-2136)
 * fix column bloom filter deserialization (CASSANDRA-2165)


0.7.1
 * refactor MessageDigest creation code. (CASSANDRA-2107)
 * buffer network stack to avoid inefficient small TCP messages while avoiding
   the nagle/delayed ack problem (CASSANDRA-1896)
 * check log4j configuration for changes every 10s (CASSANDRA-1525, 1907)
 * more-efficient cross-DC replication (CASSANDRA-1530, -2051, -2138)
 * avoid polluting page cache with commitlog or sstable writes
   and seq scan operations (CASSANDRA-1470)
 * add RMI authentication options to nodetool (CASSANDRA-1921)
 * make snitches configurable at runtime (CASSANDRA-1374)
 * retry hadoop split requests on connection failure (CASSANDRA-1927)
 * implement describeOwnership for BOP, COPP (CASSANDRA-1928)
 * make read repair behave as expected for ConsistencyLevel > ONE
   (CASSANDRA-982, 2038)
 * distributed test harness (CASSANDRA-1859, 1964)
 * reduce flush lock contention (CASSANDRA-1930)
 * optimize supercolumn deserialization (CASSANDRA-1891)
 * fix CFMetaData.apply to only compare objects of the same class
   (CASSANDRA-1962)
 * allow specifying specific SSTables to compact from JMX (CASSANDRA-1963)
 * fix race condition in MessagingService.targets (CASSANDRA-1959, 2094, 2081)
 * refuse to open sstables from a future version (CASSANDRA-1935)
 * zero-copy reads (CASSANDRA-1714)
 * fix copy bounds for word Text in wordcount demo (CASSANDRA-1993)
 * fixes for contrib/javautils (CASSANDRA-1979)
 * check more frequently for memtable expiration (CASSANDRA-2000)
 * fix writing SSTable column count statistics (CASSANDRA-1976)
 * fix streaming of multiple CFs during bootstrap (CASSANDRA-1992)
 * explicitly set JVM GC new generation size with -Xmn (CASSANDRA-1968)
 * add short options for CLI flags (CASSANDRA-1565)
 * make keyspace argument to "describe keyspace" in CLI optional
   when authenticated to keyspace already (CASSANDRA-2029)
 * added option to specify -Dcassandra.join_ring=false on startup
   to allow "warm spare" nodes or performing JMX maintenance before
   joining the ring (CASSANDRA-526)
 * log migrations at INFO (CASSANDRA-2028)
 * add CLI verbose option in file mode (CASSANDRA-2030)
 * add single-line "--" comments to CLI (CASSANDRA-2032)
 * message serialization tests (CASSANDRA-1923)
 * switch from ivy to maven-ant-tasks (CASSANDRA-2017)
 * CLI attempts to block for new schema to propagate (CASSANDRA-2044)
 * fix potential overflow in nodetool cfstats (CASSANDRA-2057)
 * add JVM shutdownhook to sync commitlog (CASSANDRA-1919)
 * allow nodes to be up without being part of  normal traffic (CASSANDRA-1951)
 * fix CLI "show keyspaces" with null options on NTS (CASSANDRA-2049)
 * fix possible ByteBuffer race conditions (CASSANDRA-2066)
 * reduce garbage generated by MessagingService to prevent load spikes
   (CASSANDRA-2058)
 * fix math in RandomPartitioner.describeOwnership (CASSANDRA-2071)
 * fix deletion of sstable non-data components (CASSANDRA-2059)
 * avoid blocking gossip while deleting handoff hints (CASSANDRA-2073)
 * ignore messages from newer versions, keep track of nodes in gossip
   regardless of version (CASSANDRA-1970)
 * cache writing moved to CompactionManager to reduce i/o contention and
   updated to use non-cache-polluting writes (CASSANDRA-2053)
 * page through large rows when exporting to JSON (CASSANDRA-2041)
 * add flush_largest_memtables_at and reduce_cache_sizes_at options
   (CASSANDRA-2142)
 * add cli 'describe cluster' command (CASSANDRA-2127)
 * add cli support for setting username/password at 'connect' command
   (CASSANDRA-2111)
 * add -D option to Stress.java to allow reading hosts from a file
   (CASSANDRA-2149)
 * bound hints CF throughput between 32M and 256M (CASSANDRA-2148)
 * continue starting when invalid saved cache entries are encountered
   (CASSANDRA-2076)
 * add max_hint_window_in_ms option (CASSANDRA-1459)


0.7.0-final
 * fix offsets to ByteBuffer.get (CASSANDRA-1939)


0.7.0-rc4
 * fix cli crash after backgrounding (CASSANDRA-1875)
 * count timeouts in storageproxy latencies, and include latency
   histograms in StorageProxyMBean (CASSANDRA-1893)
 * fix CLI get recognition of supercolumns (CASSANDRA-1899)
 * enable keepalive on intra-cluster sockets (CASSANDRA-1766)
 * count timeouts towards dynamicsnitch latencies (CASSANDRA-1905)
 * Expose index-building status in JMX + cli schema description
   (CASSANDRA-1871)
 * allow [LOCAL|EACH]_QUORUM to be used with non-NetworkTopology
   replication Strategies
 * increased amount of index locks for faster commitlog replay
 * collect secondary index tombstones immediately (CASSANDRA-1914)
 * revert commitlog changes from #1780 (CASSANDRA-1917)
 * change RandomPartitioner min token to -1 to avoid collision w/
   tokens on actual nodes (CASSANDRA-1901)
 * examine the right nibble when validating TimeUUID (CASSANDRA-1910)
 * include secondary indexes in cleanup (CASSANDRA-1916)
 * CFS.scrubDataDirectories should also cleanup invalid secondary indexes
   (CASSANDRA-1904)
 * ability to disable/enable gossip on nodes to force them down
   (CASSANDRA-1108)


0.7.0-rc3
 * expose getNaturalEndpoints in StorageServiceMBean taking byte[]
   key; RMI cannot serialize ByteBuffer (CASSANDRA-1833)
 * infer org.apache.cassandra.locator for replication strategy classes
   when not otherwise specified
 * validation that generates less garbage (CASSANDRA-1814)
 * add TTL support to CLI (CASSANDRA-1838)
 * cli defaults to bytestype for subcomparator when creating
   column families (CASSANDRA-1835)
 * unregister index MBeans when index is dropped (CASSANDRA-1843)
 * make ByteBufferUtil.clone thread-safe (CASSANDRA-1847)
 * change exception for read requests during bootstrap from
   InvalidRequest to Unavailable (CASSANDRA-1862)
 * respect row-level tombstones post-flush in range scans
   (CASSANDRA-1837)
 * ReadResponseResolver check digests against each other (CASSANDRA-1830)
 * return InvalidRequest when remove of subcolumn without supercolumn
   is requested (CASSANDRA-1866)
 * flush before repair (CASSANDRA-1748)
 * SSTableExport validates key order (CASSANDRA-1884)
 * large row support for SSTableExport (CASSANDRA-1867)
 * Re-cache hot keys post-compaction without hitting disk (CASSANDRA-1878)
 * manage read repair in coordinator instead of data source, to
   provide latency information to dynamic snitch (CASSANDRA-1873)


0.7.0-rc2
 * fix live-column-count of slice ranges including tombstoned supercolumn
   with live subcolumn (CASSANDRA-1591)
 * rename o.a.c.internal.AntientropyStage -> AntiEntropyStage,
   o.a.c.request.Request_responseStage -> RequestResponseStage,
   o.a.c.internal.Internal_responseStage -> InternalResponseStage
 * add AbstractType.fromString (CASSANDRA-1767)
 * require index_type to be present when specifying index_name
   on ColumnDef (CASSANDRA-1759)
 * fix add/remove index bugs in CFMetadata (CASSANDRA-1768)
 * rebuild Strategy during system_update_keyspace (CASSANDRA-1762)
 * cli updates prompt to ... in continuation lines (CASSANDRA-1770)
 * support multiple Mutations per key in hadoop ColumnFamilyOutputFormat
   (CASSANDRA-1774)
 * improvements to Debian init script (CASSANDRA-1772)
 * use local classloader to check for version.properties (CASSANDRA-1778)
 * Validate that column names in column_metadata are valid for the
   defined comparator, and decode properly in cli (CASSANDRA-1773)
 * use cross-platform newlines in cli (CASSANDRA-1786)
 * add ExpiringColumn support to sstable import/export (CASSANDRA-1754)
 * add flush for each append to periodic commitlog mode; added
   periodic_without_flush option to disable this (CASSANDRA-1780)
 * close file handle used for post-flush truncate (CASSANDRA-1790)
 * various code cleanup (CASSANDRA-1793, -1794, -1795)
 * fix range queries against wrapped range (CASSANDRA-1781)
 * fix consistencylevel calculations for NetworkTopologyStrategy
   (CASSANDRA-1804)
 * cli support index type enum names (CASSANDRA-1810)
 * improved validation of column_metadata (CASSANDRA-1813)
 * reads at ConsistencyLevel > 1 throw UnavailableException
   immediately if insufficient live nodes exist (CASSANDRA-1803)
 * copy bytebuffers for local writes to avoid retaining the entire
   Thrift frame (CASSANDRA-1801)
 * fix NPE adding index to column w/o prior metadata (CASSANDRA-1764)
 * reduce fat client timeout (CASSANDRA-1730)
 * fix botched merge of CASSANDRA-1316


0.7.0-rc1
 * fix compaction and flush races with schema updates (CASSANDRA-1715)
 * add clustertool, config-converter, sstablekeys, and schematool
   Windows .bat files (CASSANDRA-1723)
 * reject range queries received during bootstrap (CASSANDRA-1739)
 * fix wrapping-range queries on non-minimum token (CASSANDRA-1700)
 * add nodetool cfhistogram (CASSANDRA-1698)
 * limit repaired ranges to what the nodes have in common (CASSANDRA-1674)
 * index scan treats missing columns as not matching secondary
   expressions (CASSANDRA-1745)
 * Fix misuse of DataOutputBuffer.getData in AntiEntropyService
   (CASSANDRA-1729)
 * detect and warn when obsolete version of JNA is present (CASSANDRA-1760)
 * reduce fat client timeout (CASSANDRA-1730)
 * cleanup smallest CFs first to increase free temp space for larger ones
   (CASSANDRA-1811)
 * Update windows .bat files to work outside of main Cassandra
   directory (CASSANDRA-1713)
 * fix read repair regression from 0.6.7 (CASSANDRA-1727)
 * more-efficient read repair (CASSANDRA-1719)
 * fix hinted handoff replay (CASSANDRA-1656)
 * log type of dropped messages (CASSANDRA-1677)
 * upgrade to SLF4J 1.6.1
 * fix ByteBuffer bug in ExpiringColumn.updateDigest (CASSANDRA-1679)
 * fix IntegerType.getString (CASSANDRA-1681)
 * make -Djava.net.preferIPv4Stack=true the default (CASSANDRA-628)
 * add INTERNAL_RESPONSE verb to differentiate from responses related
   to client requests (CASSANDRA-1685)
 * log tpstats when dropping messages (CASSANDRA-1660)
 * include unreachable nodes in describeSchemaVersions (CASSANDRA-1678)
 * Avoid dropping messages off the client request path (CASSANDRA-1676)
 * fix jna errno reporting (CASSANDRA-1694)
 * add friendlier error for UnknownHostException on startup (CASSANDRA-1697)
 * include jna dependency in RPM package (CASSANDRA-1690)
 * add --skip-keys option to stress.py (CASSANDRA-1696)
 * improve cli handling of non-string keys and column names
   (CASSANDRA-1701, -1693)
 * r/m extra subcomparator line in cli keyspaces output (CASSANDRA-1712)
 * add read repair chance to cli "show keyspaces"
 * upgrade to ConcurrentLinkedHashMap 1.1 (CASSANDRA-975)
 * fix index scan routing (CASSANDRA-1722)
 * fix tombstoning of supercolumns in range queries (CASSANDRA-1734)
 * clear endpoint cache after updating keyspace metadata (CASSANDRA-1741)
 * fix wrapping-range queries on non-minimum token (CASSANDRA-1700)
 * truncate includes secondary indexes (CASSANDRA-1747)
 * retain reference to PendingFile sstables (CASSANDRA-1749)
 * fix sstableimport regression (CASSANDRA-1753)
 * fix for bootstrap when no non-system tables are defined (CASSANDRA-1732)
 * handle replica unavailability in index scan (CASSANDRA-1755)
 * fix service initialization order deadlock (CASSANDRA-1756)
 * multi-line cli commands (CASSANDRA-1742)
 * fix race between snapshot and compaction (CASSANDRA-1736)
 * add listEndpointsPendingHints, deleteHintsForEndpoint JMX methods
   (CASSANDRA-1551)


0.7.0-beta3
 * add strategy options to describe_keyspace output (CASSANDRA-1560)
 * log warning when using randomly generated token (CASSANDRA-1552)
 * re-organize JMX into .db, .net, .internal, .request (CASSANDRA-1217)
 * allow nodes to change IPs between restarts (CASSANDRA-1518)
 * remember ring state between restarts by default (CASSANDRA-1518)
 * flush index built flag so we can read it before log replay (CASSANDRA-1541)
 * lock row cache updates to prevent race condition (CASSANDRA-1293)
 * remove assertion causing rare (and harmless) error messages in
   commitlog (CASSANDRA-1330)
 * fix moving nodes with no keyspaces defined (CASSANDRA-1574)
 * fix unbootstrap when no data is present in a transfer range (CASSANDRA-1573)
 * take advantage of AVRO-495 to simplify our avro IDL (CASSANDRA-1436)
 * extend authorization hierarchy to column family (CASSANDRA-1554)
 * deletion support in secondary indexes (CASSANDRA-1571)
 * meaningful error message for invalid replication strategy class
   (CASSANDRA-1566)
 * allow keyspace creation with RF > N (CASSANDRA-1428)
 * improve cli error handling (CASSANDRA-1580)
 * add cache save/load ability (CASSANDRA-1417, 1606, 1647)
 * add StorageService.getDrainProgress (CASSANDRA-1588)
 * Disallow bootstrap to an in-use token (CASSANDRA-1561)
 * Allow dynamic secondary index creation and destruction (CASSANDRA-1532)
 * log auto-guessed memtable thresholds (CASSANDRA-1595)
 * add ColumnDef support to cli (CASSANDRA-1583)
 * reduce index sample time by 75% (CASSANDRA-1572)
 * add cli support for column, strategy metadata (CASSANDRA-1578, 1612)
 * add cli support for schema modification (CASSANDRA-1584)
 * delete temp files on failed compactions (CASSANDRA-1596)
 * avoid blocking for dead nodes during removetoken (CASSANDRA-1605)
 * remove ConsistencyLevel.ZERO (CASSANDRA-1607)
 * expose in-progress compaction type in jmx (CASSANDRA-1586)
 * removed IClock & related classes from internals (CASSANDRA-1502)
 * fix removing tokens from SystemTable on decommission and removetoken
   (CASSANDRA-1609)
 * include CF metadata in cli 'show keyspaces' (CASSANDRA-1613)
 * switch from Properties to HashMap in PropertyFileSnitch to
   avoid synchronization bottleneck (CASSANDRA-1481)
 * PropertyFileSnitch configuration file renamed to
   cassandra-topology.properties
 * add cli support for get_range_slices (CASSANDRA-1088, CASSANDRA-1619)
 * Make memtable flush thresholds per-CF instead of global
   (CASSANDRA-1007, 1637)
 * add cli support for binary data without CfDef hints (CASSANDRA-1603)
 * fix building SSTable statistics post-stream (CASSANDRA-1620)
 * fix potential infinite loop in 2ary index queries (CASSANDRA-1623)
 * allow creating NTS keyspaces with no replicas configured (CASSANDRA-1626)
 * add jmx histogram of sstables accessed per read (CASSANDRA-1624)
 * remove system_rename_column_family and system_rename_keyspace from the
   client API until races can be fixed (CASSANDRA-1630, CASSANDRA-1585)
 * add cli sanity tests (CASSANDRA-1582)
 * update GC settings in cassandra.bat (CASSANDRA-1636)
 * cli support for index queries (CASSANDRA-1635)
 * cli support for updating schema memtable settings (CASSANDRA-1634)
 * cli --file option (CASSANDRA-1616)
 * reduce automatically chosen memtable sizes by 50% (CASSANDRA-1641)
 * move endpoint cache from snitch to strategy (CASSANDRA-1643)
 * fix commitlog recovery deleting the newly-created segment as well as
   the old ones (CASSANDRA-1644)
 * upgrade to Thrift 0.5 (CASSANDRA-1367)
 * renamed CL.DCQUORUM to LOCAL_QUORUM and DCQUORUMSYNC to EACH_QUORUM
 * cli truncate support (CASSANDRA-1653)
 * update GC settings in cassandra.bat (CASSANDRA-1636)
 * avoid logging when a node's ip/token is gossipped back to it (CASSANDRA-1666)


0.7-beta2
 * always use UTF-8 for hint keys (CASSANDRA-1439)
 * remove cassandra.yaml dependency from Hadoop and Pig (CASSADRA-1322)
 * expose CfDef metadata in describe_keyspaces (CASSANDRA-1363)
 * restore use of mmap_index_only option (CASSANDRA-1241)
 * dropping a keyspace with no column families generated an error
   (CASSANDRA-1378)
 * rename RackAwareStrategy to OldNetworkTopologyStrategy, RackUnawareStrategy
   to SimpleStrategy, DatacenterShardStrategy to NetworkTopologyStrategy,
   AbstractRackAwareSnitch to AbstractNetworkTopologySnitch (CASSANDRA-1392)
 * merge StorageProxy.mutate, mutateBlocking (CASSANDRA-1396)
 * faster UUIDType, LongType comparisons (CASSANDRA-1386, 1393)
 * fix setting read_repair_chance from CLI addColumnFamily (CASSANDRA-1399)
 * fix updates to indexed columns (CASSANDRA-1373)
 * fix race condition leaving to FileNotFoundException (CASSANDRA-1382)
 * fix sharded lock hash on index write path (CASSANDRA-1402)
 * add support for GT/E, LT/E in subordinate index clauses (CASSANDRA-1401)
 * cfId counter got out of sync when CFs were added (CASSANDRA-1403)
 * less chatty schema updates (CASSANDRA-1389)
 * rename column family mbeans. 'type' will now include either
   'IndexColumnFamilies' or 'ColumnFamilies' depending on the CFS type.
   (CASSANDRA-1385)
 * disallow invalid keyspace and column family names. This includes name that
   matches a '^\w+' regex. (CASSANDRA-1377)
 * use JNA, if present, to take snapshots (CASSANDRA-1371)
 * truncate hints if starting 0.7 for the first time (CASSANDRA-1414)
 * fix FD leak in single-row slicepredicate queries (CASSANDRA-1416)
 * allow index expressions against columns that are not part of the
   SlicePredicate (CASSANDRA-1410)
 * config-converter properly handles snitches and framed support
   (CASSANDRA-1420)
 * remove keyspace argument from multiget_count (CASSANDRA-1422)
 * allow specifying cassandra.yaml location as (local or remote) URL
   (CASSANDRA-1126)
 * fix using DynamicEndpointSnitch with NetworkTopologyStrategy
   (CASSANDRA-1429)
 * Add CfDef.default_validation_class (CASSANDRA-891)
 * fix EstimatedHistogram.max (CASSANDRA-1413)
 * quorum read optimization (CASSANDRA-1622)
 * handle zero-length (or missing) rows during HH paging (CASSANDRA-1432)
 * include secondary indexes during schema migrations (CASSANDRA-1406)
 * fix commitlog header race during schema change (CASSANDRA-1435)
 * fix ColumnFamilyStoreMBeanIterator to use new type name (CASSANDRA-1433)
 * correct filename generated by xml->yaml converter (CASSANDRA-1419)
 * add CMSInitiatingOccupancyFraction=75 and UseCMSInitiatingOccupancyOnly
   to default JVM options
 * decrease jvm heap for cassandra-cli (CASSANDRA-1446)
 * ability to modify keyspaces and column family definitions on a live cluster
   (CASSANDRA-1285)
 * support for Hadoop Streaming [non-jvm map/reduce via stdin/out]
   (CASSANDRA-1368)
 * Move persistent sstable stats from the system table to an sstable component
   (CASSANDRA-1430)
 * remove failed bootstrap attempt from pending ranges when gossip times
   it out after 1h (CASSANDRA-1463)
 * eager-create tcp connections to other cluster members (CASSANDRA-1465)
 * enumerate stages and derive stage from message type instead of
   transmitting separately (CASSANDRA-1465)
 * apply reversed flag during collation from different data sources
   (CASSANDRA-1450)
 * make failure to remove commitlog segment non-fatal (CASSANDRA-1348)
 * correct ordering of drain operations so CL.recover is no longer
   necessary (CASSANDRA-1408)
 * removed keyspace from describe_splits method (CASSANDRA-1425)
 * rename check_schema_agreement to describe_schema_versions
   (CASSANDRA-1478)
 * fix QUORUM calculation for RF > 3 (CASSANDRA-1487)
 * remove tombstones during non-major compactions when bloom filter
   verifies that row does not exist in other sstables (CASSANDRA-1074)
 * nodes that coordinated a loadbalance in the past could not be seen by
   newly added nodes (CASSANDRA-1467)
 * exposed endpoint states (gossip details) via jmx (CASSANDRA-1467)
 * ensure that compacted sstables are not included when new readers are
   instantiated (CASSANDRA-1477)
 * by default, calculate heap size and memtable thresholds at runtime (CASSANDRA-1469)
 * fix races dealing with adding/dropping keyspaces and column families in
   rapid succession (CASSANDRA-1477)
 * clean up of Streaming system (CASSANDRA-1503, 1504, 1506)
 * add options to configure Thrift socket keepalive and buffer sizes (CASSANDRA-1426)
 * make contrib CassandraServiceDataCleaner recursive (CASSANDRA-1509)
 * min, max compaction threshold are configurable and persistent
   per-ColumnFamily (CASSANDRA-1468)
 * fix replaying the last mutation in a commitlog unnecessarily
   (CASSANDRA-1512)
 * invoke getDefaultUncaughtExceptionHandler from DTPE with the original
   exception rather than the ExecutionException wrapper (CASSANDRA-1226)
 * remove Clock from the Thrift (and Avro) API (CASSANDRA-1501)
 * Close intra-node sockets when connection is broken (CASSANDRA-1528)
 * RPM packaging spec file (CASSANDRA-786)
 * weighted request scheduler (CASSANDRA-1485)
 * treat expired columns as deleted (CASSANDRA-1539)
 * make IndexInterval configurable (CASSANDRA-1488)
 * add describe_snitch to Thrift API (CASSANDRA-1490)
 * MD5 authenticator compares plain text submitted password with MD5'd
   saved property, instead of vice versa (CASSANDRA-1447)
 * JMX MessagingService pending and completed counts (CASSANDRA-1533)
 * fix race condition processing repair responses (CASSANDRA-1511)
 * make repair blocking (CASSANDRA-1511)
 * create EndpointSnitchInfo and MBean to expose rack and DC (CASSANDRA-1491)
 * added option to contrib/word_count to output results back to Cassandra
   (CASSANDRA-1342)
 * rewrite Hadoop ColumnFamilyRecordWriter to pool connections, retry to
   multiple Cassandra nodes, and smooth impact on the Cassandra cluster
   by using smaller batch sizes (CASSANDRA-1434)
 * fix setting gc_grace_seconds via CLI (CASSANDRA-1549)
 * support TTL'd index values (CASSANDRA-1536)
 * make removetoken work like decommission (CASSANDRA-1216)
 * make cli comparator-aware and improve quote rules (CASSANDRA-1523,-1524)
 * make nodetool compact and cleanup blocking (CASSANDRA-1449)
 * add memtable, cache information to GCInspector logs (CASSANDRA-1558)
 * enable/disable HintedHandoff via JMX (CASSANDRA-1550)
 * Ignore stray files in the commit log directory (CASSANDRA-1547)
 * Disallow bootstrap to an in-use token (CASSANDRA-1561)


0.7-beta1
 * sstable versioning (CASSANDRA-389)
 * switched to slf4j logging (CASSANDRA-625)
 * add (optional) expiration time for column (CASSANDRA-699)
 * access levels for authentication/authorization (CASSANDRA-900)
 * add ReadRepairChance to CF definition (CASSANDRA-930)
 * fix heisenbug in system tests, especially common on OS X (CASSANDRA-944)
 * convert to byte[] keys internally and all public APIs (CASSANDRA-767)
 * ability to alter schema definitions on a live cluster (CASSANDRA-44)
 * renamed configuration file to cassandra.xml, and log4j.properties to
   log4j-server.properties, which must now be loaded from
   the classpath (which is how our scripts in bin/ have always done it)
   (CASSANDRA-971)
 * change get_count to require a SlicePredicate. create multi_get_count
   (CASSANDRA-744)
 * re-organized endpointsnitch implementations and added SimpleSnitch
   (CASSANDRA-994)
 * Added preload_row_cache option (CASSANDRA-946)
 * add CRC to commitlog header (CASSANDRA-999)
 * removed deprecated batch_insert and get_range_slice methods (CASSANDRA-1065)
 * add truncate thrift method (CASSANDRA-531)
 * http mini-interface using mx4j (CASSANDRA-1068)
 * optimize away copy of sliced row on memtable read path (CASSANDRA-1046)
 * replace constant-size 2GB mmaped segments and special casing for index
   entries spanning segment boundaries, with SegmentedFile that computes
   segments that always contain entire entries/rows (CASSANDRA-1117)
 * avoid reading large rows into memory during compaction (CASSANDRA-16)
 * added hadoop OutputFormat (CASSANDRA-1101)
 * efficient Streaming (no more anticompaction) (CASSANDRA-579)
 * split commitlog header into separate file and add size checksum to
   mutations (CASSANDRA-1179)
 * avoid allocating a new byte[] for each mutation on replay (CASSANDRA-1219)
 * revise HH schema to be per-endpoint (CASSANDRA-1142)
 * add joining/leaving status to nodetool ring (CASSANDRA-1115)
 * allow multiple repair sessions per node (CASSANDRA-1190)
 * optimize away MessagingService for local range queries (CASSANDRA-1261)
 * make framed transport the default so malformed requests can't OOM the
   server (CASSANDRA-475)
 * significantly faster reads from row cache (CASSANDRA-1267)
 * take advantage of row cache during range queries (CASSANDRA-1302)
 * make GCGraceSeconds a per-ColumnFamily value (CASSANDRA-1276)
 * keep persistent row size and column count statistics (CASSANDRA-1155)
 * add IntegerType (CASSANDRA-1282)
 * page within a single row during hinted handoff (CASSANDRA-1327)
 * push DatacenterShardStrategy configuration into keyspace definition,
   eliminating datacenter.properties. (CASSANDRA-1066)
 * optimize forward slices starting with '' and single-index-block name
   queries by skipping the column index (CASSANDRA-1338)
 * streaming refactor (CASSANDRA-1189)
 * faster comparison for UUID types (CASSANDRA-1043)
 * secondary index support (CASSANDRA-749 and subtasks)
 * make compaction buckets deterministic (CASSANDRA-1265)


0.6.6
 * Allow using DynamicEndpointSnitch with RackAwareStrategy (CASSANDRA-1429)
 * remove the remaining vestiges of the unfinished DatacenterShardStrategy
   (replaced by NetworkTopologyStrategy in 0.7)


0.6.5
 * fix key ordering in range query results with RandomPartitioner
   and ConsistencyLevel > ONE (CASSANDRA-1145)
 * fix for range query starting with the wrong token range (CASSANDRA-1042)
 * page within a single row during hinted handoff (CASSANDRA-1327)
 * fix compilation on non-sun JDKs (CASSANDRA-1061)
 * remove String.trim() call on row keys in batch mutations (CASSANDRA-1235)
 * Log summary of dropped messages instead of spamming log (CASSANDRA-1284)
 * add dynamic endpoint snitch (CASSANDRA-981)
 * fix streaming for keyspaces with hyphens in their name (CASSANDRA-1377)
 * fix errors in hard-coded bloom filter optKPerBucket by computing it
   algorithmically (CASSANDRA-1220
 * remove message deserialization stage, and uncap read/write stages
   so slow reads/writes don't block gossip processing (CASSANDRA-1358)
 * add jmx port configuration to Debian package (CASSANDRA-1202)
 * use mlockall via JNA, if present, to prevent Linux from swapping
   out parts of the JVM (CASSANDRA-1214)


0.6.4
 * avoid queuing multiple hint deliveries for the same endpoint
   (CASSANDRA-1229)
 * better performance for and stricter checking of UTF8 column names
   (CASSANDRA-1232)
 * extend option to lower compaction priority to hinted handoff
   as well (CASSANDRA-1260)
 * log errors in gossip instead of re-throwing (CASSANDRA-1289)
 * avoid aborting commitlog replay prematurely if a flushed-but-
   not-removed commitlog segment is encountered (CASSANDRA-1297)
 * fix duplicate rows being read during mapreduce (CASSANDRA-1142)
 * failure detection wasn't closing command sockets (CASSANDRA-1221)
 * cassandra-cli.bat works on windows (CASSANDRA-1236)
 * pre-emptively drop requests that cannot be processed within RPCTimeout
   (CASSANDRA-685)
 * add ack to Binary write verb and update CassandraBulkLoader
   to wait for acks for each row (CASSANDRA-1093)
 * added describe_partitioner Thrift method (CASSANDRA-1047)
 * Hadoop jobs no longer require the Cassandra storage-conf.xml
   (CASSANDRA-1280, CASSANDRA-1047)
 * log thread pool stats when GC is excessive (CASSANDRA-1275)
 * remove gossip message size limit (CASSANDRA-1138)
 * parallelize local and remote reads during multiget, and respect snitch
   when determining whether to do local read for CL.ONE (CASSANDRA-1317)
 * fix read repair to use requested consistency level on digest mismatch,
   rather than assuming QUORUM (CASSANDRA-1316)
 * process digest mismatch re-reads in parallel (CASSANDRA-1323)
 * switch hints CF comparator to BytesType (CASSANDRA-1274)


0.6.3
 * retry to make streaming connections up to 8 times. (CASSANDRA-1019)
 * reject describe_ring() calls on invalid keyspaces (CASSANDRA-1111)
 * fix cache size calculation for size of 100% (CASSANDRA-1129)
 * fix cache capacity only being recalculated once (CASSANDRA-1129)
 * remove hourly scan of all hints on the off chance that the gossiper
   missed a status change; instead, expose deliverHintsToEndpoint to JMX
   so it can be done manually, if necessary (CASSANDRA-1141)
 * don't reject reads at CL.ALL (CASSANDRA-1152)
 * reject deletions to supercolumns in CFs containing only standard
   columns (CASSANDRA-1139)
 * avoid preserving login information after client disconnects
   (CASSANDRA-1057)
 * prefer sun jdk to openjdk in debian init script (CASSANDRA-1174)
 * detect partioner config changes between restarts and fail fast
   (CASSANDRA-1146)
 * use generation time to resolve node token reassignment disagreements
   (CASSANDRA-1118)
 * restructure the startup ordering of Gossiper and MessageService to avoid
   timing anomalies (CASSANDRA-1160)
 * detect incomplete commit log hearders (CASSANDRA-1119)
 * force anti-entropy service to stream files on the stream stage to avoid
   sending streams out of order (CASSANDRA-1169)
 * remove inactive stream managers after AES streams files (CASSANDRA-1169)
 * allow removing entire row through batch_mutate Deletion (CASSANDRA-1027)
 * add JMX metrics for row-level bloom filter false positives (CASSANDRA-1212)
 * added a redhat init script to contrib (CASSANDRA-1201)
 * use midpoint when bootstrapping a new machine into range with not
   much data yet instead of random token (CASSANDRA-1112)
 * kill server on OOM in executor stage as well as Thrift (CASSANDRA-1226)
 * remove opportunistic repairs, when two machines with overlapping replica
   responsibilities happen to finish major compactions of the same CF near
   the same time.  repairs are now fully manual (CASSANDRA-1190)
 * add ability to lower compaction priority (default is no change from 0.6.2)
   (CASSANDRA-1181)


0.6.2
 * fix contrib/word_count build. (CASSANDRA-992)
 * split CommitLogExecutorService into BatchCommitLogExecutorService and
   PeriodicCommitLogExecutorService (CASSANDRA-1014)
 * add latency histograms to CFSMBean (CASSANDRA-1024)
 * make resolving timestamp ties deterministic by using value bytes
   as a tiebreaker (CASSANDRA-1039)
 * Add option to turn off Hinted Handoff (CASSANDRA-894)
 * fix windows startup (CASSANDRA-948)
 * make concurrent_reads, concurrent_writes configurable at runtime via JMX
   (CASSANDRA-1060)
 * disable GCInspector on non-Sun JVMs (CASSANDRA-1061)
 * fix tombstone handling in sstable rows with no other data (CASSANDRA-1063)
 * fix size of row in spanned index entries (CASSANDRA-1056)
 * install json2sstable, sstable2json, and sstablekeys to Debian package
 * StreamingService.StreamDestinations wouldn't empty itself after streaming
   finished (CASSANDRA-1076)
 * added Collections.shuffle(splits) before returning the splits in
   ColumnFamilyInputFormat (CASSANDRA-1096)
 * do not recalculate cache capacity post-compaction if it's been manually
   modified (CASSANDRA-1079)
 * better defaults for flush sorter + writer executor queue sizes
   (CASSANDRA-1100)
 * windows scripts for SSTableImport/Export (CASSANDRA-1051)
 * windows script for nodetool (CASSANDRA-1113)
 * expose PhiConvictThreshold (CASSANDRA-1053)
 * make repair of RF==1 a no-op (CASSANDRA-1090)
 * improve default JVM GC options (CASSANDRA-1014)
 * fix SlicePredicate serialization inside Hadoop jobs (CASSANDRA-1049)
 * close Thrift sockets in Hadoop ColumnFamilyRecordReader (CASSANDRA-1081)


0.6.1
 * fix NPE in sstable2json when no excluded keys are given (CASSANDRA-934)
 * keep the replica set constant throughout the read repair process
   (CASSANDRA-937)
 * allow querying getAllRanges with empty token list (CASSANDRA-933)
 * fix command line arguments inversion in clustertool (CASSANDRA-942)
 * fix race condition that could trigger a false-positive assertion
   during post-flush discard of old commitlog segments (CASSANDRA-936)
 * fix neighbor calculation for anti-entropy repair (CASSANDRA-924)
 * perform repair even for small entropy differences (CASSANDRA-924)
 * Use hostnames in CFInputFormat to allow Hadoop's naive string-based
   locality comparisons to work (CASSANDRA-955)
 * cache read-only BufferedRandomAccessFile length to avoid
   3 system calls per invocation (CASSANDRA-950)
 * nodes with IPv6 (and no IPv4) addresses could not join cluster
   (CASSANDRA-969)
 * Retrieve the correct number of undeleted columns, if any, from
   a supercolumn in a row that had been deleted previously (CASSANDRA-920)
 * fix index scans that cross the 2GB mmap boundaries for both mmap
   and standard i/o modes (CASSANDRA-866)
 * expose drain via nodetool (CASSANDRA-978)


0.6.0-RC1
 * JMX drain to flush memtables and run through commit log (CASSANDRA-880)
 * Bootstrapping can skip ranges under the right conditions (CASSANDRA-902)
 * fix merging row versions in range_slice for CL > ONE (CASSANDRA-884)
 * default write ConsistencyLeven chaned from ZERO to ONE
 * fix for index entries spanning mmap buffer boundaries (CASSANDRA-857)
 * use lexical comparison if time part of TimeUUIDs are the same
   (CASSANDRA-907)
 * bound read, mutation, and response stages to fix possible OOM
   during log replay (CASSANDRA-885)
 * Use microseconds-since-epoch (UTC) in cli, instead of milliseconds
 * Treat batch_mutate Deletion with null supercolumn as "apply this predicate
   to top level supercolumns" (CASSANDRA-834)
 * Streaming destination nodes do not update their JMX status (CASSANDRA-916)
 * Fix internal RPC timeout calculation (CASSANDRA-911)
 * Added Pig loadfunc to contrib/pig (CASSANDRA-910)


0.6.0-beta3
 * fix compaction bucketing bug (CASSANDRA-814)
 * update windows batch file (CASSANDRA-824)
 * deprecate KeysCachedFraction configuration directive in favor
   of KeysCached; move to unified-per-CF key cache (CASSANDRA-801)
 * add invalidateRowCache to ColumnFamilyStoreMBean (CASSANDRA-761)
 * send Handoff hints to natural locations to reduce load on
   remaining nodes in a failure scenario (CASSANDRA-822)
 * Add RowWarningThresholdInMB configuration option to warn before very
   large rows get big enough to threaten node stability, and -x option to
   be able to remove them with sstable2json if the warning is unheeded
   until it's too late (CASSANDRA-843)
 * Add logging of GC activity (CASSANDRA-813)
 * fix ConcurrentModificationException in commitlog discard (CASSANDRA-853)
 * Fix hardcoded row count in Hadoop RecordReader (CASSANDRA-837)
 * Add a jmx status to the streaming service and change several DEBUG
   messages to INFO (CASSANDRA-845)
 * fix classpath in cassandra-cli.bat for Windows (CASSANDRA-858)
 * allow re-specifying host, port to cassandra-cli if invalid ones
   are first tried (CASSANDRA-867)
 * fix race condition handling rpc timeout in the coordinator
   (CASSANDRA-864)
 * Remove CalloutLocation and StagingFileDirectory from storage-conf files
   since those settings are no longer used (CASSANDRA-878)
 * Parse a long from RowWarningThresholdInMB instead of an int (CASSANDRA-882)
 * Remove obsolete ControlPort code from DatabaseDescriptor (CASSANDRA-886)
 * move skipBytes side effect out of assert (CASSANDRA-899)
 * add "double getLoad" to StorageServiceMBean (CASSANDRA-898)
 * track row stats per CF at compaction time (CASSANDRA-870)
 * disallow CommitLogDirectory matching a DataFileDirectory (CASSANDRA-888)
 * default key cache size is 200k entries, changed from 10% (CASSANDRA-863)
 * add -Dcassandra-foreground=yes to cassandra.bat
 * exit if cluster name is changed unexpectedly (CASSANDRA-769)


0.6.0-beta1/beta2
 * add batch_mutate thrift command, deprecating batch_insert (CASSANDRA-336)
 * remove get_key_range Thrift API, deprecated in 0.5 (CASSANDRA-710)
 * add optional login() Thrift call for authentication (CASSANDRA-547)
 * support fat clients using gossiper and StorageProxy to perform
   replication in-process [jvm-only] (CASSANDRA-535)
 * support mmapped I/O for reads, on by default on 64bit JVMs
   (CASSANDRA-408, CASSANDRA-669)
 * improve insert concurrency, particularly during Hinted Handoff
   (CASSANDRA-658)
 * faster network code (CASSANDRA-675)
 * stress.py moved to contrib (CASSANDRA-635)
 * row caching [must be explicitly enabled per-CF in config] (CASSANDRA-678)
 * present a useful measure of compaction progress in JMX (CASSANDRA-599)
 * add bin/sstablekeys (CASSNADRA-679)
 * add ConsistencyLevel.ANY (CASSANDRA-687)
 * make removetoken remove nodes from gossip entirely (CASSANDRA-644)
 * add ability to set cache sizes at runtime (CASSANDRA-708)
 * report latency and cache hit rate statistics with lifetime totals
   instead of average over the last minute (CASSANDRA-702)
 * support get_range_slice for RandomPartitioner (CASSANDRA-745)
 * per-keyspace replication factory and replication strategy (CASSANDRA-620)
 * track latency in microseconds (CASSANDRA-733)
 * add describe_ Thrift methods, deprecating get_string_property and
   get_string_list_property
 * jmx interface for tracking operation mode and streams in general.
   (CASSANDRA-709)
 * keep memtables in sorted order to improve range query performance
   (CASSANDRA-799)
 * use while loop instead of recursion when trimming sstables compaction list
   to avoid blowing stack in pathological cases (CASSANDRA-804)
 * basic Hadoop map/reduce support (CASSANDRA-342)


0.5.1
 * ensure all files for an sstable are streamed to the same directory.
   (CASSANDRA-716)
 * more accurate load estimate for bootstrapping (CASSANDRA-762)
 * tolerate dead or unavailable bootstrap target on write (CASSANDRA-731)
 * allow larger numbers of keys (> 140M) in a sstable bloom filter
   (CASSANDRA-790)
 * include jvm argument improvements from CASSANDRA-504 in debian package
 * change streaming chunk size to 32MB to accomodate Windows XP limitations
   (was 64MB) (CASSANDRA-795)
 * fix get_range_slice returning results in the wrong order (CASSANDRA-781)


0.5.0 final
 * avoid attempting to delete temporary bootstrap files twice (CASSANDRA-681)
 * fix bogus NaN in nodeprobe cfstats output (CASSANDRA-646)
 * provide a policy for dealing with single thread executors w/ a full queue
   (CASSANDRA-694)
 * optimize inner read in MessagingService, vastly improving multiple-node
   performance (CASSANDRA-675)
 * wait for table flush before streaming data back to a bootstrapping node.
   (CASSANDRA-696)
 * keep track of bootstrapping sources by table so that bootstrapping doesn't
   give the indication of finishing early (CASSANDRA-673)


0.5.0 RC3
 * commit the correct version of the patch for CASSANDRA-663


0.5.0 RC2 (unreleased)
 * fix bugs in converting get_range_slice results to Thrift
   (CASSANDRA-647, CASSANDRA-649)
 * expose java.util.concurrent.TimeoutException in StorageProxy methods
   (CASSANDRA-600)
 * TcpConnectionManager was holding on to disconnected connections,
   giving the false indication they were being used. (CASSANDRA-651)
 * Remove duplicated write. (CASSANDRA-662)
 * Abort bootstrap if IP is already in the token ring (CASSANDRA-663)
 * increase default commitlog sync period, and wait for last sync to
   finish before submitting another (CASSANDRA-668)


0.5.0 RC1
 * Fix potential NPE in get_range_slice (CASSANDRA-623)
 * add CRC32 to commitlog entries (CASSANDRA-605)
 * fix data streaming on windows (CASSANDRA-630)
 * GC compacted sstables after cleanup and compaction (CASSANDRA-621)
 * Speed up anti-entropy validation (CASSANDRA-629)
 * Fix anti-entropy assertion error (CASSANDRA-639)
 * Fix pending range conflicts when bootstapping or moving
   multiple nodes at once (CASSANDRA-603)
 * Handle obsolete gossip related to node movement in the case where
   one or more nodes is down when the movement occurs (CASSANDRA-572)
 * Include dead nodes in gossip to avoid a variety of problems
   and fix HH to removed nodes (CASSANDRA-634)
 * return an InvalidRequestException for mal-formed SlicePredicates
   (CASSANDRA-643)
 * fix bug determining closest neighbor for use in multiple datacenters
   (CASSANDRA-648)
 * Vast improvements in anticompaction speed (CASSANDRA-607)
 * Speed up log replay and writes by avoiding redundant serializations
   (CASSANDRA-652)


0.5.0 beta 2
 * Bootstrap improvements (several tickets)
 * add nodeprobe repair anti-entropy feature (CASSANDRA-193, CASSANDRA-520)
 * fix possibility of partition when many nodes restart at once
   in clusters with multiple seeds (CASSANDRA-150)
 * fix NPE in get_range_slice when no data is found (CASSANDRA-578)
 * fix potential NPE in hinted handoff (CASSANDRA-585)
 * fix cleanup of local "system" keyspace (CASSANDRA-576)
 * improve computation of cluster load balance (CASSANDRA-554)
 * added super column read/write, column count, and column/row delete to
   cassandra-cli (CASSANDRA-567, CASSANDRA-594)
 * fix returning live subcolumns of deleted supercolumns (CASSANDRA-583)
 * respect JAVA_HOME in bin/ scripts (several tickets)
 * add StorageService.initClient for fat clients on the JVM (CASSANDRA-535)
   (see contrib/client_only for an example of use)
 * make consistency_level functional in get_range_slice (CASSANDRA-568)
 * optimize key deserialization for RandomPartitioner (CASSANDRA-581)
 * avoid GCing tombstones except on major compaction (CASSANDRA-604)
 * increase failure conviction threshold, resulting in less nodes
   incorrectly (and temporarily) marked as down (CASSANDRA-610)
 * respect memtable thresholds during log replay (CASSANDRA-609)
 * support ConsistencyLevel.ALL on read (CASSANDRA-584)
 * add nodeprobe removetoken command (CASSANDRA-564)


0.5.0 beta
 * Allow multiple simultaneous flushes, improving flush throughput
   on multicore systems (CASSANDRA-401)
 * Split up locks to improve write and read throughput on multicore systems
   (CASSANDRA-444, CASSANDRA-414)
 * More efficient use of memory during compaction (CASSANDRA-436)
 * autobootstrap option: when enabled, all non-seed nodes will attempt
   to bootstrap when started, until bootstrap successfully
   completes. -b option is removed.  (CASSANDRA-438)
 * Unless a token is manually specified in the configuration xml,
   a bootstraping node will use a token that gives it half the
   keys from the most-heavily-loaded node in the cluster,
   instead of generating a random token.
   (CASSANDRA-385, CASSANDRA-517)
 * Miscellaneous bootstrap fixes (several tickets)
 * Ability to change a node's token even after it has data on it
   (CASSANDRA-541)
 * Ability to decommission a live node from the ring (CASSANDRA-435)
 * Semi-automatic loadbalancing via nodeprobe (CASSANDRA-192)
 * Add ability to set compaction thresholds at runtime via
   JMX / nodeprobe.  (CASSANDRA-465)
 * Add "comment" field to ColumnFamily definition. (CASSANDRA-481)
 * Additional JMX metrics (CASSANDRA-482)
 * JSON based export and import tools (several tickets)
 * Hinted Handoff fixes (several tickets)
 * Add key cache to improve read performance (CASSANDRA-423)
 * Simplified construction of custom ReplicationStrategy classes
   (CASSANDRA-497)
 * Graphical application (Swing) for ring integrity verification and
   visualization was added to contrib (CASSANDRA-252)
 * Add DCQUORUM, DCQUORUMSYNC consistency levels and corresponding
   ReplicationStrategy / EndpointSnitch classes.  Experimental.
   (CASSANDRA-492)
 * Web client interface added to contrib (CASSANDRA-457)
 * More-efficient flush for Random, CollatedOPP partitioners
   for normal writes (CASSANDRA-446) and bulk load (CASSANDRA-420)
 * Add MemtableFlushAfterMinutes, a global replacement for the old
   per-CF FlushPeriodInMinutes setting (CASSANDRA-463)
 * optimizations to slice reading (CASSANDRA-350) and supercolumn
   queries (CASSANDRA-510)
 * force binding to given listenaddress for nodes with multiple
   interfaces (CASSANDRA-546)
 * stress.py benchmarking tool improvements (several tickets)
 * optimized replica placement code (CASSANDRA-525)
 * faster log replay on restart (CASSANDRA-539, CASSANDRA-540)
 * optimized local-node writes (CASSANDRA-558)
 * added get_range_slice, deprecating get_key_range (CASSANDRA-344)
 * expose TimedOutException to thrift (CASSANDRA-563)


0.4.2
 * Add validation disallowing null keys (CASSANDRA-486)
 * Fix race conditions in TCPConnectionManager (CASSANDRA-487)
 * Fix using non-utf8-aware comparison as a sanity check.
   (CASSANDRA-493)
 * Improve default garbage collector options (CASSANDRA-504)
 * Add "nodeprobe flush" (CASSANDRA-505)
 * remove NotFoundException from get_slice throws list (CASSANDRA-518)
 * fix get (not get_slice) of entire supercolumn (CASSANDRA-508)
 * fix null token during bootstrap (CASSANDRA-501)


0.4.1
 * Fix FlushPeriod columnfamily configuration regression
   (CASSANDRA-455)
 * Fix long column name support (CASSANDRA-460)
 * Fix for serializing a row that only contains tombstones
   (CASSANDRA-458)
 * Fix for discarding unneeded commitlog segments (CASSANDRA-459)
 * Add SnapshotBeforeCompaction configuration option (CASSANDRA-426)
 * Fix compaction abort under insufficient disk space (CASSANDRA-473)
 * Fix reading subcolumn slice from tombstoned CF (CASSANDRA-484)
 * Fix race condition in RVH causing occasional NPE (CASSANDRA-478)


0.4.0
 * fix get_key_range problems when a node is down (CASSANDRA-440)
   and add UnavailableException to more Thrift methods
 * Add example EndPointSnitch contrib code (several tickets)


0.4.0 RC2
 * fix SSTable generation clash during compaction (CASSANDRA-418)
 * reject method calls with null parameters (CASSANDRA-308)
 * properly order ranges in nodeprobe output (CASSANDRA-421)
 * fix logging of certain errors on executor threads (CASSANDRA-425)


0.4.0 RC1
 * Bootstrap feature is live; use -b on startup (several tickets)
 * Added multiget api (CASSANDRA-70)
 * fix Deadlock with SelectorManager.doProcess and TcpConnection.write
   (CASSANDRA-392)
 * remove key cache b/c of concurrency bugs in third-party
   CLHM library (CASSANDRA-405)
 * update non-major compaction logic to use two threshold values
   (CASSANDRA-407)
 * add periodic / batch commitlog sync modes (several tickets)
 * inline BatchMutation into batch_insert params (CASSANDRA-403)
 * allow setting the logging level at runtime via mbean (CASSANDRA-402)
 * change default comparator to BytesType (CASSANDRA-400)
 * add forwards-compatible ConsistencyLevel parameter to get_key_range
   (CASSANDRA-322)
 * r/m special case of blocking for local destination when writing with
   ConsistencyLevel.ZERO (CASSANDRA-399)
 * Fixes to make BinaryMemtable [bulk load interface] useful (CASSANDRA-337);
   see contrib/bmt_example for an example of using it.
 * More JMX properties added (several tickets)
 * Thrift changes (several tickets)
    - Merged _super get methods with the normal ones; return values
      are now of ColumnOrSuperColumn.
    - Similarly, merged batch_insert_super into batch_insert.



0.4.0 beta
 * On-disk data format has changed to allow billions of keys/rows per
   node instead of only millions
 * Multi-keyspace support
 * Scan all sstables for all queries to avoid situations where
   different types of operation on the same ColumnFamily could
   disagree on what data was present
 * Snapshot support via JMX
 * Thrift API has changed a _lot_:
    - removed time-sorted CFs; instead, user-defined comparators
      may be defined on the column names, which are now byte arrays.
      Default comparators are provided for UTF8, Bytes, Ascii, Long (i64),
      and UUID types.
    - removed colon-delimited strings in thrift api in favor of explicit
      structs such as ColumnPath, ColumnParent, etc.  Also normalized
      thrift struct and argument naming.
    - Added columnFamily argument to get_key_range.
    - Change signature of get_slice to accept starting and ending
      columns as well as an offset.  (This allows use of indexes.)
      Added "ascending" flag to allow reasonably-efficient reverse
      scans as well.  Removed get_slice_by_range as redundant.
    - get_key_range operates on one CF at a time
    - changed `block` boolean on insert methods to ConsistencyLevel enum,
      with options of NONE, ONE, QUORUM, and ALL.
    - added similar consistency_level parameter to read methods
    - column-name-set slice with no names given now returns zero columns
      instead of all of them.  ("all" can run your server out of memory.
      use a range-based slice with a high max column count instead.)
 * Removed the web interface. Node information can now be obtained by
   using the newly introduced nodeprobe utility.
 * More JMX stats
 * Remove magic values from internals (e.g. special key to indicate
   when to flush memtables)
 * Rename configuration "table" to "keyspace"
 * Moved to crash-only design; no more shutdown (just kill the process)
 * Lots of bug fixes

Full list of issues resolved in 0.4 is at https://issues.apache.org/jira/secure/IssueNavigator.jspa?reset=true&&pid=12310865&fixfor=12313862&resolution=1&sorter/field=issuekey&sorter/order=DESC


0.3.0 RC3
 * Fix potential deadlock under load in TCPConnection.
   (CASSANDRA-220)


0.3.0 RC2
 * Fix possible data loss when server is stopped after replaying
   log but before new inserts force memtable flush.
   (CASSANDRA-204)
 * Added BUGS file


0.3.0 RC1
 * Range queries on keys, including user-defined key collation
 * Remove support
 * Workarounds for a weird bug in JDK select/register that seems
   particularly common on VM environments. Cassandra should deploy
   fine on EC2 now
 * Much improved infrastructure: the beginnings of a decent test suite
   ("ant test" for unit tests; "nosetests" for system tests), code
   coverage reporting, etc.
 * Expanded node status reporting via JMX
 * Improved error reporting/logging on both server and client
 * Reduced memory footprint in default configuration
 * Combined blocking and non-blocking versions of insert APIs
 * Added FlushPeriodInMinutes configuration parameter to force
   flushing of infrequently-updated ColumnFamilies<|MERGE_RESOLUTION|>--- conflicted
+++ resolved
@@ -1,13 +1,9 @@
-<<<<<<< HEAD
 3.11.12
  * Fix ant-junit dependency issue (CASSANDRA-16827)
  * Reduce thread contention in CommitLogSegment and HintsBuffer (CASSANDRA-16072)
  * Avoid sending CDC column if not enabled (CASSANDRA-16770)
 Merged from 3.0:
-=======
-3.0.26:
  * Fix incorrect error message in LegacyLayout (CASSANDRA-15136)
->>>>>>> ad139da8
  * Use JMX to validate nodetool --jobs parameter (CASSANDRA-16104)
  * Handle properly UnsatisfiedLinkError in NativeLibrary#getProcessID() (CASSANDRA-16578)
  * Remove mutation data from error log message (CASSANDRA-16817)
