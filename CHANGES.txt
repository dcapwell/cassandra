--- conflicted
+++ resolved
@@ -1,15 +1,10 @@
 1.1-dev
  * avoid unproductive deserializing of cached rows during compaction
    (CASSANDRA-3921)
-<<<<<<< HEAD
- * Show Effective Owership via Nodetool ring <keyspace> (CASSANDRA-3412)
- * fix concurrency issues with CQL keyspace creation (CASSANDRA-3903)
-
-=======
  * fix concurrency issues with CQL keyspace creation (CASSANDRA-3903)
  * Show Effective Owership via Nodetool ring <keyspace> (CASSANDRA-3412)
  * Update ORDER BY syntax for CQL3 (CASSANDRA-3925)
->>>>>>> 058307b6
+
 
 1.1-beta1
  * add nodetool rebuild_index (CASSANDRA-3583)
