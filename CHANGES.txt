<<<<<<< HEAD
2.2.1
 * Avoid grouping sstables for anticompaction with DTCS (CASSANDRA-9900)
 * UDF / UDA execution time in trace (CASSANDRA-9723)
 * Fix broken internode SSL (CASSANDRA-9884)
Merged from 2.1:
=======
2.1.9
 * Cannot replace token does not exist - DN node removed as Fat Client (CASSANDRA-9871)
>>>>>>> 8f9ca07e
 * Fix handling of enable/disable autocompaction (CASSANDRA-9899)
 * Add consistency level to tracing ouput (CASSANDRA-9827)
 * Remove repair snapshot leftover on startup (CASSANDRA-7357)
 * Use random nodes for batch log when only 2 racks (CASSANDRA-8735)
 * Ensure atomicity inside thrift and stream session (CASSANDRA-7757)
Merged from 2.0:
 * Log when messages are dropped due to cross_node_timeout (CASSANDRA-9793)
 * Don't track hotness when opening from snapshot for validation (CASSANDRA-9382)


2.2.0
 * Allow the selection of columns together with aggregates (CASSANDRA-9767)
 * Fix cqlsh copy methods and other windows specific issues (CASSANDRA-9795)
 * Don't wrap byte arrays in SequentialWriter (CASSANDRA-9797)
 * sum() and avg() functions missing for smallint and tinyint types (CASSANDRA-9671)
 * Revert CASSANDRA-9542 (allow native functions in UDA) (CASSANDRA-9771)
Merged from 2.1:
 * Fix MarshalException when upgrading superColumn family (CASSANDRA-9582)
 * Fix broken logging for "empty" flushes in Memtable (CASSANDRA-9837)
 * Handle corrupt files on startup (CASSANDRA-9686)
 * Fix clientutil jar and tests (CASSANDRA-9760)
 * (cqlsh) Allow the SSL protocol version to be specified through the
   config file or environment variables (CASSANDRA-9544)
Merged from 2.0:
 * checkForEndpointCollision fails for legitimate collisions (CASSANDRA-9765)
 * Complete CASSANDRA-8448 fix (CASSANDRA-9519)
 * Don't include auth credentials in debug log (CASSANDRA-9682)
 * Can't transition from write survey to normal mode (CASSANDRA-9740)
 * Scrub (recover) sstables even when -Index.db is missing (CASSANDRA-9591)
 * Fix growing pending background compaction (CASSANDRA-9662)


2.2.0-rc2
 * Re-enable memory-mapped I/O on Windows (CASSANDRA-9658)
 * Warn when an extra-large partition is compacted (CASSANDRA-9643)
 * (cqlsh) Allow setting the initial connection timeout (CASSANDRA-9601)
 * BulkLoader has --transport-factory option but does not use it (CASSANDRA-9675)
 * Allow JMX over SSL directly from nodetool (CASSANDRA-9090)
 * Update cqlsh for UDFs (CASSANDRA-7556)
 * Change Windows kernel default timer resolution (CASSANDRA-9634)
 * Deprected sstable2json and json2sstable (CASSANDRA-9618)
 * Allow native functions in user-defined aggregates (CASSANDRA-9542)
 * Don't repair system_distributed by default (CASSANDRA-9621)
 * Fix mixing min, max, and count aggregates for blob type (CASSANRA-9622)
 * Rename class for DATE type in Java driver (CASSANDRA-9563)
 * Duplicate compilation of UDFs on coordinator (CASSANDRA-9475)
 * Fix connection leak in CqlRecordWriter (CASSANDRA-9576)
 * Mlockall before opening system sstables & remove boot_without_jna option (CASSANDRA-9573)
 * Add functions to convert timeuuid to date or time, deprecate dateOf and unixTimestampOf (CASSANDRA-9229)
 * Make sure we cancel non-compacting sstables from LifecycleTransaction (CASSANDRA-9566)
 * Fix deprecated repair JMX API (CASSANDRA-9570)
 * Add logback metrics (CASSANDRA-9378)
 * Update and refactor ant test/test-compression to run the tests in parallel (CASSANDRA-9583)
 * Fix upgrading to new directory for secondary index (CASSANDRA-9687)
Merged from 2.1:
 * (cqlsh) Fix bad check for CQL compatibility when DESCRIBE'ing
   COMPACT STORAGE tables with no clustering columns
 * Eliminate strong self-reference chains in sstable ref tidiers (CASSANDRA-9656)
 * Ensure StreamSession uses canonical sstable reader instances (CASSANDRA-9700) 
 * Ensure memtable book keeping is not corrupted in the event we shrink usage (CASSANDRA-9681)
 * Update internal python driver for cqlsh (CASSANDRA-9064)
 * Fix IndexOutOfBoundsException when inserting tuple with too many
   elements using the string literal notation (CASSANDRA-9559)
 * Enable describe on indices (CASSANDRA-7814)
 * Fix incorrect result for IN queries where column not found (CASSANDRA-9540)
 * ColumnFamilyStore.selectAndReference may block during compaction (CASSANDRA-9637)
 * Fix bug in cardinality check when compacting (CASSANDRA-9580)
 * Fix memory leak in Ref due to ConcurrentLinkedQueue.remove() behaviour (CASSANDRA-9549)
 * Make rebuild only run one at a time (CASSANDRA-9119)
Merged from 2.0:
 * Avoid NPE in AuthSuccess#decode (CASSANDRA-9727)
 * Add listen_address to system.local (CASSANDRA-9603)
 * Bug fixes to resultset metadata construction (CASSANDRA-9636)
 * Fix setting 'durable_writes' in ALTER KEYSPACE (CASSANDRA-9560)
 * Avoids ballot clash in Paxos (CASSANDRA-9649)
 * Improve trace messages for RR (CASSANDRA-9479)
 * Fix suboptimal secondary index selection when restricted
   clustering column is also indexed (CASSANDRA-9631)
 * (cqlsh) Add min_threshold to DTCS option autocomplete (CASSANDRA-9385)
 * Fix error message when attempting to create an index on a column
   in a COMPACT STORAGE table with clustering columns (CASSANDRA-9527)
 * 'WITH WITH' in alter keyspace statements causes NPE (CASSANDRA-9565)
 * Expose some internals of SelectStatement for inspection (CASSANDRA-9532)
 * ArrivalWindow should use primitives (CASSANDRA-9496)
 * Periodically submit background compaction tasks (CASSANDRA-9592)
 * Set HAS_MORE_PAGES flag to false when PagingState is null (CASSANDRA-9571)


2.2.0-rc1
 * Compressed commit log should measure compressed space used (CASSANDRA-9095)
 * Fix comparison bug in CassandraRoleManager#collectRoles (CASSANDRA-9551)
 * Add tinyint,smallint,time,date support for UDFs (CASSANDRA-9400)
 * Deprecates SSTableSimpleWriter and SSTableSimpleUnsortedWriter (CASSANDRA-9546)
 * Empty INITCOND treated as null in aggregate (CASSANDRA-9457)
 * Remove use of Cell in Thrift MapReduce classes (CASSANDRA-8609)
 * Integrate pre-release Java Driver 2.2-rc1, custom build (CASSANDRA-9493)
 * Clean up gossiper logic for old versions (CASSANDRA-9370)
 * Fix custom payload coding/decoding to match the spec (CASSANDRA-9515)
 * ant test-all results incomplete when parsed (CASSANDRA-9463)
 * Disallow frozen<> types in function arguments and return types for
   clarity (CASSANDRA-9411)
 * Static Analysis to warn on unsafe use of Autocloseable instances (CASSANDRA-9431)
 * Update commitlog archiving examples now that commitlog segments are
   not recycled (CASSANDRA-9350)
 * Extend Transactional API to sstable lifecycle management (CASSANDRA-8568)
 * (cqlsh) Add support for native protocol 4 (CASSANDRA-9399)
 * Ensure that UDF and UDAs are keyspace-isolated (CASSANDRA-9409)
 * Revert CASSANDRA-7807 (tracing completion client notifications) (CASSANDRA-9429)
 * Add ability to stop compaction by ID (CASSANDRA-7207)
 * Let CassandraVersion handle SNAPSHOT version (CASSANDRA-9438)
Merged from 2.1:
 * (cqlsh) Fix using COPY through SOURCE or -f (CASSANDRA-9083)
 * Fix occasional lack of `system` keyspace in schema tables (CASSANDRA-8487)
 * Use ProtocolError code instead of ServerError code for native protocol
   error responses to unsupported protocol versions (CASSANDRA-9451)
 * Default commitlog_sync_batch_window_in_ms changed to 2ms (CASSANDRA-9504)
 * Fix empty partition assertion in unsorted sstable writing tools (CASSANDRA-9071)
 * Ensure truncate without snapshot cannot produce corrupt responses (CASSANDRA-9388) 
 * Consistent error message when a table mixes counter and non-counter
   columns (CASSANDRA-9492)
 * Avoid getting unreadable keys during anticompaction (CASSANDRA-9508)
 * (cqlsh) Better float precision by default (CASSANDRA-9224)
 * Improve estimated row count (CASSANDRA-9107)
 * Optimize range tombstone memory footprint (CASSANDRA-8603)
 * Use configured gcgs in anticompaction (CASSANDRA-9397)
Merged from 2.0:
 * Don't accumulate more range than necessary in RangeTombstone.Tracker (CASSANDRA-9486)
 * Add broadcast and rpc addresses to system.local (CASSANDRA-9436)
 * Always mark sstable suspect when corrupted (CASSANDRA-9478)
 * Add database users and permissions to CQL3 documentation (CASSANDRA-7558)
 * Allow JVM_OPTS to be passed to standalone tools (CASSANDRA-5969)
 * Fix bad condition in RangeTombstoneList (CASSANDRA-9485)
 * Fix potential StackOverflow when setting CrcCheckChance over JMX (CASSANDRA-9488)
 * Fix null static columns in pages after the first, paged reversed
   queries (CASSANDRA-8502)
 * Fix counting cache serialization in request metrics (CASSANDRA-9466)
 * Add option not to validate atoms during scrub (CASSANDRA-9406)


2.2.0-beta1
 * Introduce Transactional API for internal state changes (CASSANDRA-8984)
 * Add a flag in cassandra.yaml to enable UDFs (CASSANDRA-9404)
 * Better support of null for UDF (CASSANDRA-8374)
 * Use ecj instead of javassist for UDFs (CASSANDRA-8241)
 * faster async logback configuration for tests (CASSANDRA-9376)
 * Add `smallint` and `tinyint` data types (CASSANDRA-8951)
 * Avoid thrift schema creation when native driver is used in stress tool (CASSANDRA-9374)
 * Make Functions.declared thread-safe
 * Add client warnings to native protocol v4 (CASSANDRA-8930)
 * Allow roles cache to be invalidated (CASSANDRA-8967)
 * Upgrade Snappy (CASSANDRA-9063)
 * Don't start Thrift rpc by default (CASSANDRA-9319)
 * Only stream from unrepaired sstables with incremental repair (CASSANDRA-8267)
 * Aggregate UDFs allow SFUNC return type to differ from STYPE if FFUNC specified (CASSANDRA-9321)
 * Remove Thrift dependencies in bundled tools (CASSANDRA-8358)
 * Disable memory mapping of hsperfdata file for JVM statistics (CASSANDRA-9242)
 * Add pre-startup checks to detect potential incompatibilities (CASSANDRA-8049)
 * Distinguish between null and unset in protocol v4 (CASSANDRA-7304)
 * Add user/role permissions for user-defined functions (CASSANDRA-7557)
 * Allow cassandra config to be updated to restart daemon without unloading classes (CASSANDRA-9046)
 * Don't initialize compaction writer before checking if iter is empty (CASSANDRA-9117)
 * Don't execute any functions at prepare-time (CASSANDRA-9037)
 * Share file handles between all instances of a SegmentedFile (CASSANDRA-8893)
 * Make it possible to major compact LCS (CASSANDRA-7272)
 * Make FunctionExecutionException extend RequestExecutionException
   (CASSANDRA-9055)
 * Add support for SELECT JSON, INSERT JSON syntax and new toJson(), fromJson()
   functions (CASSANDRA-7970)
 * Optimise max purgeable timestamp calculation in compaction (CASSANDRA-8920)
 * Constrain internode message buffer sizes, and improve IO class hierarchy (CASSANDRA-8670) 
 * New tool added to validate all sstables in a node (CASSANDRA-5791)
 * Push notification when tracing completes for an operation (CASSANDRA-7807)
 * Delay "node up" and "node added" notifications until native protocol server is started (CASSANDRA-8236)
 * Compressed Commit Log (CASSANDRA-6809)
 * Optimise IntervalTree (CASSANDRA-8988)
 * Add a key-value payload for third party usage (CASSANDRA-8553, 9212)
 * Bump metrics-reporter-config dependency for metrics 3.0 (CASSANDRA-8149)
 * Partition intra-cluster message streams by size, not type (CASSANDRA-8789)
 * Add WriteFailureException to native protocol, notify coordinator of
   write failures (CASSANDRA-8592)
 * Convert SequentialWriter to nio (CASSANDRA-8709)
 * Add role based access control (CASSANDRA-7653, 8650, 7216, 8760, 8849, 8761, 8850)
 * Record client ip address in tracing sessions (CASSANDRA-8162)
 * Indicate partition key columns in response metadata for prepared
   statements (CASSANDRA-7660)
 * Merge UUIDType and TimeUUIDType parse logic (CASSANDRA-8759)
 * Avoid memory allocation when searching index summary (CASSANDRA-8793)
 * Optimise (Time)?UUIDType Comparisons (CASSANDRA-8730)
 * Make CRC32Ex into a separate maven dependency (CASSANDRA-8836)
 * Use preloaded jemalloc w/ Unsafe (CASSANDRA-8714, 9197)
 * Avoid accessing partitioner through StorageProxy (CASSANDRA-8244, 8268)
 * Upgrade Metrics library and remove depricated metrics (CASSANDRA-5657)
 * Serializing Row cache alternative, fully off heap (CASSANDRA-7438)
 * Duplicate rows returned when in clause has repeated values (CASSANDRA-6707)
 * Make CassandraException unchecked, extend RuntimeException (CASSANDRA-8560)
 * Support direct buffer decompression for reads (CASSANDRA-8464)
 * DirectByteBuffer compatible LZ4 methods (CASSANDRA-7039)
 * Group sstables for anticompaction correctly (CASSANDRA-8578)
 * Add ReadFailureException to native protocol, respond
   immediately when replicas encounter errors while handling
   a read request (CASSANDRA-7886)
 * Switch CommitLogSegment from RandomAccessFile to nio (CASSANDRA-8308)
 * Allow mixing token and partition key restrictions (CASSANDRA-7016)
 * Support index key/value entries on map collections (CASSANDRA-8473)
 * Modernize schema tables (CASSANDRA-8261)
 * Support for user-defined aggregation functions (CASSANDRA-8053)
 * Fix NPE in SelectStatement with empty IN values (CASSANDRA-8419)
 * Refactor SelectStatement, return IN results in natural order instead
   of IN value list order and ignore duplicate values in partition key IN restrictions (CASSANDRA-7981)
 * Support UDTs, tuples, and collections in user-defined
   functions (CASSANDRA-7563)
 * Fix aggregate fn results on empty selection, result column name,
   and cqlsh parsing (CASSANDRA-8229)
 * Mark sstables as repaired after full repair (CASSANDRA-7586)
 * Extend Descriptor to include a format value and refactor reader/writer
   APIs (CASSANDRA-7443)
 * Integrate JMH for microbenchmarks (CASSANDRA-8151)
 * Keep sstable levels when bootstrapping (CASSANDRA-7460)
 * Add Sigar library and perform basic OS settings check on startup (CASSANDRA-7838)
 * Support for aggregation functions (CASSANDRA-4914)
 * Remove cassandra-cli (CASSANDRA-7920)
 * Accept dollar quoted strings in CQL (CASSANDRA-7769)
 * Make assassinate a first class command (CASSANDRA-7935)
 * Support IN clause on any partition key column (CASSANDRA-7855)
 * Support IN clause on any clustering column (CASSANDRA-4762)
 * Improve compaction logging (CASSANDRA-7818)
 * Remove YamlFileNetworkTopologySnitch (CASSANDRA-7917)
 * Do anticompaction in groups (CASSANDRA-6851)
 * Support user-defined functions (CASSANDRA-7395, 7526, 7562, 7740, 7781, 7929,
   7924, 7812, 8063, 7813, 7708)
 * Permit configurable timestamps with cassandra-stress (CASSANDRA-7416)
 * Move sstable RandomAccessReader to nio2, which allows using the
   FILE_SHARE_DELETE flag on Windows (CASSANDRA-4050)
 * Remove CQL2 (CASSANDRA-5918)
 * Optimize fetching multiple cells by name (CASSANDRA-6933)
 * Allow compilation in java 8 (CASSANDRA-7028)
 * Make incremental repair default (CASSANDRA-7250)
 * Enable code coverage thru JaCoCo (CASSANDRA-7226)
 * Switch external naming of 'column families' to 'tables' (CASSANDRA-4369) 
 * Shorten SSTable path (CASSANDRA-6962)
 * Use unsafe mutations for most unit tests (CASSANDRA-6969)
 * Fix race condition during calculation of pending ranges (CASSANDRA-7390)
 * Fail on very large batch sizes (CASSANDRA-8011)
 * Improve concurrency of repair (CASSANDRA-6455, 8208, 9145)
 * Select optimal CRC32 implementation at runtime (CASSANDRA-8614)
 * Evaluate MurmurHash of Token once per query (CASSANDRA-7096)
 * Generalize progress reporting (CASSANDRA-8901)
 * Resumable bootstrap streaming (CASSANDRA-8838, CASSANDRA-8942)
 * Allow scrub for secondary index (CASSANDRA-5174)
 * Save repair data to system table (CASSANDRA-5839)
 * fix nodetool names that reference column families (CASSANDRA-8872)
 Merged from 2.1:
 * Warn on misuse of unlogged batches (CASSANDRA-9282)
 * Failure detector detects and ignores local pauses (CASSANDRA-9183)
 * Add utility class to support for rate limiting a given log statement (CASSANDRA-9029)
 * Add missing consistency levels to cassandra-stess (CASSANDRA-9361)
 * Fix commitlog getCompletedTasks to not increment (CASSANDRA-9339)
 * Fix for harmless exceptions logged as ERROR (CASSANDRA-8564)
 * Delete processed sstables in sstablesplit/sstableupgrade (CASSANDRA-8606)
 * Improve sstable exclusion from partition tombstones (CASSANDRA-9298)
 * Validate the indexed column rather than the cell's contents for 2i (CASSANDRA-9057)
 * Add support for top-k custom 2i queries (CASSANDRA-8717)
 * Fix error when dropping table during compaction (CASSANDRA-9251)
 * cassandra-stress supports validation operations over user profiles (CASSANDRA-8773)
 * Add support for rate limiting log messages (CASSANDRA-9029)
 * Log the partition key with tombstone warnings (CASSANDRA-8561)
 * Reduce runWithCompactionsDisabled poll interval to 1ms (CASSANDRA-9271)
 * Fix PITR commitlog replay (CASSANDRA-9195)
 * GCInspector logs very different times (CASSANDRA-9124)
 * Fix deleting from an empty list (CASSANDRA-9198)
 * Update tuple and collection types that use a user-defined type when that UDT
   is modified (CASSANDRA-9148, CASSANDRA-9192)
 * Use higher timeout for prepair and snapshot in repair (CASSANDRA-9261)
 * Fix anticompaction blocking ANTI_ENTROPY stage (CASSANDRA-9151)
 * Repair waits for anticompaction to finish (CASSANDRA-9097)
 * Fix streaming not holding ref when stream error (CASSANDRA-9295)
 * Fix canonical view returning early opened SSTables (CASSANDRA-9396)
Merged from 2.0:
 * (cqlsh) Add LOGIN command to switch users (CASSANDRA-7212)
 * Clone SliceQueryFilter in AbstractReadCommand implementations (CASSANDRA-8940)
 * Push correct protocol notification for DROP INDEX (CASSANDRA-9310)
 * token-generator - generated tokens too long (CASSANDRA-9300)
 * Fix counting of tombstones for TombstoneOverwhelmingException (CASSANDRA-9299)
 * Fix ReconnectableSnitch reconnecting to peers during upgrade (CASSANDRA-6702)
 * Include keyspace and table name in error log for collections over the size
   limit (CASSANDRA-9286)
 * Avoid potential overlap in LCS with single-partition sstables (CASSANDRA-9322)
 * Log warning message when a table is queried before the schema has fully
   propagated (CASSANDRA-9136)
 * Overload SecondaryIndex#indexes to accept the column definition (CASSANDRA-9314)
 * (cqlsh) Add SERIAL and LOCAL_SERIAL consistency levels (CASSANDRA-8051)
 * Fix index selection during rebuild with certain table layouts (CASSANDRA-9281)
 * Fix partition-level-delete-only workload accounting (CASSANDRA-9194)
 * Allow scrub to handle corrupted compressed chunks (CASSANDRA-9140)
 * Fix assertion error when resetlocalschema is run during repair (CASSANDRA-9249)
 * Disable single sstable tombstone compactions for DTCS by default (CASSANDRA-9234)
 * IncomingTcpConnection thread is not named (CASSANDRA-9262)
 * Close incoming connections when MessagingService is stopped (CASSANDRA-9238)
 * Fix streaming hang when retrying (CASSANDRA-9132)


2.1.5
 * Re-add deprecated cold_reads_to_omit param for backwards compat (CASSANDRA-9203)
 * Make anticompaction visible in compactionstats (CASSANDRA-9098)
 * Improve nodetool getendpoints documentation about the partition
   key parameter (CASSANDRA-6458)
 * Don't check other keyspaces for schema changes when an user-defined
   type is altered (CASSANDRA-9187)
 * Add generate-idea-files target to build.xml (CASSANDRA-9123)
 * Allow takeColumnFamilySnapshot to take a list of tables (CASSANDRA-8348)
 * Limit major sstable operations to their canonical representation (CASSANDRA-8669)
 * cqlsh: Add tests for INSERT and UPDATE tab completion (CASSANDRA-9125)
 * cqlsh: quote column names when needed in COPY FROM inserts (CASSANDRA-9080)
 * Do not load read meter for offline operations (CASSANDRA-9082)
 * cqlsh: Make CompositeType data readable (CASSANDRA-8919)
 * cqlsh: Fix display of triggers (CASSANDRA-9081)
 * Fix NullPointerException when deleting or setting an element by index on
   a null list collection (CASSANDRA-9077)
 * Buffer bloom filter serialization (CASSANDRA-9066)
 * Fix anti-compaction target bloom filter size (CASSANDRA-9060)
 * Make FROZEN and TUPLE unreserved keywords in CQL (CASSANDRA-9047)
 * Prevent AssertionError from SizeEstimatesRecorder (CASSANDRA-9034)
 * Avoid overwriting index summaries for sstables with an older format that
   does not support downsampling; rebuild summaries on startup when this
   is detected (CASSANDRA-8993)
 * Fix potential data loss in CompressedSequentialWriter (CASSANDRA-8949)
 * Make PasswordAuthenticator number of hashing rounds configurable (CASSANDRA-8085)
 * Fix AssertionError when binding nested collections in DELETE (CASSANDRA-8900)
 * Check for overlap with non-early sstables in LCS (CASSANDRA-8739)
 * Only calculate max purgable timestamp if we have to (CASSANDRA-8914)
 * (cqlsh) Greatly improve performance of COPY FROM (CASSANDRA-8225)
 * IndexSummary effectiveIndexInterval is now a guideline, not a rule (CASSANDRA-8993)
 * Use correct bounds for page cache eviction of compressed files (CASSANDRA-8746)
 * SSTableScanner enforces its bounds (CASSANDRA-8946)
 * Cleanup cell equality (CASSANDRA-8947)
 * Introduce intra-cluster message coalescing (CASSANDRA-8692)
 * DatabaseDescriptor throws NPE when rpc_interface is used (CASSANDRA-8839)
 * Don't check if an sstable is live for offline compactions (CASSANDRA-8841)
 * Don't set clientMode in SSTableLoader (CASSANDRA-8238)
 * Fix SSTableRewriter with disabled early open (CASSANDRA-8535)
 * Fix cassandra-stress so it respects the CL passed in user mode (CASSANDRA-8948)
 * Fix rare NPE in ColumnDefinition#hasIndexOption() (CASSANDRA-8786)
 * cassandra-stress reports per-operation statistics, plus misc (CASSANDRA-8769)
 * Add SimpleDate (cql date) and Time (cql time) types (CASSANDRA-7523)
 * Use long for key count in cfstats (CASSANDRA-8913)
 * Make SSTableRewriter.abort() more robust to failure (CASSANDRA-8832)
 * Remove cold_reads_to_omit from STCS (CASSANDRA-8860)
 * Make EstimatedHistogram#percentile() use ceil instead of floor (CASSANDRA-8883)
 * Fix top partitions reporting wrong cardinality (CASSANDRA-8834)
 * Fix rare NPE in KeyCacheSerializer (CASSANDRA-8067)
 * Pick sstables for validation as late as possible inc repairs (CASSANDRA-8366)
 * Fix commitlog getPendingTasks to not increment (CASSANDRA-8862)
 * Fix parallelism adjustment in range and secondary index queries
   when the first fetch does not satisfy the limit (CASSANDRA-8856)
 * Check if the filtered sstables is non-empty in STCS (CASSANDRA-8843)
 * Upgrade java-driver used for cassandra-stress (CASSANDRA-8842)
 * Fix CommitLog.forceRecycleAllSegments() memory access error (CASSANDRA-8812)
 * Improve assertions in Memory (CASSANDRA-8792)
 * Fix SSTableRewriter cleanup (CASSANDRA-8802)
 * Introduce SafeMemory for CompressionMetadata.Writer (CASSANDRA-8758)
 * 'nodetool info' prints exception against older node (CASSANDRA-8796)
 * Ensure SSTableReader.last corresponds exactly with the file end (CASSANDRA-8750)
 * Make SSTableWriter.openEarly more robust and obvious (CASSANDRA-8747)
 * Enforce SSTableReader.first/last (CASSANDRA-8744)
 * Cleanup SegmentedFile API (CASSANDRA-8749)
 * Avoid overlap with early compaction replacement (CASSANDRA-8683)
 * Safer Resource Management++ (CASSANDRA-8707)
 * Write partition size estimates into a system table (CASSANDRA-7688)
 * cqlsh: Fix keys() and full() collection indexes in DESCRIBE output
   (CASSANDRA-8154)
 * Show progress of streaming in nodetool netstats (CASSANDRA-8886)
 * IndexSummaryBuilder utilises offheap memory, and shares data between
   each IndexSummary opened from it (CASSANDRA-8757)
 * markCompacting only succeeds if the exact SSTableReader instances being 
   marked are in the live set (CASSANDRA-8689)
 * cassandra-stress support for varint (CASSANDRA-8882)
 * Fix Adler32 digest for compressed sstables (CASSANDRA-8778)
 * Add nodetool statushandoff/statusbackup (CASSANDRA-8912)
 * Use stdout for progress and stats in sstableloader (CASSANDRA-8982)
 * Correctly identify 2i datadir from older versions (CASSANDRA-9116)
Merged from 2.0:
 * Ignore gossip SYNs after shutdown (CASSANDRA-9238)
 * Avoid overflow when calculating max sstable size in LCS (CASSANDRA-9235)
 * Make sstable blacklisting work with compression (CASSANDRA-9138)
 * Do not attempt to rebuild indexes if no index accepts any column (CASSANDRA-9196)
 * Don't initiate snitch reconnection for dead states (CASSANDRA-7292)
 * Fix ArrayIndexOutOfBoundsException in CQLSSTableWriter (CASSANDRA-8978)
 * Add shutdown gossip state to prevent timeouts during rolling restarts (CASSANDRA-8336)
 * Fix running with java.net.preferIPv6Addresses=true (CASSANDRA-9137)
 * Fix failed bootstrap/replace attempts being persisted in system.peers (CASSANDRA-9180)
 * Flush system.IndexInfo after marking index built (CASSANDRA-9128)
 * Fix updates to min/max_compaction_threshold through cassandra-cli
   (CASSANDRA-8102)
 * Don't include tmp files when doing offline relevel (CASSANDRA-9088)
 * Use the proper CAS WriteType when finishing a previous round during Paxos
   preparation (CASSANDRA-8672)
 * Avoid race in cancelling compactions (CASSANDRA-9070)
 * More aggressive check for expired sstables in DTCS (CASSANDRA-8359)
 * Fix ignored index_interval change in ALTER TABLE statements (CASSANDRA-7976)
 * Do more aggressive compaction in old time windows in DTCS (CASSANDRA-8360)
 * java.lang.AssertionError when reading saved cache (CASSANDRA-8740)
 * "disk full" when running cleanup (CASSANDRA-9036)
 * Lower logging level from ERROR to DEBUG when a scheduled schema pull
   cannot be completed due to a node being down (CASSANDRA-9032)
 * Fix MOVED_NODE client event (CASSANDRA-8516)
 * Allow overriding MAX_OUTSTANDING_REPLAY_COUNT (CASSANDRA-7533)
 * Fix malformed JMX ObjectName containing IPv6 addresses (CASSANDRA-9027)
 * (cqlsh) Allow increasing CSV field size limit through
   cqlshrc config option (CASSANDRA-8934)
 * Stop logging range tombstones when exceeding the threshold
   (CASSANDRA-8559)
 * Fix NullPointerException when nodetool getendpoints is run
   against invalid keyspaces or tables (CASSANDRA-8950)
 * Allow specifying the tmp dir (CASSANDRA-7712)
 * Improve compaction estimated tasks estimation (CASSANDRA-8904)
 * Fix duplicate up/down messages sent to native clients (CASSANDRA-7816)
 * Expose commit log archive status via JMX (CASSANDRA-8734)
 * Provide better exceptions for invalid replication strategy parameters
   (CASSANDRA-8909)
 * Fix regression in mixed single and multi-column relation support for
   SELECT statements (CASSANDRA-8613)
 * Add ability to limit number of native connections (CASSANDRA-8086)
 * Fix CQLSSTableWriter throwing exception and spawning threads
   (CASSANDRA-8808)
 * Fix MT mismatch between empty and GC-able data (CASSANDRA-8979)
 * Fix incorrect validation when snapshotting single table (CASSANDRA-8056)
 * Add offline tool to relevel sstables (CASSANDRA-8301)
 * Preserve stream ID for more protocol errors (CASSANDRA-8848)
 * Fix combining token() function with multi-column relations on
   clustering columns (CASSANDRA-8797)
 * Make CFS.markReferenced() resistant to bad refcounting (CASSANDRA-8829)
 * Fix StreamTransferTask abort/complete bad refcounting (CASSANDRA-8815)
 * Fix AssertionError when querying a DESC clustering ordered
   table with ASC ordering and paging (CASSANDRA-8767)
 * AssertionError: "Memory was freed" when running cleanup (CASSANDRA-8716)
 * Make it possible to set max_sstable_age to fractional days (CASSANDRA-8406)
 * Fix some multi-column relations with indexes on some clustering
   columns (CASSANDRA-8275)
 * Fix memory leak in SSTableSimple*Writer and SSTableReader.validate()
   (CASSANDRA-8748)
 * Throw OOM if allocating memory fails to return a valid pointer (CASSANDRA-8726)
 * Fix SSTableSimpleUnsortedWriter ConcurrentModificationException (CASSANDRA-8619)
 * 'nodetool info' prints exception against older node (CASSANDRA-8796)
 * Ensure SSTableSimpleUnsortedWriter.close() terminates if
   disk writer has crashed (CASSANDRA-8807)


2.1.4
 * Bind JMX to localhost unless explicitly configured otherwise (CASSANDRA-9085)


2.1.3
 * Fix HSHA/offheap_objects corruption (CASSANDRA-8719)
 * Upgrade libthrift to 0.9.2 (CASSANDRA-8685)
 * Don't use the shared ref in sstableloader (CASSANDRA-8704)
 * Purge internal prepared statements if related tables or
   keyspaces are dropped (CASSANDRA-8693)
 * (cqlsh) Handle unicode BOM at start of files (CASSANDRA-8638)
 * Stop compactions before exiting offline tools (CASSANDRA-8623)
 * Update tools/stress/README.txt to match current behaviour (CASSANDRA-7933)
 * Fix schema from Thrift conversion with empty metadata (CASSANDRA-8695)
 * Safer Resource Management (CASSANDRA-7705)
 * Make sure we compact highly overlapping cold sstables with
   STCS (CASSANDRA-8635)
 * rpc_interface and listen_interface generate NPE on startup when specified
   interface doesn't exist (CASSANDRA-8677)
 * Fix ArrayIndexOutOfBoundsException in nodetool cfhistograms (CASSANDRA-8514)
 * Switch from yammer metrics for nodetool cf/proxy histograms (CASSANDRA-8662)
 * Make sure we don't add tmplink files to the compaction
   strategy (CASSANDRA-8580)
 * (cqlsh) Handle maps with blob keys (CASSANDRA-8372)
 * (cqlsh) Handle DynamicCompositeType schemas correctly (CASSANDRA-8563)
 * Duplicate rows returned when in clause has repeated values (CASSANDRA-6706)
 * Add tooling to detect hot partitions (CASSANDRA-7974)
 * Fix cassandra-stress user-mode truncation of partition generation (CASSANDRA-8608)
 * Only stream from unrepaired sstables during inc repair (CASSANDRA-8267)
 * Don't allow starting multiple inc repairs on the same sstables (CASSANDRA-8316)
 * Invalidate prepared BATCH statements when related tables
   or keyspaces are dropped (CASSANDRA-8652)
 * Fix missing results in secondary index queries on collections
   with ALLOW FILTERING (CASSANDRA-8421)
 * Expose EstimatedHistogram metrics for range slices (CASSANDRA-8627)
 * (cqlsh) Escape clqshrc passwords properly (CASSANDRA-8618)
 * Fix NPE when passing wrong argument in ALTER TABLE statement (CASSANDRA-8355)
 * Pig: Refactor and deprecate CqlStorage (CASSANDRA-8599)
 * Don't reuse the same cleanup strategy for all sstables (CASSANDRA-8537)
 * Fix case-sensitivity of index name on CREATE and DROP INDEX
   statements (CASSANDRA-8365)
 * Better detection/logging for corruption in compressed sstables (CASSANDRA-8192)
 * Use the correct repairedAt value when closing writer (CASSANDRA-8570)
 * (cqlsh) Handle a schema mismatch being detected on startup (CASSANDRA-8512)
 * Properly calculate expected write size during compaction (CASSANDRA-8532)
 * Invalidate affected prepared statements when a table's columns
   are altered (CASSANDRA-7910)
 * Stress - user defined writes should populate sequentally (CASSANDRA-8524)
 * Fix regression in SSTableRewriter causing some rows to become unreadable 
   during compaction (CASSANDRA-8429)
 * Run major compactions for repaired/unrepaired in parallel (CASSANDRA-8510)
 * (cqlsh) Fix compression options in DESCRIBE TABLE output when compression
   is disabled (CASSANDRA-8288)
 * (cqlsh) Fix DESCRIBE output after keyspaces are altered (CASSANDRA-7623)
 * Make sure we set lastCompactedKey correctly (CASSANDRA-8463)
 * (cqlsh) Fix output of CONSISTENCY command (CASSANDRA-8507)
 * (cqlsh) Fixed the handling of LIST statements (CASSANDRA-8370)
 * Make sstablescrub check leveled manifest again (CASSANDRA-8432)
 * Check first/last keys in sstable when giving out positions (CASSANDRA-8458)
 * Disable mmap on Windows (CASSANDRA-6993)
 * Add missing ConsistencyLevels to cassandra-stress (CASSANDRA-8253)
 * Add auth support to cassandra-stress (CASSANDRA-7985)
 * Fix ArrayIndexOutOfBoundsException when generating error message
   for some CQL syntax errors (CASSANDRA-8455)
 * Scale memtable slab allocation logarithmically (CASSANDRA-7882)
 * cassandra-stress simultaneous inserts over same seed (CASSANDRA-7964)
 * Reduce cassandra-stress sampling memory requirements (CASSANDRA-7926)
 * Ensure memtable flush cannot expire commit log entries from its future (CASSANDRA-8383)
 * Make read "defrag" async to reclaim memtables (CASSANDRA-8459)
 * Remove tmplink files for offline compactions (CASSANDRA-8321)
 * Reduce maxHintsInProgress (CASSANDRA-8415)
 * BTree updates may call provided update function twice (CASSANDRA-8018)
 * Release sstable references after anticompaction (CASSANDRA-8386)
 * Handle abort() in SSTableRewriter properly (CASSANDRA-8320)
 * Centralize shared executors (CASSANDRA-8055)
 * Fix filtering for CONTAINS (KEY) relations on frozen collection
   clustering columns when the query is restricted to a single
   partition (CASSANDRA-8203)
 * Do more aggressive entire-sstable TTL expiry checks (CASSANDRA-8243)
 * Add more log info if readMeter is null (CASSANDRA-8238)
 * add check of the system wall clock time at startup (CASSANDRA-8305)
 * Support for frozen collections (CASSANDRA-7859)
 * Fix overflow on histogram computation (CASSANDRA-8028)
 * Have paxos reuse the timestamp generation of normal queries (CASSANDRA-7801)
 * Fix incremental repair not remove parent session on remote (CASSANDRA-8291)
 * Improve JBOD disk utilization (CASSANDRA-7386)
 * Log failed host when preparing incremental repair (CASSANDRA-8228)
 * Force config client mode in CQLSSTableWriter (CASSANDRA-8281)
 * Fix sstableupgrade throws exception (CASSANDRA-8688)
 * Fix hang when repairing empty keyspace (CASSANDRA-8694)
Merged from 2.0:
 * Fix IllegalArgumentException in dynamic snitch (CASSANDRA-8448)
 * Add support for UPDATE ... IF EXISTS (CASSANDRA-8610)
 * Fix reversal of list prepends (CASSANDRA-8733)
 * Prevent non-zero default_time_to_live on tables with counters
   (CASSANDRA-8678)
 * Fix SSTableSimpleUnsortedWriter ConcurrentModificationException
   (CASSANDRA-8619)
 * Round up time deltas lower than 1ms in BulkLoader (CASSANDRA-8645)
 * Add batch remove iterator to ABSC (CASSANDRA-8414, 8666)
 * Round up time deltas lower than 1ms in BulkLoader (CASSANDRA-8645)
 * Fix isClientMode check in Keyspace (CASSANDRA-8687)
 * Use more efficient slice size for querying internal secondary
   index tables (CASSANDRA-8550)
 * Fix potentially returning deleted rows with range tombstone (CASSANDRA-8558)
 * Check for available disk space before starting a compaction (CASSANDRA-8562)
 * Fix DISTINCT queries with LIMITs or paging when some partitions
   contain only tombstones (CASSANDRA-8490)
 * Introduce background cache refreshing to permissions cache
   (CASSANDRA-8194)
 * Fix race condition in StreamTransferTask that could lead to
   infinite loops and premature sstable deletion (CASSANDRA-7704)
 * Add an extra version check to MigrationTask (CASSANDRA-8462)
 * Ensure SSTableWriter cleans up properly after failure (CASSANDRA-8499)
 * Increase bf true positive count on key cache hit (CASSANDRA-8525)
 * Move MeteredFlusher to its own thread (CASSANDRA-8485)
 * Fix non-distinct results in DISTNCT queries on static columns when
   paging is enabled (CASSANDRA-8087)
 * Move all hints related tasks to hints internal executor (CASSANDRA-8285)
 * Fix paging for multi-partition IN queries (CASSANDRA-8408)
 * Fix MOVED_NODE topology event never being emitted when a node
   moves its token (CASSANDRA-8373)
 * Fix validation of indexes in COMPACT tables (CASSANDRA-8156)
 * Avoid StackOverflowError when a large list of IN values
   is used for a clustering column (CASSANDRA-8410)
 * Fix NPE when writetime() or ttl() calls are wrapped by
   another function call (CASSANDRA-8451)
 * Fix NPE after dropping a keyspace (CASSANDRA-8332)
 * Fix error message on read repair timeouts (CASSANDRA-7947)
 * Default DTCS base_time_seconds changed to 60 (CASSANDRA-8417)
 * Refuse Paxos operation with more than one pending endpoint (CASSANDRA-8346, 8640)
 * Throw correct exception when trying to bind a keyspace or table
   name (CASSANDRA-6952)
 * Make HHOM.compact synchronized (CASSANDRA-8416)
 * cancel latency-sampling task when CF is dropped (CASSANDRA-8401)
 * don't block SocketThread for MessagingService (CASSANDRA-8188)
 * Increase quarantine delay on replacement (CASSANDRA-8260)
 * Expose off-heap memory usage stats (CASSANDRA-7897)
 * Ignore Paxos commits for truncated tables (CASSANDRA-7538)
 * Validate size of indexed column values (CASSANDRA-8280)
 * Make LCS split compaction results over all data directories (CASSANDRA-8329)
 * Fix some failing queries that use multi-column relations
   on COMPACT STORAGE tables (CASSANDRA-8264)
 * Fix InvalidRequestException with ORDER BY (CASSANDRA-8286)
 * Disable SSLv3 for POODLE (CASSANDRA-8265)
 * Fix millisecond timestamps in Tracing (CASSANDRA-8297)
 * Include keyspace name in error message when there are insufficient
   live nodes to stream from (CASSANDRA-8221)
 * Avoid overlap in L1 when L0 contains many nonoverlapping
   sstables (CASSANDRA-8211)
 * Improve PropertyFileSnitch logging (CASSANDRA-8183)
 * Add DC-aware sequential repair (CASSANDRA-8193)
 * Use live sstables in snapshot repair if possible (CASSANDRA-8312)
 * Fix hints serialized size calculation (CASSANDRA-8587)


2.1.2
 * (cqlsh) parse_for_table_meta errors out on queries with undefined
   grammars (CASSANDRA-8262)
 * (cqlsh) Fix SELECT ... TOKEN() function broken in C* 2.1.1 (CASSANDRA-8258)
 * Fix Cassandra crash when running on JDK8 update 40 (CASSANDRA-8209)
 * Optimize partitioner tokens (CASSANDRA-8230)
 * Improve compaction of repaired/unrepaired sstables (CASSANDRA-8004)
 * Make cache serializers pluggable (CASSANDRA-8096)
 * Fix issues with CONTAINS (KEY) queries on secondary indexes
   (CASSANDRA-8147)
 * Fix read-rate tracking of sstables for some queries (CASSANDRA-8239)
 * Fix default timestamp in QueryOptions (CASSANDRA-8246)
 * Set socket timeout when reading remote version (CASSANDRA-8188)
 * Refactor how we track live size (CASSANDRA-7852)
 * Make sure unfinished compaction files are removed (CASSANDRA-8124)
 * Fix shutdown when run as Windows service (CASSANDRA-8136)
 * Fix DESCRIBE TABLE with custom indexes (CASSANDRA-8031)
 * Fix race in RecoveryManagerTest (CASSANDRA-8176)
 * Avoid IllegalArgumentException while sorting sstables in
   IndexSummaryManager (CASSANDRA-8182)
 * Shutdown JVM on file descriptor exhaustion (CASSANDRA-7579)
 * Add 'die' policy for commit log and disk failure (CASSANDRA-7927)
 * Fix installing as service on Windows (CASSANDRA-8115)
 * Fix CREATE TABLE for CQL2 (CASSANDRA-8144)
 * Avoid boxing in ColumnStats min/max trackers (CASSANDRA-8109)
Merged from 2.0:
 * Correctly handle non-text column names in cql3 (CASSANDRA-8178)
 * Fix deletion for indexes on primary key columns (CASSANDRA-8206)
 * Add 'nodetool statusgossip' (CASSANDRA-8125)
 * Improve client notification that nodes are ready for requests (CASSANDRA-7510)
 * Handle negative timestamp in writetime method (CASSANDRA-8139)
 * Pig: Remove errant LIMIT clause in CqlNativeStorage (CASSANDRA-8166)
 * Throw ConfigurationException when hsha is used with the default
   rpc_max_threads setting of 'unlimited' (CASSANDRA-8116)
 * Allow concurrent writing of the same table in the same JVM using
   CQLSSTableWriter (CASSANDRA-7463)
 * Fix totalDiskSpaceUsed calculation (CASSANDRA-8205)


2.1.1
 * Fix spin loop in AtomicSortedColumns (CASSANDRA-7546)
 * Dont notify when replacing tmplink files (CASSANDRA-8157)
 * Fix validation with multiple CONTAINS clause (CASSANDRA-8131)
 * Fix validation of collections in TriggerExecutor (CASSANDRA-8146)
 * Fix IllegalArgumentException when a list of IN values containing tuples
   is passed as a single arg to a prepared statement with the v1 or v2
   protocol (CASSANDRA-8062)
 * Fix ClassCastException in DISTINCT query on static columns with
   query paging (CASSANDRA-8108)
 * Fix NPE on null nested UDT inside a set (CASSANDRA-8105)
 * Fix exception when querying secondary index on set items or map keys
   when some clustering columns are specified (CASSANDRA-8073)
 * Send proper error response when there is an error during native
   protocol message decode (CASSANDRA-8118)
 * Gossip should ignore generation numbers too far in the future (CASSANDRA-8113)
 * Fix NPE when creating a table with frozen sets, lists (CASSANDRA-8104)
 * Fix high memory use due to tracking reads on incrementally opened sstable
   readers (CASSANDRA-8066)
 * Fix EXECUTE request with skipMetadata=false returning no metadata
   (CASSANDRA-8054)
 * Allow concurrent use of CQLBulkOutputFormat (CASSANDRA-7776)
 * Shutdown JVM on OOM (CASSANDRA-7507)
 * Upgrade netty version and enable epoll event loop (CASSANDRA-7761)
 * Don't duplicate sstables smaller than split size when using
   the sstablesplitter tool (CASSANDRA-7616)
 * Avoid re-parsing already prepared statements (CASSANDRA-7923)
 * Fix some Thrift slice deletions and updates of COMPACT STORAGE
   tables with some clustering columns omitted (CASSANDRA-7990)
 * Fix filtering for CONTAINS on sets (CASSANDRA-8033)
 * Properly track added size (CASSANDRA-7239)
 * Allow compilation in java 8 (CASSANDRA-7208)
 * Fix Assertion error on RangeTombstoneList diff (CASSANDRA-8013)
 * Release references to overlapping sstables during compaction (CASSANDRA-7819)
 * Send notification when opening compaction results early (CASSANDRA-8034)
 * Make native server start block until properly bound (CASSANDRA-7885)
 * (cqlsh) Fix IPv6 support (CASSANDRA-7988)
 * Ignore fat clients when checking for endpoint collision (CASSANDRA-7939)
 * Make sstablerepairedset take a list of files (CASSANDRA-7995)
 * (cqlsh) Tab completeion for indexes on map keys (CASSANDRA-7972)
 * (cqlsh) Fix UDT field selection in select clause (CASSANDRA-7891)
 * Fix resource leak in event of corrupt sstable
 * (cqlsh) Add command line option for cqlshrc file path (CASSANDRA-7131)
 * Provide visibility into prepared statements churn (CASSANDRA-7921, CASSANDRA-7930)
 * Invalidate prepared statements when their keyspace or table is
   dropped (CASSANDRA-7566)
 * cassandra-stress: fix support for NetworkTopologyStrategy (CASSANDRA-7945)
 * Fix saving caches when a table is dropped (CASSANDRA-7784)
 * Add better error checking of new stress profile (CASSANDRA-7716)
 * Use ThreadLocalRandom and remove FBUtilities.threadLocalRandom (CASSANDRA-7934)
 * Prevent operator mistakes due to simultaneous bootstrap (CASSANDRA-7069)
 * cassandra-stress supports whitelist mode for node config (CASSANDRA-7658)
 * GCInspector more closely tracks GC; cassandra-stress and nodetool report it (CASSANDRA-7916)
 * nodetool won't output bogus ownership info without a keyspace (CASSANDRA-7173)
 * Add human readable option to nodetool commands (CASSANDRA-5433)
 * Don't try to set repairedAt on old sstables (CASSANDRA-7913)
 * Add metrics for tracking PreparedStatement use (CASSANDRA-7719)
 * (cqlsh) tab-completion for triggers (CASSANDRA-7824)
 * (cqlsh) Support for query paging (CASSANDRA-7514)
 * (cqlsh) Show progress of COPY operations (CASSANDRA-7789)
 * Add syntax to remove multiple elements from a map (CASSANDRA-6599)
 * Support non-equals conditions in lightweight transactions (CASSANDRA-6839)
 * Add IF [NOT] EXISTS to create/drop triggers (CASSANDRA-7606)
 * (cqlsh) Display the current logged-in user (CASSANDRA-7785)
 * (cqlsh) Don't ignore CTRL-C during COPY FROM execution (CASSANDRA-7815)
 * (cqlsh) Order UDTs according to cross-type dependencies in DESCRIBE
   output (CASSANDRA-7659)
 * (cqlsh) Fix handling of CAS statement results (CASSANDRA-7671)
 * (cqlsh) COPY TO/FROM improvements (CASSANDRA-7405)
 * Support list index operations with conditions (CASSANDRA-7499)
 * Add max live/tombstoned cells to nodetool cfstats output (CASSANDRA-7731)
 * Validate IPv6 wildcard addresses properly (CASSANDRA-7680)
 * (cqlsh) Error when tracing query (CASSANDRA-7613)
 * Avoid IOOBE when building SyntaxError message snippet (CASSANDRA-7569)
 * SSTableExport uses correct validator to create string representation of partition
   keys (CASSANDRA-7498)
 * Avoid NPEs when receiving type changes for an unknown keyspace (CASSANDRA-7689)
 * Add support for custom 2i validation (CASSANDRA-7575)
 * Pig support for hadoop CqlInputFormat (CASSANDRA-6454)
 * Add duration mode to cassandra-stress (CASSANDRA-7468)
 * Add listen_interface and rpc_interface options (CASSANDRA-7417)
 * Improve schema merge performance (CASSANDRA-7444)
 * Adjust MT depth based on # of partition validating (CASSANDRA-5263)
 * Optimise NativeCell comparisons (CASSANDRA-6755)
 * Configurable client timeout for cqlsh (CASSANDRA-7516)
 * Include snippet of CQL query near syntax error in messages (CASSANDRA-7111)
 * Make repair -pr work with -local (CASSANDRA-7450)
 * Fix error in sstableloader with -cph > 1 (CASSANDRA-8007)
 * Fix snapshot repair error on indexed tables (CASSANDRA-8020)
 * Do not exit nodetool repair when receiving JMX NOTIF_LOST (CASSANDRA-7909)
 * Stream to private IP when available (CASSANDRA-8084)
Merged from 2.0:
 * Reject conditions on DELETE unless full PK is given (CASSANDRA-6430)
 * Properly reject the token function DELETE (CASSANDRA-7747)
 * Force batchlog replay before decommissioning a node (CASSANDRA-7446)
 * Fix hint replay with many accumulated expired hints (CASSANDRA-6998)
 * Fix duplicate results in DISTINCT queries on static columns with query
   paging (CASSANDRA-8108)
 * Add DateTieredCompactionStrategy (CASSANDRA-6602)
 * Properly validate ascii and utf8 string literals in CQL queries (CASSANDRA-8101)
 * (cqlsh) Fix autocompletion for alter keyspace (CASSANDRA-8021)
 * Create backup directories for commitlog archiving during startup (CASSANDRA-8111)
 * Reduce totalBlockFor() for LOCAL_* consistency levels (CASSANDRA-8058)
 * Fix merging schemas with re-dropped keyspaces (CASSANDRA-7256)
 * Fix counters in supercolumns during live upgrades from 1.2 (CASSANDRA-7188)
 * Notify DT subscribers when a column family is truncated (CASSANDRA-8088)
 * Add sanity check of $JAVA on startup (CASSANDRA-7676)
 * Schedule fat client schema pull on join (CASSANDRA-7993)
 * Don't reset nodes' versions when closing IncomingTcpConnections
   (CASSANDRA-7734)
 * Record the real messaging version in all cases in OutboundTcpConnection
   (CASSANDRA-8057)
 * SSL does not work in cassandra-cli (CASSANDRA-7899)
 * Fix potential exception when using ReversedType in DynamicCompositeType
   (CASSANDRA-7898)
 * Better validation of collection values (CASSANDRA-7833)
 * Track min/max timestamps correctly (CASSANDRA-7969)
 * Fix possible overflow while sorting CL segments for replay (CASSANDRA-7992)
 * Increase nodetool Xmx (CASSANDRA-7956)
 * Archive any commitlog segments present at startup (CASSANDRA-6904)
 * CrcCheckChance should adjust based on live CFMetadata not 
   sstable metadata (CASSANDRA-7978)
 * token() should only accept columns in the partitioning
   key order (CASSANDRA-6075)
 * Add method to invalidate permission cache via JMX (CASSANDRA-7977)
 * Allow propagating multiple gossip states atomically (CASSANDRA-6125)
 * Log exceptions related to unclean native protocol client disconnects
   at DEBUG or INFO (CASSANDRA-7849)
 * Allow permissions cache to be set via JMX (CASSANDRA-7698)
 * Include schema_triggers CF in readable system resources (CASSANDRA-7967)
 * Fix RowIndexEntry to report correct serializedSize (CASSANDRA-7948)
 * Make CQLSSTableWriter sync within partitions (CASSANDRA-7360)
 * Potentially use non-local replicas in CqlConfigHelper (CASSANDRA-7906)
 * Explicitly disallow mixing multi-column and single-column
   relations on clustering columns (CASSANDRA-7711)
 * Better error message when condition is set on PK column (CASSANDRA-7804)
 * Don't send schema change responses and events for no-op DDL
   statements (CASSANDRA-7600)
 * (Hadoop) fix cluster initialisation for a split fetching (CASSANDRA-7774)
 * Throw InvalidRequestException when queries contain relations on entire
   collection columns (CASSANDRA-7506)
 * (cqlsh) enable CTRL-R history search with libedit (CASSANDRA-7577)
 * (Hadoop) allow ACFRW to limit nodes to local DC (CASSANDRA-7252)
 * (cqlsh) cqlsh should automatically disable tracing when selecting
   from system_traces (CASSANDRA-7641)
 * (Hadoop) Add CqlOutputFormat (CASSANDRA-6927)
 * Don't depend on cassandra config for nodetool ring (CASSANDRA-7508)
 * (cqlsh) Fix failing cqlsh formatting tests (CASSANDRA-7703)
 * Fix IncompatibleClassChangeError from hadoop2 (CASSANDRA-7229)
 * Add 'nodetool sethintedhandoffthrottlekb' (CASSANDRA-7635)
 * (cqlsh) Add tab-completion for CREATE/DROP USER IF [NOT] EXISTS (CASSANDRA-7611)
 * Catch errors when the JVM pulls the rug out from GCInspector (CASSANDRA-5345)
 * cqlsh fails when version number parts are not int (CASSANDRA-7524)
 * Fix NPE when table dropped during streaming (CASSANDRA-7946)
 * Fix wrong progress when streaming uncompressed (CASSANDRA-7878)
 * Fix possible infinite loop in creating repair range (CASSANDRA-7983)
 * Fix unit in nodetool for streaming throughput (CASSANDRA-7375)
Merged from 1.2:
 * Don't index tombstones (CASSANDRA-7828)
 * Improve PasswordAuthenticator default super user setup (CASSANDRA-7788)


2.1.0
 * (cqlsh) Removed "ALTER TYPE <name> RENAME TO <name>" from tab-completion
   (CASSANDRA-7895)
 * Fixed IllegalStateException in anticompaction (CASSANDRA-7892)
 * cqlsh: DESCRIBE support for frozen UDTs, tuples (CASSANDRA-7863)
 * Avoid exposing internal classes over JMX (CASSANDRA-7879)
 * Add null check for keys when freezing collection (CASSANDRA-7869)
 * Improve stress workload realism (CASSANDRA-7519)
Merged from 2.0:
 * Configure system.paxos with LeveledCompactionStrategy (CASSANDRA-7753)
 * Fix ALTER clustering column type from DateType to TimestampType when
   using DESC clustering order (CASSANRDA-7797)
 * Throw EOFException if we run out of chunks in compressed datafile
   (CASSANDRA-7664)
 * Fix PRSI handling of CQL3 row markers for row cleanup (CASSANDRA-7787)
 * Fix dropping collection when it's the last regular column (CASSANDRA-7744)
 * Make StreamReceiveTask thread safe and gc friendly (CASSANDRA-7795)
 * Validate empty cell names from counter updates (CASSANDRA-7798)
Merged from 1.2:
 * Don't allow compacted sstables to be marked as compacting (CASSANDRA-7145)
 * Track expired tombstones (CASSANDRA-7810)


2.1.0-rc7
 * Add frozen keyword and require UDT to be frozen (CASSANDRA-7857)
 * Track added sstable size correctly (CASSANDRA-7239)
 * (cqlsh) Fix case insensitivity (CASSANDRA-7834)
 * Fix failure to stream ranges when moving (CASSANDRA-7836)
 * Correctly remove tmplink files (CASSANDRA-7803)
 * (cqlsh) Fix column name formatting for functions, CAS operations,
   and UDT field selections (CASSANDRA-7806)
 * (cqlsh) Fix COPY FROM handling of null/empty primary key
   values (CASSANDRA-7792)
 * Fix ordering of static cells (CASSANDRA-7763)
Merged from 2.0:
 * Forbid re-adding dropped counter columns (CASSANDRA-7831)
 * Fix CFMetaData#isThriftCompatible() for PK-only tables (CASSANDRA-7832)
 * Always reject inequality on the partition key without token()
   (CASSANDRA-7722)
 * Always send Paxos commit to all replicas (CASSANDRA-7479)
 * Make disruptor_thrift_server invocation pool configurable (CASSANDRA-7594)
 * Make repair no-op when RF=1 (CASSANDRA-7864)


2.1.0-rc6
 * Fix OOM issue from netty caching over time (CASSANDRA-7743)
 * json2sstable couldn't import JSON for CQL table (CASSANDRA-7477)
 * Invalidate all caches on table drop (CASSANDRA-7561)
 * Skip strict endpoint selection for ranges if RF == nodes (CASSANRA-7765)
 * Fix Thrift range filtering without 2ary index lookups (CASSANDRA-7741)
 * Add tracing entries about concurrent range requests (CASSANDRA-7599)
 * (cqlsh) Fix DESCRIBE for NTS keyspaces (CASSANDRA-7729)
 * Remove netty buffer ref-counting (CASSANDRA-7735)
 * Pass mutated cf to index updater for use by PRSI (CASSANDRA-7742)
 * Include stress yaml example in release and deb (CASSANDRA-7717)
 * workaround for netty issue causing corrupted data off the wire (CASSANDRA-7695)
 * cqlsh DESC CLUSTER fails retrieving ring information (CASSANDRA-7687)
 * Fix binding null values inside UDT (CASSANDRA-7685)
 * Fix UDT field selection with empty fields (CASSANDRA-7670)
 * Bogus deserialization of static cells from sstable (CASSANDRA-7684)
 * Fix NPE on compaction leftover cleanup for dropped table (CASSANDRA-7770)
Merged from 2.0:
 * Fix race condition in StreamTransferTask that could lead to
   infinite loops and premature sstable deletion (CASSANDRA-7704)
 * (cqlsh) Wait up to 10 sec for a tracing session (CASSANDRA-7222)
 * Fix NPE in FileCacheService.sizeInBytes (CASSANDRA-7756)
 * Remove duplicates from StorageService.getJoiningNodes (CASSANDRA-7478)
 * Clone token map outside of hot gossip loops (CASSANDRA-7758)
 * Fix MS expiring map timeout for Paxos messages (CASSANDRA-7752)
 * Do not flush on truncate if durable_writes is false (CASSANDRA-7750)
 * Give CRR a default input_cql Statement (CASSANDRA-7226)
 * Better error message when adding a collection with the same name
   than a previously dropped one (CASSANDRA-6276)
 * Fix validation when adding static columns (CASSANDRA-7730)
 * (Thrift) fix range deletion of supercolumns (CASSANDRA-7733)
 * Fix potential AssertionError in RangeTombstoneList (CASSANDRA-7700)
 * Validate arguments of blobAs* functions (CASSANDRA-7707)
 * Fix potential AssertionError with 2ndary indexes (CASSANDRA-6612)
 * Avoid logging CompactionInterrupted at ERROR (CASSANDRA-7694)
 * Minor leak in sstable2jon (CASSANDRA-7709)
 * Add cassandra.auto_bootstrap system property (CASSANDRA-7650)
 * Update java driver (for hadoop) (CASSANDRA-7618)
 * Remove CqlPagingRecordReader/CqlPagingInputFormat (CASSANDRA-7570)
 * Support connecting to ipv6 jmx with nodetool (CASSANDRA-7669)


2.1.0-rc5
 * Reject counters inside user types (CASSANDRA-7672)
 * Switch to notification-based GCInspector (CASSANDRA-7638)
 * (cqlsh) Handle nulls in UDTs and tuples correctly (CASSANDRA-7656)
 * Don't use strict consistency when replacing (CASSANDRA-7568)
 * Fix min/max cell name collection on 2.0 SSTables with range
   tombstones (CASSANDRA-7593)
 * Tolerate min/max cell names of different lengths (CASSANDRA-7651)
 * Filter cached results correctly (CASSANDRA-7636)
 * Fix tracing on the new SEPExecutor (CASSANDRA-7644)
 * Remove shuffle and taketoken (CASSANDRA-7601)
 * Clean up Windows batch scripts (CASSANDRA-7619)
 * Fix native protocol drop user type notification (CASSANDRA-7571)
 * Give read access to system.schema_usertypes to all authenticated users
   (CASSANDRA-7578)
 * (cqlsh) Fix cqlsh display when zero rows are returned (CASSANDRA-7580)
 * Get java version correctly when JAVA_TOOL_OPTIONS is set (CASSANDRA-7572)
 * Fix NPE when dropping index from non-existent keyspace, AssertionError when
   dropping non-existent index with IF EXISTS (CASSANDRA-7590)
 * Fix sstablelevelresetter hang (CASSANDRA-7614)
 * (cqlsh) Fix deserialization of blobs (CASSANDRA-7603)
 * Use "keyspace updated" schema change message for UDT changes in v1 and
   v2 protocols (CASSANDRA-7617)
 * Fix tracing of range slices and secondary index lookups that are local
   to the coordinator (CASSANDRA-7599)
 * Set -Dcassandra.storagedir for all tool shell scripts (CASSANDRA-7587)
 * Don't swap max/min col names when mutating sstable metadata (CASSANDRA-7596)
 * (cqlsh) Correctly handle paged result sets (CASSANDRA-7625)
 * (cqlsh) Improve waiting for a trace to complete (CASSANDRA-7626)
 * Fix tracing of concurrent range slices and 2ary index queries (CASSANDRA-7626)
 * Fix scrub against collection type (CASSANDRA-7665)
Merged from 2.0:
 * Set gc_grace_seconds to seven days for system schema tables (CASSANDRA-7668)
 * SimpleSeedProvider no longer caches seeds forever (CASSANDRA-7663)
 * Always flush on truncate (CASSANDRA-7511)
 * Fix ReversedType(DateType) mapping to native protocol (CASSANDRA-7576)
 * Always merge ranges owned by a single node (CASSANDRA-6930)
 * Track max/min timestamps for range tombstones (CASSANDRA-7647)
 * Fix NPE when listing saved caches dir (CASSANDRA-7632)


2.1.0-rc4
 * Fix word count hadoop example (CASSANDRA-7200)
 * Updated memtable_cleanup_threshold and memtable_flush_writers defaults 
   (CASSANDRA-7551)
 * (Windows) fix startup when WMI memory query fails (CASSANDRA-7505)
 * Anti-compaction proceeds if any part of the repair failed (CASSANDRA-7521)
 * Add missing table name to DROP INDEX responses and notifications (CASSANDRA-7539)
 * Bump CQL version to 3.2.0 and update CQL documentation (CASSANDRA-7527)
 * Fix configuration error message when running nodetool ring (CASSANDRA-7508)
 * Support conditional updates, tuple type, and the v3 protocol in cqlsh (CASSANDRA-7509)
 * Handle queries on multiple secondary index types (CASSANDRA-7525)
 * Fix cqlsh authentication with v3 native protocol (CASSANDRA-7564)
 * Fix NPE when unknown prepared statement ID is used (CASSANDRA-7454)
Merged from 2.0:
 * (Windows) force range-based repair to non-sequential mode (CASSANDRA-7541)
 * Fix range merging when DES scores are zero (CASSANDRA-7535)
 * Warn when SSL certificates have expired (CASSANDRA-7528)
 * Fix error when doing reversed queries with static columns (CASSANDRA-7490)
Merged from 1.2:
 * Set correct stream ID on responses when non-Exception Throwables
   are thrown while handling native protocol messages (CASSANDRA-7470)


2.1.0-rc3
 * Consider expiry when reconciling otherwise equal cells (CASSANDRA-7403)
 * Introduce CQL support for stress tool (CASSANDRA-6146)
 * Fix ClassCastException processing expired messages (CASSANDRA-7496)
 * Fix prepared marker for collections inside UDT (CASSANDRA-7472)
 * Remove left-over populate_io_cache_on_flush and replicate_on_write
   uses (CASSANDRA-7493)
 * (Windows) handle spaces in path names (CASSANDRA-7451)
 * Ensure writes have completed after dropping a table, before recycling
   commit log segments (CASSANDRA-7437)
 * Remove left-over rows_per_partition_to_cache (CASSANDRA-7493)
 * Fix error when CONTAINS is used with a bind marker (CASSANDRA-7502)
 * Properly reject unknown UDT field (CASSANDRA-7484)
Merged from 2.0:
 * Fix CC#collectTimeOrderedData() tombstone optimisations (CASSANDRA-7394)
 * Support DISTINCT for static columns and fix behaviour when DISTINC is
   not use (CASSANDRA-7305).
 * Workaround JVM NPE on JMX bind failure (CASSANDRA-7254)
 * Fix race in FileCacheService RemovalListener (CASSANDRA-7278)
 * Fix inconsistent use of consistencyForCommit that allowed LOCAL_QUORUM
   operations to incorrect become full QUORUM (CASSANDRA-7345)
 * Properly handle unrecognized opcodes and flags (CASSANDRA-7440)
 * (Hadoop) close CqlRecordWriter clients when finished (CASSANDRA-7459)
 * Commit disk failure policy (CASSANDRA-7429)
 * Make sure high level sstables get compacted (CASSANDRA-7414)
 * Fix AssertionError when using empty clustering columns and static columns
   (CASSANDRA-7455)
 * Add option to disable STCS in L0 (CASSANDRA-6621)
 * Upgrade to snappy-java 1.0.5.2 (CASSANDRA-7476)


2.1.0-rc2
 * Fix heap size calculation for CompoundSparseCellName and 
   CompoundSparseCellName.WithCollection (CASSANDRA-7421)
 * Allow counter mutations in UNLOGGED batches (CASSANDRA-7351)
 * Modify reconcile logic to always pick a tombstone over a counter cell
   (CASSANDRA-7346)
 * Avoid incremental compaction on Windows (CASSANDRA-7365)
 * Fix exception when querying a composite-keyed table with a collection index
   (CASSANDRA-7372)
 * Use node's host id in place of counter ids (CASSANDRA-7366)
 * Fix error when doing reversed queries with static columns (CASSANDRA-7490)
 * Backport CASSANDRA-6747 (CASSANDRA-7560)
 * Track max/min timestamps for range tombstones (CASSANDRA-7647)
 * Fix NPE when listing saved caches dir (CASSANDRA-7632)
 * Fix sstableloader unable to connect encrypted node (CASSANDRA-7585)
Merged from 1.2:
 * Clone token map outside of hot gossip loops (CASSANDRA-7758)
 * Add stop method to EmbeddedCassandraService (CASSANDRA-7595)
 * Support connecting to ipv6 jmx with nodetool (CASSANDRA-7669)
 * Set gc_grace_seconds to seven days for system schema tables (CASSANDRA-7668)
 * SimpleSeedProvider no longer caches seeds forever (CASSANDRA-7663)
 * Set correct stream ID on responses when non-Exception Throwables
   are thrown while handling native protocol messages (CASSANDRA-7470)
 * Fix row size miscalculation in LazilyCompactedRow (CASSANDRA-7543)
 * Fix race in background compaction check (CASSANDRA-7745)
 * Don't clear out range tombstones during compaction (CASSANDRA-7808)


2.1.0-rc1
 * Revert flush directory (CASSANDRA-6357)
 * More efficient executor service for fast operations (CASSANDRA-4718)
 * Move less common tools into a new cassandra-tools package (CASSANDRA-7160)
 * Support more concurrent requests in native protocol (CASSANDRA-7231)
 * Add tab-completion to debian nodetool packaging (CASSANDRA-6421)
 * Change concurrent_compactors defaults (CASSANDRA-7139)
 * Add PowerShell Windows launch scripts (CASSANDRA-7001)
 * Make commitlog archive+restore more robust (CASSANDRA-6974)
 * Fix marking commitlogsegments clean (CASSANDRA-6959)
 * Add snapshot "manifest" describing files included (CASSANDRA-6326)
 * Parallel streaming for sstableloader (CASSANDRA-3668)
 * Fix bugs in supercolumns handling (CASSANDRA-7138)
 * Fix ClassClassException on composite dense tables (CASSANDRA-7112)
 * Cleanup and optimize collation and slice iterators (CASSANDRA-7107)
 * Upgrade NBHM lib (CASSANDRA-7128)
 * Optimize netty server (CASSANDRA-6861)
 * Fix repair hang when given CF does not exist (CASSANDRA-7189)
 * Allow c* to be shutdown in an embedded mode (CASSANDRA-5635)
 * Add server side batching to native transport (CASSANDRA-5663)
 * Make batchlog replay asynchronous (CASSANDRA-6134)
 * remove unused classes (CASSANDRA-7197)
 * Limit user types to the keyspace they are defined in (CASSANDRA-6643)
 * Add validate method to CollectionType (CASSANDRA-7208)
 * New serialization format for UDT values (CASSANDRA-7209, CASSANDRA-7261)
 * Fix nodetool netstats (CASSANDRA-7270)
 * Fix potential ClassCastException in HintedHandoffManager (CASSANDRA-7284)
 * Use prepared statements internally (CASSANDRA-6975)
 * Fix broken paging state with prepared statement (CASSANDRA-7120)
 * Fix IllegalArgumentException in CqlStorage (CASSANDRA-7287)
 * Allow nulls/non-existant fields in UDT (CASSANDRA-7206)
 * Add Thrift MultiSliceRequest (CASSANDRA-6757, CASSANDRA-7027)
 * Handle overlapping MultiSlices (CASSANDRA-7279)
 * Fix DataOutputTest on Windows (CASSANDRA-7265)
 * Embedded sets in user defined data-types are not updating (CASSANDRA-7267)
 * Add tuple type to CQL/native protocol (CASSANDRA-7248)
 * Fix CqlPagingRecordReader on tables with few rows (CASSANDRA-7322)
Merged from 2.0:
 * Copy compaction options to make sure they are reloaded (CASSANDRA-7290)
 * Add option to do more aggressive tombstone compactions (CASSANDRA-6563)
 * Don't try to compact already-compacting files in HHOM (CASSANDRA-7288)
 * Always reallocate buffers in HSHA (CASSANDRA-6285)
 * (Hadoop) support authentication in CqlRecordReader (CASSANDRA-7221)
 * (Hadoop) Close java driver Cluster in CQLRR.close (CASSANDRA-7228)
 * Warn when 'USING TIMESTAMP' is used on a CAS BATCH (CASSANDRA-7067)
 * return all cpu values from BackgroundActivityMonitor.readAndCompute (CASSANDRA-7183)
 * Correctly delete scheduled range xfers (CASSANDRA-7143)
 * return all cpu values from BackgroundActivityMonitor.readAndCompute (CASSANDRA-7183)  
 * reduce garbage creation in calculatePendingRanges (CASSANDRA-7191)
 * fix c* launch issues on Russian os's due to output of linux 'free' cmd (CASSANDRA-6162)
 * Fix disabling autocompaction (CASSANDRA-7187)
 * Fix potential NumberFormatException when deserializing IntegerType (CASSANDRA-7088)
 * cqlsh can't tab-complete disabling compaction (CASSANDRA-7185)
 * cqlsh: Accept and execute CQL statement(s) from command-line parameter (CASSANDRA-7172)
 * Fix IllegalStateException in CqlPagingRecordReader (CASSANDRA-7198)
 * Fix the InvertedIndex trigger example (CASSANDRA-7211)
 * Add --resolve-ip option to 'nodetool ring' (CASSANDRA-7210)
 * reduce garbage on codec flag deserialization (CASSANDRA-7244) 
 * Fix duplicated error messages on directory creation error at startup (CASSANDRA-5818)
 * Proper null handle for IF with map element access (CASSANDRA-7155)
 * Improve compaction visibility (CASSANDRA-7242)
 * Correctly delete scheduled range xfers (CASSANDRA-7143)
 * Make batchlog replica selection rack-aware (CASSANDRA-6551)
 * Fix CFMetaData#getColumnDefinitionFromColumnName() (CASSANDRA-7074)
 * Fix writetime/ttl functions for static columns (CASSANDRA-7081)
 * Suggest CTRL-C or semicolon after three blank lines in cqlsh (CASSANDRA-7142)
 * Fix 2ndary index queries with DESC clustering order (CASSANDRA-6950)
 * Invalid key cache entries on DROP (CASSANDRA-6525)
 * Fix flapping RecoveryManagerTest (CASSANDRA-7084)
 * Add missing iso8601 patterns for date strings (CASSANDRA-6973)
 * Support selecting multiple rows in a partition using IN (CASSANDRA-6875)
 * Add authentication support to shuffle (CASSANDRA-6484)
 * Swap local and global default read repair chances (CASSANDRA-7320)
 * Add conditional CREATE/DROP USER support (CASSANDRA-7264)
 * Cqlsh counts non-empty lines for "Blank lines" warning (CASSANDRA-7325)
Merged from 1.2:
 * Add Cloudstack snitch (CASSANDRA-7147)
 * Update system.peers correctly when relocating tokens (CASSANDRA-7126)
 * Add Google Compute Engine snitch (CASSANDRA-7132)
 * remove duplicate query for local tokens (CASSANDRA-7182)
 * exit CQLSH with error status code if script fails (CASSANDRA-6344)
 * Fix bug with some IN queries missig results (CASSANDRA-7105)
 * Fix availability validation for LOCAL_ONE CL (CASSANDRA-7319)
 * Hint streaming can cause decommission to fail (CASSANDRA-7219)


2.1.0-beta2
 * Increase default CL space to 8GB (CASSANDRA-7031)
 * Add range tombstones to read repair digests (CASSANDRA-6863)
 * Fix BTree.clear for large updates (CASSANDRA-6943)
 * Fail write instead of logging a warning when unable to append to CL
   (CASSANDRA-6764)
 * Eliminate possibility of CL segment appearing twice in active list 
   (CASSANDRA-6557)
 * Apply DONTNEED fadvise to commitlog segments (CASSANDRA-6759)
 * Switch CRC component to Adler and include it for compressed sstables 
   (CASSANDRA-4165)
 * Allow cassandra-stress to set compaction strategy options (CASSANDRA-6451)
 * Add broadcast_rpc_address option to cassandra.yaml (CASSANDRA-5899)
 * Auto reload GossipingPropertyFileSnitch config (CASSANDRA-5897)
 * Fix overflow of memtable_total_space_in_mb (CASSANDRA-6573)
 * Fix ABTC NPE and apply update function correctly (CASSANDRA-6692)
 * Allow nodetool to use a file or prompt for password (CASSANDRA-6660)
 * Fix AIOOBE when concurrently accessing ABSC (CASSANDRA-6742)
 * Fix assertion error in ALTER TYPE RENAME (CASSANDRA-6705)
 * Scrub should not always clear out repaired status (CASSANDRA-5351)
 * Improve handling of range tombstone for wide partitions (CASSANDRA-6446)
 * Fix ClassCastException for compact table with composites (CASSANDRA-6738)
 * Fix potentially repairing with wrong nodes (CASSANDRA-6808)
 * Change caching option syntax (CASSANDRA-6745)
 * Fix stress to do proper counter reads (CASSANDRA-6835)
 * Fix help message for stress counter_write (CASSANDRA-6824)
 * Fix stress smart Thrift client to pick servers correctly (CASSANDRA-6848)
 * Add logging levels (minimal, normal or verbose) to stress tool (CASSANDRA-6849)
 * Fix race condition in Batch CLE (CASSANDRA-6860)
 * Improve cleanup/scrub/upgradesstables failure handling (CASSANDRA-6774)
 * ByteBuffer write() methods for serializing sstables (CASSANDRA-6781)
 * Proper compare function for CollectionType (CASSANDRA-6783)
 * Update native server to Netty 4 (CASSANDRA-6236)
 * Fix off-by-one error in stress (CASSANDRA-6883)
 * Make OpOrder AutoCloseable (CASSANDRA-6901)
 * Remove sync repair JMX interface (CASSANDRA-6900)
 * Add multiple memory allocation options for memtables (CASSANDRA-6689, 6694)
 * Remove adjusted op rate from stress output (CASSANDRA-6921)
 * Add optimized CF.hasColumns() implementations (CASSANDRA-6941)
 * Serialize batchlog mutations with the version of the target node
   (CASSANDRA-6931)
 * Optimize CounterColumn#reconcile() (CASSANDRA-6953)
 * Properly remove 1.2 sstable support in 2.1 (CASSANDRA-6869)
 * Lock counter cells, not partitions (CASSANDRA-6880)
 * Track presence of legacy counter shards in sstables (CASSANDRA-6888)
 * Ensure safe resource cleanup when replacing sstables (CASSANDRA-6912)
 * Add failure handler to async callback (CASSANDRA-6747)
 * Fix AE when closing SSTable without releasing reference (CASSANDRA-7000)
 * Clean up IndexInfo on keyspace/table drops (CASSANDRA-6924)
 * Only snapshot relative SSTables when sequential repair (CASSANDRA-7024)
 * Require nodetool rebuild_index to specify index names (CASSANDRA-7038)
 * fix cassandra stress errors on reads with native protocol (CASSANDRA-7033)
 * Use OpOrder to guard sstable references for reads (CASSANDRA-6919)
 * Preemptive opening of compaction result (CASSANDRA-6916)
 * Multi-threaded scrub/cleanup/upgradesstables (CASSANDRA-5547)
 * Optimize cellname comparison (CASSANDRA-6934)
 * Native protocol v3 (CASSANDRA-6855)
 * Optimize Cell liveness checks and clean up Cell (CASSANDRA-7119)
 * Support consistent range movements (CASSANDRA-2434)
 * Display min timestamp in sstablemetadata viewer (CASSANDRA-6767)
Merged from 2.0:
 * Avoid race-prone second "scrub" of system keyspace (CASSANDRA-6797)
 * Pool CqlRecordWriter clients by inetaddress rather than Range
   (CASSANDRA-6665)
 * Fix compaction_history timestamps (CASSANDRA-6784)
 * Compare scores of full replica ordering in DES (CASSANDRA-6683)
 * fix CME in SessionInfo updateProgress affecting netstats (CASSANDRA-6577)
 * Allow repairing between specific replicas (CASSANDRA-6440)
 * Allow per-dc enabling of hints (CASSANDRA-6157)
 * Add compatibility for Hadoop 0.2.x (CASSANDRA-5201)
 * Fix EstimatedHistogram races (CASSANDRA-6682)
 * Failure detector correctly converts initial value to nanos (CASSANDRA-6658)
 * Add nodetool taketoken to relocate vnodes (CASSANDRA-4445)
 * Expose bulk loading progress over JMX (CASSANDRA-4757)
 * Correctly handle null with IF conditions and TTL (CASSANDRA-6623)
 * Account for range/row tombstones in tombstone drop
   time histogram (CASSANDRA-6522)
 * Stop CommitLogSegment.close() from calling sync() (CASSANDRA-6652)
 * Make commitlog failure handling configurable (CASSANDRA-6364)
 * Avoid overlaps in LCS (CASSANDRA-6688)
 * Improve support for paginating over composites (CASSANDRA-4851)
 * Fix count(*) queries in a mixed cluster (CASSANDRA-6707)
 * Improve repair tasks(snapshot, differencing) concurrency (CASSANDRA-6566)
 * Fix replaying pre-2.0 commit logs (CASSANDRA-6714)
 * Add static columns to CQL3 (CASSANDRA-6561)
 * Optimize single partition batch statements (CASSANDRA-6737)
 * Disallow post-query re-ordering when paging (CASSANDRA-6722)
 * Fix potential paging bug with deleted columns (CASSANDRA-6748)
 * Fix NPE on BulkLoader caused by losing StreamEvent (CASSANDRA-6636)
 * Fix truncating compression metadata (CASSANDRA-6791)
 * Add CMSClassUnloadingEnabled JVM option (CASSANDRA-6541)
 * Catch memtable flush exceptions during shutdown (CASSANDRA-6735)
 * Fix upgradesstables NPE for non-CF-based indexes (CASSANDRA-6645)
 * Fix UPDATE updating PRIMARY KEY columns implicitly (CASSANDRA-6782)
 * Fix IllegalArgumentException when updating from 1.2 with SuperColumns
   (CASSANDRA-6733)
 * FBUtilities.singleton() should use the CF comparator (CASSANDRA-6778)
 * Fix CQLSStableWriter.addRow(Map<String, Object>) (CASSANDRA-6526)
 * Fix HSHA server introducing corrupt data (CASSANDRA-6285)
 * Fix CAS conditions for COMPACT STORAGE tables (CASSANDRA-6813)
 * Starting threads in OutboundTcpConnectionPool constructor causes race conditions (CASSANDRA-7177)
 * Allow overriding cassandra-rackdc.properties file (CASSANDRA-7072)
 * Set JMX RMI port to 7199 (CASSANDRA-7087)
 * Use LOCAL_QUORUM for data reads at LOCAL_SERIAL (CASSANDRA-6939)
 * Log a warning for large batches (CASSANDRA-6487)
 * Put nodes in hibernate when join_ring is false (CASSANDRA-6961)
 * Avoid early loading of non-system keyspaces before compaction-leftovers 
   cleanup at startup (CASSANDRA-6913)
 * Restrict Windows to parallel repairs (CASSANDRA-6907)
 * (Hadoop) Allow manually specifying start/end tokens in CFIF (CASSANDRA-6436)
 * Fix NPE in MeteredFlusher (CASSANDRA-6820)
 * Fix race processing range scan responses (CASSANDRA-6820)
 * Allow deleting snapshots from dropped keyspaces (CASSANDRA-6821)
 * Add uuid() function (CASSANDRA-6473)
 * Omit tombstones from schema digests (CASSANDRA-6862)
 * Include correct consistencyLevel in LWT timeout (CASSANDRA-6884)
 * Lower chances for losing new SSTables during nodetool refresh and
   ColumnFamilyStore.loadNewSSTables (CASSANDRA-6514)
 * Add support for DELETE ... IF EXISTS to CQL3 (CASSANDRA-5708)
 * Update hadoop_cql3_word_count example (CASSANDRA-6793)
 * Fix handling of RejectedExecution in sync Thrift server (CASSANDRA-6788)
 * Log more information when exceeding tombstone_warn_threshold (CASSANDRA-6865)
 * Fix truncate to not abort due to unreachable fat clients (CASSANDRA-6864)
 * Fix schema concurrency exceptions (CASSANDRA-6841)
 * Fix leaking validator FH in StreamWriter (CASSANDRA-6832)
 * Fix saving triggers to schema (CASSANDRA-6789)
 * Fix trigger mutations when base mutation list is immutable (CASSANDRA-6790)
 * Fix accounting in FileCacheService to allow re-using RAR (CASSANDRA-6838)
 * Fix static counter columns (CASSANDRA-6827)
 * Restore expiring->deleted (cell) compaction optimization (CASSANDRA-6844)
 * Fix CompactionManager.needsCleanup (CASSANDRA-6845)
 * Correctly compare BooleanType values other than 0 and 1 (CASSANDRA-6779)
 * Read message id as string from earlier versions (CASSANDRA-6840)
 * Properly use the Paxos consistency for (non-protocol) batch (CASSANDRA-6837)
 * Add paranoid disk failure option (CASSANDRA-6646)
 * Improve PerRowSecondaryIndex performance (CASSANDRA-6876)
 * Extend triggers to support CAS updates (CASSANDRA-6882)
 * Static columns with IF NOT EXISTS don't always work as expected (CASSANDRA-6873)
 * Fix paging with SELECT DISTINCT (CASSANDRA-6857)
 * Fix UnsupportedOperationException on CAS timeout (CASSANDRA-6923)
 * Improve MeteredFlusher handling of MF-unaffected column families
   (CASSANDRA-6867)
 * Add CqlRecordReader using native pagination (CASSANDRA-6311)
 * Add QueryHandler interface (CASSANDRA-6659)
 * Track liveRatio per-memtable, not per-CF (CASSANDRA-6945)
 * Make sure upgradesstables keeps sstable level (CASSANDRA-6958)
 * Fix LIMIT with static columns (CASSANDRA-6956)
 * Fix clash with CQL column name in thrift validation (CASSANDRA-6892)
 * Fix error with super columns in mixed 1.2-2.0 clusters (CASSANDRA-6966)
 * Fix bad skip of sstables on slice query with composite start/finish (CASSANDRA-6825)
 * Fix unintended update with conditional statement (CASSANDRA-6893)
 * Fix map element access in IF (CASSANDRA-6914)
 * Avoid costly range calculations for range queries on system keyspaces
   (CASSANDRA-6906)
 * Fix SSTable not released if stream session fails (CASSANDRA-6818)
 * Avoid build failure due to ANTLR timeout (CASSANDRA-6991)
 * Queries on compact tables can return more rows that requested (CASSANDRA-7052)
 * USING TIMESTAMP for batches does not work (CASSANDRA-7053)
 * Fix performance regression from CASSANDRA-5614 (CASSANDRA-6949)
 * Ensure that batchlog and hint timeouts do not produce hints (CASSANDRA-7058)
 * Merge groupable mutations in TriggerExecutor#execute() (CASSANDRA-7047)
 * Plug holes in resource release when wiring up StreamSession (CASSANDRA-7073)
 * Re-add parameter columns to tracing session (CASSANDRA-6942)
 * Preserves CQL metadata when updating table from thrift (CASSANDRA-6831)
Merged from 1.2:
 * Fix nodetool display with vnodes (CASSANDRA-7082)
 * Add UNLOGGED, COUNTER options to BATCH documentation (CASSANDRA-6816)
 * add extra SSL cipher suites (CASSANDRA-6613)
 * fix nodetool getsstables for blob PK (CASSANDRA-6803)
 * Fix BatchlogManager#deleteBatch() use of millisecond timestamps
   (CASSANDRA-6822)
 * Continue assassinating even if the endpoint vanishes (CASSANDRA-6787)
 * Schedule schema pulls on change (CASSANDRA-6971)
 * Non-droppable verbs shouldn't be dropped from OTC (CASSANDRA-6980)
 * Shutdown batchlog executor in SS#drain() (CASSANDRA-7025)
 * Fix batchlog to account for CF truncation records (CASSANDRA-6999)
 * Fix CQLSH parsing of functions and BLOB literals (CASSANDRA-7018)
 * Properly load trustore in the native protocol (CASSANDRA-6847)
 * Always clean up references in SerializingCache (CASSANDRA-6994)
 * Don't shut MessagingService down when replacing a node (CASSANDRA-6476)
 * fix npe when doing -Dcassandra.fd_initial_value_ms (CASSANDRA-6751)


2.1.0-beta1
 * Add flush directory distinct from compaction directories (CASSANDRA-6357)
 * Require JNA by default (CASSANDRA-6575)
 * add listsnapshots command to nodetool (CASSANDRA-5742)
 * Introduce AtomicBTreeColumns (CASSANDRA-6271, 6692)
 * Multithreaded commitlog (CASSANDRA-3578)
 * allocate fixed index summary memory pool and resample cold index summaries 
   to use less memory (CASSANDRA-5519)
 * Removed multithreaded compaction (CASSANDRA-6142)
 * Parallelize fetching rows for low-cardinality indexes (CASSANDRA-1337)
 * change logging from log4j to logback (CASSANDRA-5883)
 * switch to LZ4 compression for internode communication (CASSANDRA-5887)
 * Stop using Thrift-generated Index* classes internally (CASSANDRA-5971)
 * Remove 1.2 network compatibility code (CASSANDRA-5960)
 * Remove leveled json manifest migration code (CASSANDRA-5996)
 * Remove CFDefinition (CASSANDRA-6253)
 * Use AtomicIntegerFieldUpdater in RefCountedMemory (CASSANDRA-6278)
 * User-defined types for CQL3 (CASSANDRA-5590)
 * Use of o.a.c.metrics in nodetool (CASSANDRA-5871, 6406)
 * Batch read from OTC's queue and cleanup (CASSANDRA-1632)
 * Secondary index support for collections (CASSANDRA-4511, 6383)
 * SSTable metadata(Stats.db) format change (CASSANDRA-6356)
 * Push composites support in the storage engine
   (CASSANDRA-5417, CASSANDRA-6520)
 * Add snapshot space used to cfstats (CASSANDRA-6231)
 * Add cardinality estimator for key count estimation (CASSANDRA-5906)
 * CF id is changed to be non-deterministic. Data dir/key cache are created
   uniquely for CF id (CASSANDRA-5202)
 * New counters implementation (CASSANDRA-6504)
 * Replace UnsortedColumns, EmptyColumns, TreeMapBackedSortedColumns with new
   ArrayBackedSortedColumns (CASSANDRA-6630, CASSANDRA-6662, CASSANDRA-6690)
 * Add option to use row cache with a given amount of rows (CASSANDRA-5357)
 * Avoid repairing already repaired data (CASSANDRA-5351)
 * Reject counter updates with USING TTL/TIMESTAMP (CASSANDRA-6649)
 * Replace index_interval with min/max_index_interval (CASSANDRA-6379)
 * Lift limitation that order by columns must be selected for IN queries (CASSANDRA-4911)


2.0.5
 * Reduce garbage generated by bloom filter lookups (CASSANDRA-6609)
 * Add ks.cf names to tombstone logging (CASSANDRA-6597)
 * Use LOCAL_QUORUM for LWT operations at LOCAL_SERIAL (CASSANDRA-6495)
 * Wait for gossip to settle before accepting client connections (CASSANDRA-4288)
 * Delete unfinished compaction incrementally (CASSANDRA-6086)
 * Allow specifying custom secondary index options in CQL3 (CASSANDRA-6480)
 * Improve replica pinning for cache efficiency in DES (CASSANDRA-6485)
 * Fix LOCAL_SERIAL from thrift (CASSANDRA-6584)
 * Don't special case received counts in CAS timeout exceptions (CASSANDRA-6595)
 * Add support for 2.1 global counter shards (CASSANDRA-6505)
 * Fix NPE when streaming connection is not yet established (CASSANDRA-6210)
 * Avoid rare duplicate read repair triggering (CASSANDRA-6606)
 * Fix paging discardFirst (CASSANDRA-6555)
 * Fix ArrayIndexOutOfBoundsException in 2ndary index query (CASSANDRA-6470)
 * Release sstables upon rebuilding 2i (CASSANDRA-6635)
 * Add AbstractCompactionStrategy.startup() method (CASSANDRA-6637)
 * SSTableScanner may skip rows during cleanup (CASSANDRA-6638)
 * sstables from stalled repair sessions can resurrect deleted data (CASSANDRA-6503)
 * Switch stress to use ITransportFactory (CASSANDRA-6641)
 * Fix IllegalArgumentException during prepare (CASSANDRA-6592)
 * Fix possible loss of 2ndary index entries during compaction (CASSANDRA-6517)
 * Fix direct Memory on architectures that do not support unaligned long access
   (CASSANDRA-6628)
 * Let scrub optionally skip broken counter partitions (CASSANDRA-5930)
Merged from 1.2:
 * fsync compression metadata (CASSANDRA-6531)
 * Validate CF existence on execution for prepared statement (CASSANDRA-6535)
 * Add ability to throttle batchlog replay (CASSANDRA-6550)
 * Fix executing LOCAL_QUORUM with SimpleStrategy (CASSANDRA-6545)
 * Avoid StackOverflow when using large IN queries (CASSANDRA-6567)
 * Nodetool upgradesstables includes secondary indexes (CASSANDRA-6598)
 * Paginate batchlog replay (CASSANDRA-6569)
 * skip blocking on streaming during drain (CASSANDRA-6603)
 * Improve error message when schema doesn't match loaded sstable (CASSANDRA-6262)
 * Add properties to adjust FD initial value and max interval (CASSANDRA-4375)
 * Fix preparing with batch and delete from collection (CASSANDRA-6607)
 * Fix ABSC reverse iterator's remove() method (CASSANDRA-6629)
 * Handle host ID conflicts properly (CASSANDRA-6615)
 * Move handling of migration event source to solve bootstrap race. (CASSANDRA-6648)
 * Make sure compaction throughput value doesn't overflow with int math (CASSANDRA-6647)


2.0.4
 * Allow removing snapshots of no-longer-existing CFs (CASSANDRA-6418)
 * add StorageService.stopDaemon() (CASSANDRA-4268)
 * add IRE for invalid CF supplied to get_count (CASSANDRA-5701)
 * add client encryption support to sstableloader (CASSANDRA-6378)
 * Fix accept() loop for SSL sockets post-shutdown (CASSANDRA-6468)
 * Fix size-tiered compaction in LCS L0 (CASSANDRA-6496)
 * Fix assertion failure in filterColdSSTables (CASSANDRA-6483)
 * Fix row tombstones in larger-than-memory compactions (CASSANDRA-6008)
 * Fix cleanup ClassCastException (CASSANDRA-6462)
 * Reduce gossip memory use by interning VersionedValue strings (CASSANDRA-6410)
 * Allow specifying datacenters to participate in a repair (CASSANDRA-6218)
 * Fix divide-by-zero in PCI (CASSANDRA-6403)
 * Fix setting last compacted key in the wrong level for LCS (CASSANDRA-6284)
 * Add millisecond precision formats to the timestamp parser (CASSANDRA-6395)
 * Expose a total memtable size metric for a CF (CASSANDRA-6391)
 * cqlsh: handle symlinks properly (CASSANDRA-6425)
 * Fix potential infinite loop when paging query with IN (CASSANDRA-6464)
 * Fix assertion error in AbstractQueryPager.discardFirst (CASSANDRA-6447)
 * Fix streaming older SSTable yields unnecessary tombstones (CASSANDRA-6527)
Merged from 1.2:
 * Improved error message on bad properties in DDL queries (CASSANDRA-6453)
 * Randomize batchlog candidates selection (CASSANDRA-6481)
 * Fix thundering herd on endpoint cache invalidation (CASSANDRA-6345, 6485)
 * Improve batchlog write performance with vnodes (CASSANDRA-6488)
 * cqlsh: quote single quotes in strings inside collections (CASSANDRA-6172)
 * Improve gossip performance for typical messages (CASSANDRA-6409)
 * Throw IRE if a prepared statement has more markers than supported 
   (CASSANDRA-5598)
 * Expose Thread metrics for the native protocol server (CASSANDRA-6234)
 * Change snapshot response message verb to INTERNAL to avoid dropping it 
   (CASSANDRA-6415)
 * Warn when collection read has > 65K elements (CASSANDRA-5428)
 * Fix cache persistence when both row and key cache are enabled 
   (CASSANDRA-6413)
 * (Hadoop) add describe_local_ring (CASSANDRA-6268)
 * Fix handling of concurrent directory creation failure (CASSANDRA-6459)
 * Allow executing CREATE statements multiple times (CASSANDRA-6471)
 * Don't send confusing info with timeouts (CASSANDRA-6491)
 * Don't resubmit counter mutation runnables internally (CASSANDRA-6427)
 * Don't drop local mutations without a hint (CASSANDRA-6510)
 * Don't allow null max_hint_window_in_ms (CASSANDRA-6419)
 * Validate SliceRange start and finish lengths (CASSANDRA-6521)


2.0.3
 * Fix FD leak on slice read path (CASSANDRA-6275)
 * Cancel read meter task when closing SSTR (CASSANDRA-6358)
 * free off-heap IndexSummary during bulk (CASSANDRA-6359)
 * Recover from IOException in accept() thread (CASSANDRA-6349)
 * Improve Gossip tolerance of abnormally slow tasks (CASSANDRA-6338)
 * Fix trying to hint timed out counter writes (CASSANDRA-6322)
 * Allow restoring specific columnfamilies from archived CL (CASSANDRA-4809)
 * Avoid flushing compaction_history after each operation (CASSANDRA-6287)
 * Fix repair assertion error when tombstones expire (CASSANDRA-6277)
 * Skip loading corrupt key cache (CASSANDRA-6260)
 * Fixes for compacting larger-than-memory rows (CASSANDRA-6274)
 * Compact hottest sstables first and optionally omit coldest from
   compaction entirely (CASSANDRA-6109)
 * Fix modifying column_metadata from thrift (CASSANDRA-6182)
 * cqlsh: fix LIST USERS output (CASSANDRA-6242)
 * Add IRequestSink interface (CASSANDRA-6248)
 * Update memtable size while flushing (CASSANDRA-6249)
 * Provide hooks around CQL2/CQL3 statement execution (CASSANDRA-6252)
 * Require Permission.SELECT for CAS updates (CASSANDRA-6247)
 * New CQL-aware SSTableWriter (CASSANDRA-5894)
 * Reject CAS operation when the protocol v1 is used (CASSANDRA-6270)
 * Correctly throw error when frame too large (CASSANDRA-5981)
 * Fix serialization bug in PagedRange with 2ndary indexes (CASSANDRA-6299)
 * Fix CQL3 table validation in Thrift (CASSANDRA-6140)
 * Fix bug missing results with IN clauses (CASSANDRA-6327)
 * Fix paging with reversed slices (CASSANDRA-6343)
 * Set minTimestamp correctly to be able to drop expired sstables (CASSANDRA-6337)
 * Support NaN and Infinity as float literals (CASSANDRA-6003)
 * Remove RF from nodetool ring output (CASSANDRA-6289)
 * Fix attempting to flush empty rows (CASSANDRA-6374)
 * Fix potential out of bounds exception when paging (CASSANDRA-6333)
Merged from 1.2:
 * Optimize FD phi calculation (CASSANDRA-6386)
 * Improve initial FD phi estimate when starting up (CASSANDRA-6385)
 * Don't list CQL3 table in CLI describe even if named explicitely 
   (CASSANDRA-5750)
 * Invalidate row cache when dropping CF (CASSANDRA-6351)
 * add non-jamm path for cached statements (CASSANDRA-6293)
 * add windows bat files for shell commands (CASSANDRA-6145)
 * Require logging in for Thrift CQL2/3 statement preparation (CASSANDRA-6254)
 * restrict max_num_tokens to 1536 (CASSANDRA-6267)
 * Nodetool gets default JMX port from cassandra-env.sh (CASSANDRA-6273)
 * make calculatePendingRanges asynchronous (CASSANDRA-6244)
 * Remove blocking flushes in gossip thread (CASSANDRA-6297)
 * Fix potential socket leak in connectionpool creation (CASSANDRA-6308)
 * Allow LOCAL_ONE/LOCAL_QUORUM to work with SimpleStrategy (CASSANDRA-6238)
 * cqlsh: handle 'null' as session duration (CASSANDRA-6317)
 * Fix json2sstable handling of range tombstones (CASSANDRA-6316)
 * Fix missing one row in reverse query (CASSANDRA-6330)
 * Fix reading expired row value from row cache (CASSANDRA-6325)
 * Fix AssertionError when doing set element deletion (CASSANDRA-6341)
 * Make CL code for the native protocol match the one in C* 2.0
   (CASSANDRA-6347)
 * Disallow altering CQL3 table from thrift (CASSANDRA-6370)
 * Fix size computation of prepared statement (CASSANDRA-6369)


2.0.2
 * Update FailureDetector to use nanontime (CASSANDRA-4925)
 * Fix FileCacheService regressions (CASSANDRA-6149)
 * Never return WriteTimeout for CL.ANY (CASSANDRA-6132)
 * Fix race conditions in bulk loader (CASSANDRA-6129)
 * Add configurable metrics reporting (CASSANDRA-4430)
 * drop queries exceeding a configurable number of tombstones (CASSANDRA-6117)
 * Track and persist sstable read activity (CASSANDRA-5515)
 * Fixes for speculative retry (CASSANDRA-5932, CASSANDRA-6194)
 * Improve memory usage of metadata min/max column names (CASSANDRA-6077)
 * Fix thrift validation refusing row markers on CQL3 tables (CASSANDRA-6081)
 * Fix insertion of collections with CAS (CASSANDRA-6069)
 * Correctly send metadata on SELECT COUNT (CASSANDRA-6080)
 * Track clients' remote addresses in ClientState (CASSANDRA-6070)
 * Create snapshot dir if it does not exist when migrating
   leveled manifest (CASSANDRA-6093)
 * make sequential nodetool repair the default (CASSANDRA-5950)
 * Add more hooks for compaction strategy implementations (CASSANDRA-6111)
 * Fix potential NPE on composite 2ndary indexes (CASSANDRA-6098)
 * Delete can potentially be skipped in batch (CASSANDRA-6115)
 * Allow alter keyspace on system_traces (CASSANDRA-6016)
 * Disallow empty column names in cql (CASSANDRA-6136)
 * Use Java7 file-handling APIs and fix file moving on Windows (CASSANDRA-5383)
 * Save compaction history to system keyspace (CASSANDRA-5078)
 * Fix NPE if StorageService.getOperationMode() is executed before full startup (CASSANDRA-6166)
 * CQL3: support pre-epoch longs for TimestampType (CASSANDRA-6212)
 * Add reloadtriggers command to nodetool (CASSANDRA-4949)
 * cqlsh: ignore empty 'value alias' in DESCRIBE (CASSANDRA-6139)
 * Fix sstable loader (CASSANDRA-6205)
 * Reject bootstrapping if the node already exists in gossip (CASSANDRA-5571)
 * Fix NPE while loading paxos state (CASSANDRA-6211)
 * cqlsh: add SHOW SESSION <tracing-session> command (CASSANDRA-6228)
Merged from 1.2:
 * (Hadoop) Require CFRR batchSize to be at least 2 (CASSANDRA-6114)
 * Add a warning for small LCS sstable size (CASSANDRA-6191)
 * Add ability to list specific KS/CF combinations in nodetool cfstats (CASSANDRA-4191)
 * Mark CF clean if a mutation raced the drop and got it marked dirty (CASSANDRA-5946)
 * Add a LOCAL_ONE consistency level (CASSANDRA-6202)
 * Limit CQL prepared statement cache by size instead of count (CASSANDRA-6107)
 * Tracing should log write failure rather than raw exceptions (CASSANDRA-6133)
 * lock access to TM.endpointToHostIdMap (CASSANDRA-6103)
 * Allow estimated memtable size to exceed slab allocator size (CASSANDRA-6078)
 * Start MeteredFlusher earlier to prevent OOM during CL replay (CASSANDRA-6087)
 * Avoid sending Truncate command to fat clients (CASSANDRA-6088)
 * Allow where clause conditions to be in parenthesis (CASSANDRA-6037)
 * Do not open non-ssl storage port if encryption option is all (CASSANDRA-3916)
 * Move batchlog replay to its own executor (CASSANDRA-6079)
 * Add tombstone debug threshold and histogram (CASSANDRA-6042, 6057)
 * Enable tcp keepalive on incoming connections (CASSANDRA-4053)
 * Fix fat client schema pull NPE (CASSANDRA-6089)
 * Fix memtable flushing for indexed tables (CASSANDRA-6112)
 * Fix skipping columns with multiple slices (CASSANDRA-6119)
 * Expose connected thrift + native client counts (CASSANDRA-5084)
 * Optimize auth setup (CASSANDRA-6122)
 * Trace index selection (CASSANDRA-6001)
 * Update sstablesPerReadHistogram to use biased sampling (CASSANDRA-6164)
 * Log UnknownColumnfamilyException when closing socket (CASSANDRA-5725)
 * Properly error out on CREATE INDEX for counters table (CASSANDRA-6160)
 * Handle JMX notification failure for repair (CASSANDRA-6097)
 * (Hadoop) Fetch no more than 128 splits in parallel (CASSANDRA-6169)
 * stress: add username/password authentication support (CASSANDRA-6068)
 * Fix indexed queries with row cache enabled on parent table (CASSANDRA-5732)
 * Fix compaction race during columnfamily drop (CASSANDRA-5957)
 * Fix validation of empty column names for compact tables (CASSANDRA-6152)
 * Skip replaying mutations that pass CRC but fail to deserialize (CASSANDRA-6183)
 * Rework token replacement to use replace_address (CASSANDRA-5916)
 * Fix altering column types (CASSANDRA-6185)
 * cqlsh: fix CREATE/ALTER WITH completion (CASSANDRA-6196)
 * add windows bat files for shell commands (CASSANDRA-6145)
 * Fix potential stack overflow during range tombstones insertion (CASSANDRA-6181)
 * (Hadoop) Make LOCAL_ONE the default consistency level (CASSANDRA-6214)


2.0.1
 * Fix bug that could allow reading deleted data temporarily (CASSANDRA-6025)
 * Improve memory use defaults (CASSANDRA-6059)
 * Make ThriftServer more easlly extensible (CASSANDRA-6058)
 * Remove Hadoop dependency from ITransportFactory (CASSANDRA-6062)
 * add file_cache_size_in_mb setting (CASSANDRA-5661)
 * Improve error message when yaml contains invalid properties (CASSANDRA-5958)
 * Improve leveled compaction's ability to find non-overlapping L0 compactions
   to work on concurrently (CASSANDRA-5921)
 * Notify indexer of columns shadowed by range tombstones (CASSANDRA-5614)
 * Log Merkle tree stats (CASSANDRA-2698)
 * Switch from crc32 to adler32 for compressed sstable checksums (CASSANDRA-5862)
 * Improve offheap memcpy performance (CASSANDRA-5884)
 * Use a range aware scanner for cleanup (CASSANDRA-2524)
 * Cleanup doesn't need to inspect sstables that contain only local data
   (CASSANDRA-5722)
 * Add ability for CQL3 to list partition keys (CASSANDRA-4536)
 * Improve native protocol serialization (CASSANDRA-5664)
 * Upgrade Thrift to 0.9.1 (CASSANDRA-5923)
 * Require superuser status for adding triggers (CASSANDRA-5963)
 * Make standalone scrubber handle old and new style leveled manifest
   (CASSANDRA-6005)
 * Fix paxos bugs (CASSANDRA-6012, 6013, 6023)
 * Fix paged ranges with multiple replicas (CASSANDRA-6004)
 * Fix potential AssertionError during tracing (CASSANDRA-6041)
 * Fix NPE in sstablesplit (CASSANDRA-6027)
 * Migrate pre-2.0 key/value/column aliases to system.schema_columns
   (CASSANDRA-6009)
 * Paging filter empty rows too agressively (CASSANDRA-6040)
 * Support variadic parameters for IN clauses (CASSANDRA-4210)
 * cqlsh: return the result of CAS writes (CASSANDRA-5796)
 * Fix validation of IN clauses with 2ndary indexes (CASSANDRA-6050)
 * Support named bind variables in CQL (CASSANDRA-6033)
Merged from 1.2:
 * Allow cache-keys-to-save to be set at runtime (CASSANDRA-5980)
 * Avoid second-guessing out-of-space state (CASSANDRA-5605)
 * Tuning knobs for dealing with large blobs and many CFs (CASSANDRA-5982)
 * (Hadoop) Fix CQLRW for thrift tables (CASSANDRA-6002)
 * Fix possible divide-by-zero in HHOM (CASSANDRA-5990)
 * Allow local batchlog writes for CL.ANY (CASSANDRA-5967)
 * Upgrade metrics-core to version 2.2.0 (CASSANDRA-5947)
 * Fix CqlRecordWriter with composite keys (CASSANDRA-5949)
 * Add snitch, schema version, cluster, partitioner to JMX (CASSANDRA-5881)
 * Allow disabling SlabAllocator (CASSANDRA-5935)
 * Make user-defined compaction JMX blocking (CASSANDRA-4952)
 * Fix streaming does not transfer wrapped range (CASSANDRA-5948)
 * Fix loading index summary containing empty key (CASSANDRA-5965)
 * Correctly handle limits in CompositesSearcher (CASSANDRA-5975)
 * Pig: handle CQL collections (CASSANDRA-5867)
 * Pass the updated cf to the PRSI index() method (CASSANDRA-5999)
 * Allow empty CQL3 batches (as no-op) (CASSANDRA-5994)
 * Support null in CQL3 functions (CASSANDRA-5910)
 * Replace the deprecated MapMaker with CacheLoader (CASSANDRA-6007)
 * Add SSTableDeletingNotification to DataTracker (CASSANDRA-6010)
 * Fix snapshots in use get deleted during snapshot repair (CASSANDRA-6011)
 * Move hints and exception count to o.a.c.metrics (CASSANDRA-6017)
 * Fix memory leak in snapshot repair (CASSANDRA-6047)
 * Fix sstable2sjon for CQL3 tables (CASSANDRA-5852)


2.0.0
 * Fix thrift validation when inserting into CQL3 tables (CASSANDRA-5138)
 * Fix periodic memtable flushing behavior with clean memtables (CASSANDRA-5931)
 * Fix dateOf() function for pre-2.0 timestamp columns (CASSANDRA-5928)
 * Fix SSTable unintentionally loads BF when opened for batch (CASSANDRA-5938)
 * Add stream session progress to JMX (CASSANDRA-4757)
 * Fix NPE during CAS operation (CASSANDRA-5925)
Merged from 1.2:
 * Fix getBloomFilterDiskSpaceUsed for AlwaysPresentFilter (CASSANDRA-5900)
 * Don't announce schema version until we've loaded the changes locally
   (CASSANDRA-5904)
 * Fix to support off heap bloom filters size greater than 2 GB (CASSANDRA-5903)
 * Properly handle parsing huge map and set literals (CASSANDRA-5893)


2.0.0-rc2
 * enable vnodes by default (CASSANDRA-5869)
 * fix CAS contention timeout (CASSANDRA-5830)
 * fix HsHa to respect max frame size (CASSANDRA-4573)
 * Fix (some) 2i on composite components omissions (CASSANDRA-5851)
 * cqlsh: add DESCRIBE FULL SCHEMA variant (CASSANDRA-5880)
Merged from 1.2:
 * Correctly validate sparse composite cells in scrub (CASSANDRA-5855)
 * Add KeyCacheHitRate metric to CF metrics (CASSANDRA-5868)
 * cqlsh: add support for multiline comments (CASSANDRA-5798)
 * Handle CQL3 SELECT duplicate IN restrictions on clustering columns
   (CASSANDRA-5856)


2.0.0-rc1
 * improve DecimalSerializer performance (CASSANDRA-5837)
 * fix potential spurious wakeup in AsyncOneResponse (CASSANDRA-5690)
 * fix schema-related trigger issues (CASSANDRA-5774)
 * Better validation when accessing CQL3 table from thrift (CASSANDRA-5138)
 * Fix assertion error during repair (CASSANDRA-5801)
 * Fix range tombstone bug (CASSANDRA-5805)
 * DC-local CAS (CASSANDRA-5797)
 * Add a native_protocol_version column to the system.local table (CASSANRDA-5819)
 * Use index_interval from cassandra.yaml when upgraded (CASSANDRA-5822)
 * Fix buffer underflow on socket close (CASSANDRA-5792)
Merged from 1.2:
 * Fix reading DeletionTime from 1.1-format sstables (CASSANDRA-5814)
 * cqlsh: add collections support to COPY (CASSANDRA-5698)
 * retry important messages for any IOException (CASSANDRA-5804)
 * Allow empty IN relations in SELECT/UPDATE/DELETE statements (CASSANDRA-5626)
 * cqlsh: fix crashing on Windows due to libedit detection (CASSANDRA-5812)
 * fix bulk-loading compressed sstables (CASSANDRA-5820)
 * (Hadoop) fix quoting in CqlPagingRecordReader and CqlRecordWriter 
   (CASSANDRA-5824)
 * update default LCS sstable size to 160MB (CASSANDRA-5727)
 * Allow compacting 2Is via nodetool (CASSANDRA-5670)
 * Hex-encode non-String keys in OPP (CASSANDRA-5793)
 * nodetool history logging (CASSANDRA-5823)
 * (Hadoop) fix support for Thrift tables in CqlPagingRecordReader 
   (CASSANDRA-5752)
 * add "all time blocked" to StatusLogger output (CASSANDRA-5825)
 * Future-proof inter-major-version schema migrations (CASSANDRA-5845)
 * (Hadoop) add CqlPagingRecordReader support for ReversedType in Thrift table
   (CASSANDRA-5718)
 * Add -no-snapshot option to scrub (CASSANDRA-5891)
 * Fix to support off heap bloom filters size greater than 2 GB (CASSANDRA-5903)
 * Properly handle parsing huge map and set literals (CASSANDRA-5893)
 * Fix LCS L0 compaction may overlap in L1 (CASSANDRA-5907)
 * New sstablesplit tool to split large sstables offline (CASSANDRA-4766)
 * Fix potential deadlock in native protocol server (CASSANDRA-5926)
 * Disallow incompatible type change in CQL3 (CASSANDRA-5882)
Merged from 1.1:
 * Correctly validate sparse composite cells in scrub (CASSANDRA-5855)


2.0.0-beta2
 * Replace countPendingHints with Hints Created metric (CASSANDRA-5746)
 * Allow nodetool with no args, and with help to run without a server (CASSANDRA-5734)
 * Cleanup AbstractType/TypeSerializer classes (CASSANDRA-5744)
 * Remove unimplemented cli option schema-mwt (CASSANDRA-5754)
 * Support range tombstones in thrift (CASSANDRA-5435)
 * Normalize table-manipulating CQL3 statements' class names (CASSANDRA-5759)
 * cqlsh: add missing table options to DESCRIBE output (CASSANDRA-5749)
 * Fix assertion error during repair (CASSANDRA-5757)
 * Fix bulkloader (CASSANDRA-5542)
 * Add LZ4 compression to the native protocol (CASSANDRA-5765)
 * Fix bugs in the native protocol v2 (CASSANDRA-5770)
 * CAS on 'primary key only' table (CASSANDRA-5715)
 * Support streaming SSTables of old versions (CASSANDRA-5772)
 * Always respect protocol version in native protocol (CASSANDRA-5778)
 * Fix ConcurrentModificationException during streaming (CASSANDRA-5782)
 * Update deletion timestamp in Commit#updatesWithPaxosTime (CASSANDRA-5787)
 * Thrift cas() method crashes if input columns are not sorted (CASSANDRA-5786)
 * Order columns names correctly when querying for CAS (CASSANDRA-5788)
 * Fix streaming retry (CASSANDRA-5775)
Merged from 1.2:
 * if no seeds can be a reached a node won't start in a ring by itself (CASSANDRA-5768)
 * add cassandra.unsafesystem property (CASSANDRA-5704)
 * (Hadoop) quote identifiers in CqlPagingRecordReader (CASSANDRA-5763)
 * Add replace_node functionality for vnodes (CASSANDRA-5337)
 * Add timeout events to query traces (CASSANDRA-5520)
 * Fix serialization of the LEFT gossip value (CASSANDRA-5696)
 * Pig: support for cql3 tables (CASSANDRA-5234)
 * Fix skipping range tombstones with reverse queries (CASSANDRA-5712)
 * Expire entries out of ThriftSessionManager (CASSANDRA-5719)
 * Don't keep ancestor information in memory (CASSANDRA-5342)
 * Expose native protocol server status in nodetool info (CASSANDRA-5735)
 * Fix pathetic performance of range tombstones (CASSANDRA-5677)
 * Fix querying with an empty (impossible) range (CASSANDRA-5573)
 * cqlsh: handle CUSTOM 2i in DESCRIBE output (CASSANDRA-5760)
 * Fix minor bug in Range.intersects(Bound) (CASSANDRA-5771)
 * cqlsh: handle disabled compression in DESCRIBE output (CASSANDRA-5766)
 * Ensure all UP events are notified on the native protocol (CASSANDRA-5769)
 * Fix formatting of sstable2json with multiple -k arguments (CASSANDRA-5781)
 * Don't rely on row marker for queries in general to hide lost markers
   after TTL expires (CASSANDRA-5762)
 * Sort nodetool help output (CASSANDRA-5776)
 * Fix column expiring during 2 phases compaction (CASSANDRA-5799)
 * now() is being rejected in INSERTs when inside collections (CASSANDRA-5795)


2.0.0-beta1
 * Add support for indexing clustered columns (CASSANDRA-5125)
 * Removed on-heap row cache (CASSANDRA-5348)
 * use nanotime consistently for node-local timeouts (CASSANDRA-5581)
 * Avoid unnecessary second pass on name-based queries (CASSANDRA-5577)
 * Experimental triggers (CASSANDRA-1311)
 * JEMalloc support for off-heap allocation (CASSANDRA-3997)
 * Single-pass compaction (CASSANDRA-4180)
 * Removed token range bisection (CASSANDRA-5518)
 * Removed compatibility with pre-1.2.5 sstables and network messages
   (CASSANDRA-5511)
 * removed PBSPredictor (CASSANDRA-5455)
 * CAS support (CASSANDRA-5062, 5441, 5442, 5443, 5619, 5667)
 * Leveled compaction performs size-tiered compactions in L0 
   (CASSANDRA-5371, 5439)
 * Add yaml network topology snitch for mixed ec2/other envs (CASSANDRA-5339)
 * Log when a node is down longer than the hint window (CASSANDRA-4554)
 * Optimize tombstone creation for ExpiringColumns (CASSANDRA-4917)
 * Improve LeveledScanner work estimation (CASSANDRA-5250, 5407)
 * Replace compaction lock with runWithCompactionsDisabled (CASSANDRA-3430)
 * Change Message IDs to ints (CASSANDRA-5307)
 * Move sstable level information into the Stats component, removing the
   need for a separate Manifest file (CASSANDRA-4872)
 * avoid serializing to byte[] on commitlog append (CASSANDRA-5199)
 * make index_interval configurable per columnfamily (CASSANDRA-3961, CASSANDRA-5650)
 * add default_time_to_live (CASSANDRA-3974)
 * add memtable_flush_period_in_ms (CASSANDRA-4237)
 * replace supercolumns internally by composites (CASSANDRA-3237, 5123)
 * upgrade thrift to 0.9.0 (CASSANDRA-3719)
 * drop unnecessary keyspace parameter from user-defined compaction API 
   (CASSANDRA-5139)
 * more robust solution to incomplete compactions + counters (CASSANDRA-5151)
 * Change order of directory searching for c*.in.sh (CASSANDRA-3983)
 * Add tool to reset SSTable compaction level for LCS (CASSANDRA-5271)
 * Allow custom configuration loader (CASSANDRA-5045)
 * Remove memory emergency pressure valve logic (CASSANDRA-3534)
 * Reduce request latency with eager retry (CASSANDRA-4705)
 * cqlsh: Remove ASSUME command (CASSANDRA-5331)
 * Rebuild BF when loading sstables if bloom_filter_fp_chance
   has changed since compaction (CASSANDRA-5015)
 * remove row-level bloom filters (CASSANDRA-4885)
 * Change Kernel Page Cache skipping into row preheating (disabled by default)
   (CASSANDRA-4937)
 * Improve repair by deciding on a gcBefore before sending
   out TreeRequests (CASSANDRA-4932)
 * Add an official way to disable compactions (CASSANDRA-5074)
 * Reenable ALTER TABLE DROP with new semantics (CASSANDRA-3919)
 * Add binary protocol versioning (CASSANDRA-5436)
 * Swap THshaServer for TThreadedSelectorServer (CASSANDRA-5530)
 * Add alias support to SELECT statement (CASSANDRA-5075)
 * Don't create empty RowMutations in CommitLogReplayer (CASSANDRA-5541)
 * Use range tombstones when dropping cfs/columns from schema (CASSANDRA-5579)
 * cqlsh: drop CQL2/CQL3-beta support (CASSANDRA-5585)
 * Track max/min column names in sstables to be able to optimize slice
   queries (CASSANDRA-5514, CASSANDRA-5595, CASSANDRA-5600)
 * Binary protocol: allow batching already prepared statements (CASSANDRA-4693)
 * Allow preparing timestamp, ttl and limit in CQL3 queries (CASSANDRA-4450)
 * Support native link w/o JNA in Java7 (CASSANDRA-3734)
 * Use SASL authentication in binary protocol v2 (CASSANDRA-5545)
 * Replace Thrift HsHa with LMAX Disruptor based implementation (CASSANDRA-5582)
 * cqlsh: Add row count to SELECT output (CASSANDRA-5636)
 * Include a timestamp with all read commands to determine column expiration
   (CASSANDRA-5149)
 * Streaming 2.0 (CASSANDRA-5286, 5699)
 * Conditional create/drop ks/table/index statements in CQL3 (CASSANDRA-2737)
 * more pre-table creation property validation (CASSANDRA-5693)
 * Redesign repair messages (CASSANDRA-5426)
 * Fix ALTER RENAME post-5125 (CASSANDRA-5702)
 * Disallow renaming a 2ndary indexed column (CASSANDRA-5705)
 * Rename Table to Keyspace (CASSANDRA-5613)
 * Ensure changing column_index_size_in_kb on different nodes don't corrupt the
   sstable (CASSANDRA-5454)
 * Move resultset type information into prepare, not execute (CASSANDRA-5649)
 * Auto paging in binary protocol (CASSANDRA-4415, 5714)
 * Don't tie client side use of AbstractType to JDBC (CASSANDRA-4495)
 * Adds new TimestampType to replace DateType (CASSANDRA-5723, CASSANDRA-5729)
Merged from 1.2:
 * make starting native protocol server idempotent (CASSANDRA-5728)
 * Fix loading key cache when a saved entry is no longer valid (CASSANDRA-5706)
 * Fix serialization of the LEFT gossip value (CASSANDRA-5696)
 * cqlsh: Don't show 'null' in place of empty values (CASSANDRA-5675)
 * Race condition in detecting version on a mixed 1.1/1.2 cluster
   (CASSANDRA-5692)
 * Fix skipping range tombstones with reverse queries (CASSANDRA-5712)
 * Expire entries out of ThriftSessionManager (CASSANRDA-5719)
 * Don't keep ancestor information in memory (CASSANDRA-5342)
 * cqlsh: fix handling of semicolons inside BATCH queries (CASSANDRA-5697)


1.2.6
 * Fix tracing when operation completes before all responses arrive 
   (CASSANDRA-5668)
 * Fix cross-DC mutation forwarding (CASSANDRA-5632)
 * Reduce SSTableLoader memory usage (CASSANDRA-5555)
 * Scale hinted_handoff_throttle_in_kb to cluster size (CASSANDRA-5272)
 * (Hadoop) Add CQL3 input/output formats (CASSANDRA-4421, 5622)
 * (Hadoop) Fix InputKeyRange in CFIF (CASSANDRA-5536)
 * Fix dealing with ridiculously large max sstable sizes in LCS (CASSANDRA-5589)
 * Ignore pre-truncate hints (CASSANDRA-4655)
 * Move System.exit on OOM into a separate thread (CASSANDRA-5273)
 * Write row markers when serializing schema (CASSANDRA-5572)
 * Check only SSTables for the requested range when streaming (CASSANDRA-5569)
 * Improve batchlog replay behavior and hint ttl handling (CASSANDRA-5314)
 * Exclude localTimestamp from validation for tombstones (CASSANDRA-5398)
 * cqlsh: add custom prompt support (CASSANDRA-5539)
 * Reuse prepared statements in hot auth queries (CASSANDRA-5594)
 * cqlsh: add vertical output option (see EXPAND) (CASSANDRA-5597)
 * Add a rate limit option to stress (CASSANDRA-5004)
 * have BulkLoader ignore snapshots directories (CASSANDRA-5587) 
 * fix SnitchProperties logging context (CASSANDRA-5602)
 * Expose whether jna is enabled and memory is locked via JMX (CASSANDRA-5508)
 * cqlsh: fix COPY FROM with ReversedType (CASSANDRA-5610)
 * Allow creating CUSTOM indexes on collections (CASSANDRA-5615)
 * Evaluate now() function at execution time (CASSANDRA-5616)
 * Expose detailed read repair metrics (CASSANDRA-5618)
 * Correct blob literal + ReversedType parsing (CASSANDRA-5629)
 * Allow GPFS to prefer the internal IP like EC2MRS (CASSANDRA-5630)
 * fix help text for -tspw cassandra-cli (CASSANDRA-5643)
 * don't throw away initial causes exceptions for internode encryption issues 
   (CASSANDRA-5644)
 * Fix message spelling errors for cql select statements (CASSANDRA-5647)
 * Suppress custom exceptions thru jmx (CASSANDRA-5652)
 * Update CREATE CUSTOM INDEX syntax (CASSANDRA-5639)
 * Fix PermissionDetails.equals() method (CASSANDRA-5655)
 * Never allow partition key ranges in CQL3 without token() (CASSANDRA-5666)
 * Gossiper incorrectly drops AppState for an upgrading node (CASSANDRA-5660)
 * Connection thrashing during multi-region ec2 during upgrade, due to 
   messaging version (CASSANDRA-5669)
 * Avoid over reconnecting in EC2MRS (CASSANDRA-5678)
 * Fix ReadResponseSerializer.serializedSize() for digest reads (CASSANDRA-5476)
 * allow sstable2json on 2i CFs (CASSANDRA-5694)
Merged from 1.1:
 * Remove buggy thrift max message length option (CASSANDRA-5529)
 * Fix NPE in Pig's widerow mode (CASSANDRA-5488)
 * Add split size parameter to Pig and disable split combination (CASSANDRA-5544)


1.2.5
 * make BytesToken.toString only return hex bytes (CASSANDRA-5566)
 * Ensure that submitBackground enqueues at least one task (CASSANDRA-5554)
 * fix 2i updates with identical values and timestamps (CASSANDRA-5540)
 * fix compaction throttling bursty-ness (CASSANDRA-4316)
 * reduce memory consumption of IndexSummary (CASSANDRA-5506)
 * remove per-row column name bloom filters (CASSANDRA-5492)
 * Include fatal errors in trace events (CASSANDRA-5447)
 * Ensure that PerRowSecondaryIndex is notified of row-level deletes
   (CASSANDRA-5445)
 * Allow empty blob literals in CQL3 (CASSANDRA-5452)
 * Fix streaming RangeTombstones at column index boundary (CASSANDRA-5418)
 * Fix preparing statements when current keyspace is not set (CASSANDRA-5468)
 * Fix SemanticVersion.isSupportedBy minor/patch handling (CASSANDRA-5496)
 * Don't provide oldCfId for post-1.1 system cfs (CASSANDRA-5490)
 * Fix primary range ignores replication strategy (CASSANDRA-5424)
 * Fix shutdown of binary protocol server (CASSANDRA-5507)
 * Fix repair -snapshot not working (CASSANDRA-5512)
 * Set isRunning flag later in binary protocol server (CASSANDRA-5467)
 * Fix use of CQL3 functions with descending clustering order (CASSANDRA-5472)
 * Disallow renaming columns one at a time for thrift table in CQL3
   (CASSANDRA-5531)
 * cqlsh: add CLUSTERING ORDER BY support to DESCRIBE (CASSANDRA-5528)
 * Add custom secondary index support to CQL3 (CASSANDRA-5484)
 * Fix repair hanging silently on unexpected error (CASSANDRA-5229)
 * Fix Ec2Snitch regression introduced by CASSANDRA-5171 (CASSANDRA-5432)
 * Add nodetool enablebackup/disablebackup (CASSANDRA-5556)
 * cqlsh: fix DESCRIBE after case insensitive USE (CASSANDRA-5567)
Merged from 1.1
 * Add retry mechanism to OTC for non-droppable_verbs (CASSANDRA-5393)
 * Use allocator information to improve memtable memory usage estimate
   (CASSANDRA-5497)
 * Fix trying to load deleted row into row cache on startup (CASSANDRA-4463)
 * fsync leveled manifest to avoid corruption (CASSANDRA-5535)
 * Fix Bound intersection computation (CASSANDRA-5551)
 * sstablescrub now respects max memory size in cassandra.in.sh (CASSANDRA-5562)


1.2.4
 * Ensure that PerRowSecondaryIndex updates see the most recent values
   (CASSANDRA-5397)
 * avoid duplicate index entries ind PrecompactedRow and 
   ParallelCompactionIterable (CASSANDRA-5395)
 * remove the index entry on oldColumn when new column is a tombstone 
   (CASSANDRA-5395)
 * Change default stream throughput from 400 to 200 mbps (CASSANDRA-5036)
 * Gossiper logs DOWN for symmetry with UP (CASSANDRA-5187)
 * Fix mixing prepared statements between keyspaces (CASSANDRA-5352)
 * Fix consistency level during bootstrap - strike 3 (CASSANDRA-5354)
 * Fix transposed arguments in AlreadyExistsException (CASSANDRA-5362)
 * Improve asynchronous hint delivery (CASSANDRA-5179)
 * Fix Guava dependency version (12.0 -> 13.0.1) for Maven (CASSANDRA-5364)
 * Validate that provided CQL3 collection value are < 64K (CASSANDRA-5355)
 * Make upgradeSSTable skip current version sstables by default (CASSANDRA-5366)
 * Optimize min/max timestamp collection (CASSANDRA-5373)
 * Invalid streamId in cql binary protocol when using invalid CL 
   (CASSANDRA-5164)
 * Fix validation for IN where clauses with collections (CASSANDRA-5376)
 * Copy resultSet on count query to avoid ConcurrentModificationException 
   (CASSANDRA-5382)
 * Correctly typecheck in CQL3 even with ReversedType (CASSANDRA-5386)
 * Fix streaming compressed files when using encryption (CASSANDRA-5391)
 * cassandra-all 1.2.0 pom missing netty dependency (CASSANDRA-5392)
 * Fix writetime/ttl functions on null values (CASSANDRA-5341)
 * Fix NPE during cql3 select with token() (CASSANDRA-5404)
 * IndexHelper.skipBloomFilters won't skip non-SHA filters (CASSANDRA-5385)
 * cqlsh: Print maps ordered by key, sort sets (CASSANDRA-5413)
 * Add null syntax support in CQL3 for inserts (CASSANDRA-3783)
 * Allow unauthenticated set_keyspace() calls (CASSANDRA-5423)
 * Fix potential incremental backups race (CASSANDRA-5410)
 * Fix prepared BATCH statements with batch-level timestamps (CASSANDRA-5415)
 * Allow overriding superuser setup delay (CASSANDRA-5430)
 * cassandra-shuffle with JMX usernames and passwords (CASSANDRA-5431)
Merged from 1.1:
 * cli: Quote ks and cf names in schema output when needed (CASSANDRA-5052)
 * Fix bad default for min/max timestamp in SSTableMetadata (CASSANDRA-5372)
 * Fix cf name extraction from manifest in Directories.migrateFile() 
   (CASSANDRA-5242)
 * Support pluggable internode authentication (CASSANDRA-5401)


1.2.3
 * add check for sstable overlap within a level on startup (CASSANDRA-5327)
 * replace ipv6 colons in jmx object names (CASSANDRA-5298, 5328)
 * Avoid allocating SSTableBoundedScanner during repair when the range does 
   not intersect the sstable (CASSANDRA-5249)
 * Don't lowercase property map keys (this breaks NTS) (CASSANDRA-5292)
 * Fix composite comparator with super columns (CASSANDRA-5287)
 * Fix insufficient validation of UPDATE queries against counter cfs
   (CASSANDRA-5300)
 * Fix PropertyFileSnitch default DC/Rack behavior (CASSANDRA-5285)
 * Handle null values when executing prepared statement (CASSANDRA-5081)
 * Add netty to pom dependencies (CASSANDRA-5181)
 * Include type arguments in Thrift CQLPreparedResult (CASSANDRA-5311)
 * Fix compaction not removing columns when bf_fp_ratio is 1 (CASSANDRA-5182)
 * cli: Warn about missing CQL3 tables in schema descriptions (CASSANDRA-5309)
 * Re-enable unknown option in replication/compaction strategies option for
   backward compatibility (CASSANDRA-4795)
 * Add binary protocol support to stress (CASSANDRA-4993)
 * cqlsh: Fix COPY FROM value quoting and null handling (CASSANDRA-5305)
 * Fix repair -pr for vnodes (CASSANDRA-5329)
 * Relax CL for auth queries for non-default users (CASSANDRA-5310)
 * Fix AssertionError during repair (CASSANDRA-5245)
 * Don't announce migrations to pre-1.2 nodes (CASSANDRA-5334)
Merged from 1.1:
 * Update offline scrub for 1.0 -> 1.1 directory structure (CASSANDRA-5195)
 * add tmp flag to Descriptor hashcode (CASSANDRA-4021)
 * fix logging of "Found table data in data directories" when only system tables
   are present (CASSANDRA-5289)
 * cli: Add JMX authentication support (CASSANDRA-5080)
 * nodetool: ability to repair specific range (CASSANDRA-5280)
 * Fix possible assertion triggered in SliceFromReadCommand (CASSANDRA-5284)
 * cqlsh: Add inet type support on Windows (ipv4-only) (CASSANDRA-4801)
 * Fix race when initializing ColumnFamilyStore (CASSANDRA-5350)
 * Add UseTLAB JVM flag (CASSANDRA-5361)


1.2.2
 * fix potential for multiple concurrent compactions of the same sstables
   (CASSANDRA-5256)
 * avoid no-op caching of byte[] on commitlog append (CASSANDRA-5199)
 * fix symlinks under data dir not working (CASSANDRA-5185)
 * fix bug in compact storage metadata handling (CASSANDRA-5189)
 * Validate login for USE queries (CASSANDRA-5207)
 * cli: remove default username and password (CASSANDRA-5208)
 * configure populate_io_cache_on_flush per-CF (CASSANDRA-4694)
 * allow configuration of internode socket buffer (CASSANDRA-3378)
 * Make sstable directory picking blacklist-aware again (CASSANDRA-5193)
 * Correctly expire gossip states for edge cases (CASSANDRA-5216)
 * Improve handling of directory creation failures (CASSANDRA-5196)
 * Expose secondary indicies to the rest of nodetool (CASSANDRA-4464)
 * Binary protocol: avoid sending notification for 0.0.0.0 (CASSANDRA-5227)
 * add UseCondCardMark XX jvm settings on jdk 1.7 (CASSANDRA-4366)
 * CQL3 refactor to allow conversion function (CASSANDRA-5226)
 * Fix drop of sstables in some circumstance (CASSANDRA-5232)
 * Implement caching of authorization results (CASSANDRA-4295)
 * Add support for LZ4 compression (CASSANDRA-5038)
 * Fix missing columns in wide rows queries (CASSANDRA-5225)
 * Simplify auth setup and make system_auth ks alterable (CASSANDRA-5112)
 * Stop compactions from hanging during bootstrap (CASSANDRA-5244)
 * fix compressed streaming sending extra chunk (CASSANDRA-5105)
 * Add CQL3-based implementations of IAuthenticator and IAuthorizer
   (CASSANDRA-4898)
 * Fix timestamp-based tomstone removal logic (CASSANDRA-5248)
 * cli: Add JMX authentication support (CASSANDRA-5080)
 * Fix forceFlush behavior (CASSANDRA-5241)
 * cqlsh: Add username autocompletion (CASSANDRA-5231)
 * Fix CQL3 composite partition key error (CASSANDRA-5240)
 * Allow IN clause on last clustering key (CASSANDRA-5230)
Merged from 1.1:
 * fix start key/end token validation for wide row iteration (CASSANDRA-5168)
 * add ConfigHelper support for Thrift frame and max message sizes (CASSANDRA-5188)
 * fix nodetool repair not fail on node down (CASSANDRA-5203)
 * always collect tombstone hints (CASSANDRA-5068)
 * Fix error when sourcing file in cqlsh (CASSANDRA-5235)


1.2.1
 * stream undelivered hints on decommission (CASSANDRA-5128)
 * GossipingPropertyFileSnitch loads saved dc/rack info if needed (CASSANDRA-5133)
 * drain should flush system CFs too (CASSANDRA-4446)
 * add inter_dc_tcp_nodelay setting (CASSANDRA-5148)
 * re-allow wrapping ranges for start_token/end_token range pairitspwng (CASSANDRA-5106)
 * fix validation compaction of empty rows (CASSANDRA-5136)
 * nodetool methods to enable/disable hint storage/delivery (CASSANDRA-4750)
 * disallow bloom filter false positive chance of 0 (CASSANDRA-5013)
 * add threadpool size adjustment methods to JMXEnabledThreadPoolExecutor and 
   CompactionManagerMBean (CASSANDRA-5044)
 * fix hinting for dropped local writes (CASSANDRA-4753)
 * off-heap cache doesn't need mutable column container (CASSANDRA-5057)
 * apply disk_failure_policy to bad disks on initial directory creation 
   (CASSANDRA-4847)
 * Optimize name-based queries to use ArrayBackedSortedColumns (CASSANDRA-5043)
 * Fall back to old manifest if most recent is unparseable (CASSANDRA-5041)
 * pool [Compressed]RandomAccessReader objects on the partitioned read path
   (CASSANDRA-4942)
 * Add debug logging to list filenames processed by Directories.migrateFile 
   method (CASSANDRA-4939)
 * Expose black-listed directories via JMX (CASSANDRA-4848)
 * Log compaction merge counts (CASSANDRA-4894)
 * Minimize byte array allocation by AbstractData{Input,Output} (CASSANDRA-5090)
 * Add SSL support for the binary protocol (CASSANDRA-5031)
 * Allow non-schema system ks modification for shuffle to work (CASSANDRA-5097)
 * cqlsh: Add default limit to SELECT statements (CASSANDRA-4972)
 * cqlsh: fix DESCRIBE for 1.1 cfs in CQL3 (CASSANDRA-5101)
 * Correctly gossip with nodes >= 1.1.7 (CASSANDRA-5102)
 * Ensure CL guarantees on digest mismatch (CASSANDRA-5113)
 * Validate correctly selects on composite partition key (CASSANDRA-5122)
 * Fix exception when adding collection (CASSANDRA-5117)
 * Handle states for non-vnode clusters correctly (CASSANDRA-5127)
 * Refuse unrecognized replication and compaction strategy options (CASSANDRA-4795)
 * Pick the correct value validator in sstable2json for cql3 tables (CASSANDRA-5134)
 * Validate login for describe_keyspace, describe_keyspaces and set_keyspace
   (CASSANDRA-5144)
 * Fix inserting empty maps (CASSANDRA-5141)
 * Don't remove tokens from System table for node we know (CASSANDRA-5121)
 * fix streaming progress report for compresed files (CASSANDRA-5130)
 * Coverage analysis for low-CL queries (CASSANDRA-4858)
 * Stop interpreting dates as valid timeUUID value (CASSANDRA-4936)
 * Adds E notation for floating point numbers (CASSANDRA-4927)
 * Detect (and warn) unintentional use of the cql2 thrift methods when cql3 was
   intended (CASSANDRA-5172)
 * cli: Quote ks and cf names in schema output when needed (CASSANDRA-5052)
 * Fix cf name extraction from manifest in Directories.migrateFile() (CASSANDRA-5242)
 * Replace mistaken usage of commons-logging with slf4j (CASSANDRA-5464)
 * Ensure Jackson dependency matches lib (CASSANDRA-5126)
 * Expose droppable tombstone ratio stats over JMX (CASSANDRA-5159)
Merged from 1.1:
 * Simplify CompressedRandomAccessReader to work around JDK FD bug (CASSANDRA-5088)
 * Improve handling a changing target throttle rate mid-compaction (CASSANDRA-5087)
 * Pig: correctly decode row keys in widerow mode (CASSANDRA-5098)
 * nodetool repair command now prints progress (CASSANDRA-4767)
 * fix user defined compaction to run against 1.1 data directory (CASSANDRA-5118)
 * Fix CQL3 BATCH authorization caching (CASSANDRA-5145)
 * fix get_count returns incorrect value with TTL (CASSANDRA-5099)
 * better handling for mid-compaction failure (CASSANDRA-5137)
 * convert default marshallers list to map for better readability (CASSANDRA-5109)
 * fix ConcurrentModificationException in getBootstrapSource (CASSANDRA-5170)
 * fix sstable maxtimestamp for row deletes and pre-1.1.1 sstables (CASSANDRA-5153)
 * Fix thread growth on node removal (CASSANDRA-5175)
 * Make Ec2Region's datacenter name configurable (CASSANDRA-5155)


1.2.0
 * Disallow counters in collections (CASSANDRA-5082)
 * cqlsh: add unit tests (CASSANDRA-3920)
 * fix default bloom_filter_fp_chance for LeveledCompactionStrategy (CASSANDRA-5093)
Merged from 1.1:
 * add validation for get_range_slices with start_key and end_token (CASSANDRA-5089)


1.2.0-rc2
 * fix nodetool ownership display with vnodes (CASSANDRA-5065)
 * cqlsh: add DESCRIBE KEYSPACES command (CASSANDRA-5060)
 * Fix potential infinite loop when reloading CFS (CASSANDRA-5064)
 * Fix SimpleAuthorizer example (CASSANDRA-5072)
 * cqlsh: force CL.ONE for tracing and system.schema* queries (CASSANDRA-5070)
 * Includes cassandra-shuffle in the debian package (CASSANDRA-5058)
Merged from 1.1:
 * fix multithreaded compaction deadlock (CASSANDRA-4492)
 * fix temporarily missing schema after upgrade from pre-1.1.5 (CASSANDRA-5061)
 * Fix ALTER TABLE overriding compression options with defaults
   (CASSANDRA-4996, 5066)
 * fix specifying and altering crc_check_chance (CASSANDRA-5053)
 * fix Murmur3Partitioner ownership% calculation (CASSANDRA-5076)
 * Don't expire columns sooner than they should in 2ndary indexes (CASSANDRA-5079)


1.2-rc1
 * rename rpc_timeout settings to request_timeout (CASSANDRA-5027)
 * add BF with 0.1 FP to LCS by default (CASSANDRA-5029)
 * Fix preparing insert queries (CASSANDRA-5016)
 * Fix preparing queries with counter increment (CASSANDRA-5022)
 * Fix preparing updates with collections (CASSANDRA-5017)
 * Don't generate UUID based on other node address (CASSANDRA-5002)
 * Fix message when trying to alter a clustering key type (CASSANDRA-5012)
 * Update IAuthenticator to match the new IAuthorizer (CASSANDRA-5003)
 * Fix inserting only a key in CQL3 (CASSANDRA-5040)
 * Fix CQL3 token() function when used with strings (CASSANDRA-5050)
Merged from 1.1:
 * reduce log spam from invalid counter shards (CASSANDRA-5026)
 * Improve schema propagation performance (CASSANDRA-5025)
 * Fix for IndexHelper.IndexFor throws OOB Exception (CASSANDRA-5030)
 * cqlsh: make it possible to describe thrift CFs (CASSANDRA-4827)
 * cqlsh: fix timestamp formatting on some platforms (CASSANDRA-5046)


1.2-beta3
 * make consistency level configurable in cqlsh (CASSANDRA-4829)
 * fix cqlsh rendering of blob fields (CASSANDRA-4970)
 * fix cqlsh DESCRIBE command (CASSANDRA-4913)
 * save truncation position in system table (CASSANDRA-4906)
 * Move CompressionMetadata off-heap (CASSANDRA-4937)
 * allow CLI to GET cql3 columnfamily data (CASSANDRA-4924)
 * Fix rare race condition in getExpireTimeForEndpoint (CASSANDRA-4402)
 * acquire references to overlapping sstables during compaction so bloom filter
   doesn't get free'd prematurely (CASSANDRA-4934)
 * Don't share slice query filter in CQL3 SelectStatement (CASSANDRA-4928)
 * Separate tracing from Log4J (CASSANDRA-4861)
 * Exclude gcable tombstones from merkle-tree computation (CASSANDRA-4905)
 * Better printing of AbstractBounds for tracing (CASSANDRA-4931)
 * Optimize mostRecentTombstone check in CC.collectAllData (CASSANDRA-4883)
 * Change stream session ID to UUID to avoid collision from same node (CASSANDRA-4813)
 * Use Stats.db when bulk loading if present (CASSANDRA-4957)
 * Skip repair on system_trace and keyspaces with RF=1 (CASSANDRA-4956)
 * (cql3) Remove arbitrary SELECT limit (CASSANDRA-4918)
 * Correctly handle prepared operation on collections (CASSANDRA-4945)
 * Fix CQL3 LIMIT (CASSANDRA-4877)
 * Fix Stress for CQL3 (CASSANDRA-4979)
 * Remove cassandra specific exceptions from JMX interface (CASSANDRA-4893)
 * (CQL3) Force using ALLOW FILTERING on potentially inefficient queries (CASSANDRA-4915)
 * (cql3) Fix adding column when the table has collections (CASSANDRA-4982)
 * (cql3) Fix allowing collections with compact storage (CASSANDRA-4990)
 * (cql3) Refuse ttl/writetime function on collections (CASSANDRA-4992)
 * Replace IAuthority with new IAuthorizer (CASSANDRA-4874)
 * clqsh: fix KEY pseudocolumn escaping when describing Thrift tables
   in CQL3 mode (CASSANDRA-4955)
 * add basic authentication support for Pig CassandraStorage (CASSANDRA-3042)
 * fix CQL2 ALTER TABLE compaction_strategy_class altering (CASSANDRA-4965)
Merged from 1.1:
 * Fall back to old describe_splits if d_s_ex is not available (CASSANDRA-4803)
 * Improve error reporting when streaming ranges fail (CASSANDRA-5009)
 * Fix cqlsh timestamp formatting of timezone info (CASSANDRA-4746)
 * Fix assertion failure with leveled compaction (CASSANDRA-4799)
 * Check for null end_token in get_range_slice (CASSANDRA-4804)
 * Remove all remnants of removed nodes (CASSANDRA-4840)
 * Add aut-reloading of the log4j file in debian package (CASSANDRA-4855)
 * Fix estimated row cache entry size (CASSANDRA-4860)
 * reset getRangeSlice filter after finishing a row for get_paged_slice
   (CASSANDRA-4919)
 * expunge row cache post-truncate (CASSANDRA-4940)
 * Allow static CF definition with compact storage (CASSANDRA-4910)
 * Fix endless loop/compaction of schema_* CFs due to broken timestamps (CASSANDRA-4880)
 * Fix 'wrong class type' assertion in CounterColumn (CASSANDRA-4976)


1.2-beta2
 * fp rate of 1.0 disables BF entirely; LCS defaults to 1.0 (CASSANDRA-4876)
 * off-heap bloom filters for row keys (CASSANDRA_4865)
 * add extension point for sstable components (CASSANDRA-4049)
 * improve tracing output (CASSANDRA-4852, 4862)
 * make TRACE verb droppable (CASSANDRA-4672)
 * fix BulkLoader recognition of CQL3 columnfamilies (CASSANDRA-4755)
 * Sort commitlog segments for replay by id instead of mtime (CASSANDRA-4793)
 * Make hint delivery asynchronous (CASSANDRA-4761)
 * Pluggable Thrift transport factories for CLI and cqlsh (CASSANDRA-4609, 4610)
 * cassandra-cli: allow Double value type to be inserted to a column (CASSANDRA-4661)
 * Add ability to use custom TServerFactory implementations (CASSANDRA-4608)
 * optimize batchlog flushing to skip successful batches (CASSANDRA-4667)
 * include metadata for system keyspace itself in schema tables (CASSANDRA-4416)
 * add check to PropertyFileSnitch to verify presence of location for
   local node (CASSANDRA-4728)
 * add PBSPredictor consistency modeler (CASSANDRA-4261)
 * remove vestiges of Thrift unframed mode (CASSANDRA-4729)
 * optimize single-row PK lookups (CASSANDRA-4710)
 * adjust blockFor calculation to account for pending ranges due to node 
   movement (CASSANDRA-833)
 * Change CQL version to 3.0.0 and stop accepting 3.0.0-beta1 (CASSANDRA-4649)
 * (CQL3) Make prepared statement global instead of per connection 
   (CASSANDRA-4449)
 * Fix scrubbing of CQL3 created tables (CASSANDRA-4685)
 * (CQL3) Fix validation when using counter and regular columns in the same 
   table (CASSANDRA-4706)
 * Fix bug starting Cassandra with simple authentication (CASSANDRA-4648)
 * Add support for batchlog in CQL3 (CASSANDRA-4545, 4738)
 * Add support for multiple column family outputs in CFOF (CASSANDRA-4208)
 * Support repairing only the local DC nodes (CASSANDRA-4747)
 * Use rpc_address for binary protocol and change default port (CASSANDRA-4751)
 * Fix use of collections in prepared statements (CASSANDRA-4739)
 * Store more information into peers table (CASSANDRA-4351, 4814)
 * Configurable bucket size for size tiered compaction (CASSANDRA-4704)
 * Run leveled compaction in parallel (CASSANDRA-4310)
 * Fix potential NPE during CFS reload (CASSANDRA-4786)
 * Composite indexes may miss results (CASSANDRA-4796)
 * Move consistency level to the protocol level (CASSANDRA-4734, 4824)
 * Fix Subcolumn slice ends not respected (CASSANDRA-4826)
 * Fix Assertion error in cql3 select (CASSANDRA-4783)
 * Fix list prepend logic (CQL3) (CASSANDRA-4835)
 * Add booleans as literals in CQL3 (CASSANDRA-4776)
 * Allow renaming PK columns in CQL3 (CASSANDRA-4822)
 * Fix binary protocol NEW_NODE event (CASSANDRA-4679)
 * Fix potential infinite loop in tombstone compaction (CASSANDRA-4781)
 * Remove system tables accounting from schema (CASSANDRA-4850)
 * (cql3) Force provided columns in clustering key order in 
   'CLUSTERING ORDER BY' (CASSANDRA-4881)
 * Fix composite index bug (CASSANDRA-4884)
 * Fix short read protection for CQL3 (CASSANDRA-4882)
 * Add tracing support to the binary protocol (CASSANDRA-4699)
 * (cql3) Don't allow prepared marker inside collections (CASSANDRA-4890)
 * Re-allow order by on non-selected columns (CASSANDRA-4645)
 * Bug when composite index is created in a table having collections (CASSANDRA-4909)
 * log index scan subject in CompositesSearcher (CASSANDRA-4904)
Merged from 1.1:
 * add get[Row|Key]CacheEntries to CacheServiceMBean (CASSANDRA-4859)
 * fix get_paged_slice to wrap to next row correctly (CASSANDRA-4816)
 * fix indexing empty column values (CASSANDRA-4832)
 * allow JdbcDate to compose null Date objects (CASSANDRA-4830)
 * fix possible stackoverflow when compacting 1000s of sstables
   (CASSANDRA-4765)
 * fix wrong leveled compaction progress calculation (CASSANDRA-4807)
 * add a close() method to CRAR to prevent leaking file descriptors (CASSANDRA-4820)
 * fix potential infinite loop in get_count (CASSANDRA-4833)
 * fix compositeType.{get/from}String methods (CASSANDRA-4842)
 * (CQL) fix CREATE COLUMNFAMILY permissions check (CASSANDRA-4864)
 * Fix DynamicCompositeType same type comparison (CASSANDRA-4711)
 * Fix duplicate SSTable reference when stream session failed (CASSANDRA-3306)
 * Allow static CF definition with compact storage (CASSANDRA-4910)
 * Fix endless loop/compaction of schema_* CFs due to broken timestamps (CASSANDRA-4880)
 * Fix 'wrong class type' assertion in CounterColumn (CASSANDRA-4976)


1.2-beta1
 * add atomic_batch_mutate (CASSANDRA-4542, -4635)
 * increase default max_hint_window_in_ms to 3h (CASSANDRA-4632)
 * include message initiation time to replicas so they can more
   accurately drop timed-out requests (CASSANDRA-2858)
 * fix clientutil.jar dependencies (CASSANDRA-4566)
 * optimize WriteResponse (CASSANDRA-4548)
 * new metrics (CASSANDRA-4009)
 * redesign KEYS indexes to avoid read-before-write (CASSANDRA-2897)
 * debug tracing (CASSANDRA-1123)
 * parallelize row cache loading (CASSANDRA-4282)
 * Make compaction, flush JBOD-aware (CASSANDRA-4292)
 * run local range scans on the read stage (CASSANDRA-3687)
 * clean up ioexceptions (CASSANDRA-2116)
 * add disk_failure_policy (CASSANDRA-2118)
 * Introduce new json format with row level deletion (CASSANDRA-4054)
 * remove redundant "name" column from schema_keyspaces (CASSANDRA-4433)
 * improve "nodetool ring" handling of multi-dc clusters (CASSANDRA-3047)
 * update NTS calculateNaturalEndpoints to be O(N log N) (CASSANDRA-3881)
 * split up rpc timeout by operation type (CASSANDRA-2819)
 * rewrite key cache save/load to use only sequential i/o (CASSANDRA-3762)
 * update MS protocol with a version handshake + broadcast address id
   (CASSANDRA-4311)
 * multithreaded hint replay (CASSANDRA-4189)
 * add inter-node message compression (CASSANDRA-3127)
 * remove COPP (CASSANDRA-2479)
 * Track tombstone expiration and compact when tombstone content is
   higher than a configurable threshold, default 20% (CASSANDRA-3442, 4234)
 * update MurmurHash to version 3 (CASSANDRA-2975)
 * (CLI) track elapsed time for `delete' operation (CASSANDRA-4060)
 * (CLI) jline version is bumped to 1.0 to properly  support
   'delete' key function (CASSANDRA-4132)
 * Save IndexSummary into new SSTable 'Summary' component (CASSANDRA-2392, 4289)
 * Add support for range tombstones (CASSANDRA-3708)
 * Improve MessagingService efficiency (CASSANDRA-3617)
 * Avoid ID conflicts from concurrent schema changes (CASSANDRA-3794)
 * Set thrift HSHA server thread limit to unlimited by default (CASSANDRA-4277)
 * Avoids double serialization of CF id in RowMutation messages
   (CASSANDRA-4293)
 * stream compressed sstables directly with java nio (CASSANDRA-4297)
 * Support multiple ranges in SliceQueryFilter (CASSANDRA-3885)
 * Add column metadata to system column families (CASSANDRA-4018)
 * (cql3) Always use composite types by default (CASSANDRA-4329)
 * (cql3) Add support for set, map and list (CASSANDRA-3647)
 * Validate date type correctly (CASSANDRA-4441)
 * (cql3) Allow definitions with only a PK (CASSANDRA-4361)
 * (cql3) Add support for row key composites (CASSANDRA-4179)
 * improve DynamicEndpointSnitch by using reservoir sampling (CASSANDRA-4038)
 * (cql3) Add support for 2ndary indexes (CASSANDRA-3680)
 * (cql3) fix defining more than one PK to be invalid (CASSANDRA-4477)
 * remove schema agreement checking from all external APIs (Thrift, CQL and CQL3) (CASSANDRA-4487)
 * add Murmur3Partitioner and make it default for new installations (CASSANDRA-3772, 4621)
 * (cql3) update pseudo-map syntax to use map syntax (CASSANDRA-4497)
 * Finer grained exceptions hierarchy and provides error code with exceptions (CASSANDRA-3979)
 * Adds events push to binary protocol (CASSANDRA-4480)
 * Rewrite nodetool help (CASSANDRA-2293)
 * Make CQL3 the default for CQL (CASSANDRA-4640)
 * update stress tool to be able to use CQL3 (CASSANDRA-4406)
 * Accept all thrift update on CQL3 cf but don't expose their metadata (CASSANDRA-4377)
 * Replace Throttle with Guava's RateLimiter for HintedHandOff (CASSANDRA-4541)
 * fix counter add/get using CQL2 and CQL3 in stress tool (CASSANDRA-4633)
 * Add sstable count per level to cfstats (CASSANDRA-4537)
 * (cql3) Add ALTER KEYSPACE statement (CASSANDRA-4611)
 * (cql3) Allow defining default consistency levels (CASSANDRA-4448)
 * (cql3) Fix queries using LIMIT missing results (CASSANDRA-4579)
 * fix cross-version gossip messaging (CASSANDRA-4576)
 * added inet data type (CASSANDRA-4627)


1.1.6
 * Wait for writes on synchronous read digest mismatch (CASSANDRA-4792)
 * fix commitlog replay for nanotime-infected sstables (CASSANDRA-4782)
 * preflight check ttl for maximum of 20 years (CASSANDRA-4771)
 * (Pig) fix widerow input with single column rows (CASSANDRA-4789)
 * Fix HH to compact with correct gcBefore, which avoids wiping out
   undelivered hints (CASSANDRA-4772)
 * LCS will merge up to 32 L0 sstables as intended (CASSANDRA-4778)
 * NTS will default unconfigured DC replicas to zero (CASSANDRA-4675)
 * use default consistency level in counter validation if none is
   explicitly provide (CASSANDRA-4700)
 * Improve IAuthority interface by introducing fine-grained
   access permissions and grant/revoke commands (CASSANDRA-4490, 4644)
 * fix assumption error in CLI when updating/describing keyspace 
   (CASSANDRA-4322)
 * Adds offline sstablescrub to debian packaging (CASSANDRA-4642)
 * Automatic fixing of overlapping leveled sstables (CASSANDRA-4644)
 * fix error when using ORDER BY with extended selections (CASSANDRA-4689)
 * (CQL3) Fix validation for IN queries for non-PK cols (CASSANDRA-4709)
 * fix re-created keyspace disappering after 1.1.5 upgrade 
   (CASSANDRA-4698, 4752)
 * (CLI) display elapsed time in 2 fraction digits (CASSANDRA-3460)
 * add authentication support to sstableloader (CASSANDRA-4712)
 * Fix CQL3 'is reversed' logic (CASSANDRA-4716, 4759)
 * (CQL3) Don't return ReversedType in result set metadata (CASSANDRA-4717)
 * Backport adding AlterKeyspace statement (CASSANDRA-4611)
 * (CQL3) Correcty accept upper-case data types (CASSANDRA-4770)
 * Add binary protocol events for schema changes (CASSANDRA-4684)
Merged from 1.0:
 * Switch from NBHM to CHM in MessagingService's callback map, which
   prevents OOM in long-running instances (CASSANDRA-4708)


1.1.5
 * add SecondaryIndex.reload API (CASSANDRA-4581)
 * use millis + atomicint for commitlog segment creation instead of
   nanotime, which has issues under some hypervisors (CASSANDRA-4601)
 * fix FD leak in slice queries (CASSANDRA-4571)
 * avoid recursion in leveled compaction (CASSANDRA-4587)
 * increase stack size under Java7 to 180K
 * Log(info) schema changes (CASSANDRA-4547)
 * Change nodetool setcachecapcity to manipulate global caches (CASSANDRA-4563)
 * (cql3) fix setting compaction strategy (CASSANDRA-4597)
 * fix broken system.schema_* timestamps on system startup (CASSANDRA-4561)
 * fix wrong skip of cache saving (CASSANDRA-4533)
 * Avoid NPE when lost+found is in data dir (CASSANDRA-4572)
 * Respect five-minute flush moratorium after initial CL replay (CASSANDRA-4474)
 * Adds ntp as recommended in debian packaging (CASSANDRA-4606)
 * Configurable transport in CF Record{Reader|Writer} (CASSANDRA-4558)
 * (cql3) fix potential NPE with both equal and unequal restriction (CASSANDRA-4532)
 * (cql3) improves ORDER BY validation (CASSANDRA-4624)
 * Fix potential deadlock during counter writes (CASSANDRA-4578)
 * Fix cql error with ORDER BY when using IN (CASSANDRA-4612)
Merged from 1.0:
 * increase Xss to 160k to accomodate latest 1.6 JVMs (CASSANDRA-4602)
 * fix toString of hint destination tokens (CASSANDRA-4568)
 * Fix multiple values for CurrentLocal NodeID (CASSANDRA-4626)


1.1.4
 * fix offline scrub to catch >= out of order rows (CASSANDRA-4411)
 * fix cassandra-env.sh on RHEL and other non-dash-based systems 
   (CASSANDRA-4494)
Merged from 1.0:
 * (Hadoop) fix setting key length for old-style mapred api (CASSANDRA-4534)
 * (Hadoop) fix iterating through a resultset consisting entirely
   of tombstoned rows (CASSANDRA-4466)


1.1.3
 * (cqlsh) add COPY TO (CASSANDRA-4434)
 * munmap commitlog segments before rename (CASSANDRA-4337)
 * (JMX) rename getRangeKeySample to sampleKeyRange to avoid returning
   multi-MB results as an attribute (CASSANDRA-4452)
 * flush based on data size, not throughput; overwritten columns no 
   longer artificially inflate liveRatio (CASSANDRA-4399)
 * update default commitlog segment size to 32MB and total commitlog
   size to 32/1024 MB for 32/64 bit JVMs, respectively (CASSANDRA-4422)
 * avoid using global partitioner to estimate ranges in index sstables
   (CASSANDRA-4403)
 * restore pre-CASSANDRA-3862 approach to removing expired tombstones
   from row cache during compaction (CASSANDRA-4364)
 * (stress) support for CQL prepared statements (CASSANDRA-3633)
 * Correctly catch exception when Snappy cannot be loaded (CASSANDRA-4400)
 * (cql3) Support ORDER BY when IN condition is given in WHERE clause (CASSANDRA-4327)
 * (cql3) delete "component_index" column on DROP TABLE call (CASSANDRA-4420)
 * change nanoTime() to currentTimeInMillis() in schema related code (CASSANDRA-4432)
 * add a token generation tool (CASSANDRA-3709)
 * Fix LCS bug with sstable containing only 1 row (CASSANDRA-4411)
 * fix "Can't Modify Index Name" problem on CF update (CASSANDRA-4439)
 * Fix assertion error in getOverlappingSSTables during repair (CASSANDRA-4456)
 * fix nodetool's setcompactionthreshold command (CASSANDRA-4455)
 * Ensure compacted files are never used, to avoid counter overcount (CASSANDRA-4436)
Merged from 1.0:
 * Push the validation of secondary index values to the SecondaryIndexManager (CASSANDRA-4240)
 * allow dropping columns shadowed by not-yet-expired supercolumn or row
   tombstones in PrecompactedRow (CASSANDRA-4396)


1.1.2
 * Fix cleanup not deleting index entries (CASSANDRA-4379)
 * Use correct partitioner when saving + loading caches (CASSANDRA-4331)
 * Check schema before trying to export sstable (CASSANDRA-2760)
 * Raise a meaningful exception instead of NPE when PFS encounters
   an unconfigured node + no default (CASSANDRA-4349)
 * fix bug in sstable blacklisting with LCS (CASSANDRA-4343)
 * LCS no longer promotes tiny sstables out of L0 (CASSANDRA-4341)
 * skip tombstones during hint replay (CASSANDRA-4320)
 * fix NPE in compactionstats (CASSANDRA-4318)
 * enforce 1m min keycache for auto (CASSANDRA-4306)
 * Have DeletedColumn.isMFD always return true (CASSANDRA-4307)
 * (cql3) exeption message for ORDER BY constraints said primary filter can be
    an IN clause, which is misleading (CASSANDRA-4319)
 * (cql3) Reject (not yet supported) creation of 2ndardy indexes on tables with
   composite primary keys (CASSANDRA-4328)
 * Set JVM stack size to 160k for java 7 (CASSANDRA-4275)
 * cqlsh: add COPY command to load data from CSV flat files (CASSANDRA-4012)
 * CFMetaData.fromThrift to throw ConfigurationException upon error (CASSANDRA-4353)
 * Use CF comparator to sort indexed columns in SecondaryIndexManager
   (CASSANDRA-4365)
 * add strategy_options to the KSMetaData.toString() output (CASSANDRA-4248)
 * (cql3) fix range queries containing unqueried results (CASSANDRA-4372)
 * (cql3) allow updating column_alias types (CASSANDRA-4041)
 * (cql3) Fix deletion bug (CASSANDRA-4193)
 * Fix computation of overlapping sstable for leveled compaction (CASSANDRA-4321)
 * Improve scrub and allow to run it offline (CASSANDRA-4321)
 * Fix assertionError in StorageService.bulkLoad (CASSANDRA-4368)
 * (cqlsh) add option to authenticate to a keyspace at startup (CASSANDRA-4108)
 * (cqlsh) fix ASSUME functionality (CASSANDRA-4352)
 * Fix ColumnFamilyRecordReader to not return progress > 100% (CASSANDRA-3942)
Merged from 1.0:
 * Set gc_grace on index CF to 0 (CASSANDRA-4314)


1.1.1
 * add populate_io_cache_on_flush option (CASSANDRA-2635)
 * allow larger cache capacities than 2GB (CASSANDRA-4150)
 * add getsstables command to nodetool (CASSANDRA-4199)
 * apply parent CF compaction settings to secondary index CFs (CASSANDRA-4280)
 * preserve commitlog size cap when recycling segments at startup
   (CASSANDRA-4201)
 * (Hadoop) fix split generation regression (CASSANDRA-4259)
 * ignore min/max compactions settings in LCS, while preserving
   behavior that min=max=0 disables autocompaction (CASSANDRA-4233)
 * log number of rows read from saved cache (CASSANDRA-4249)
 * calculate exact size required for cleanup operations (CASSANDRA-1404)
 * avoid blocking additional writes during flush when the commitlog
   gets behind temporarily (CASSANDRA-1991)
 * enable caching on index CFs based on data CF cache setting (CASSANDRA-4197)
 * warn on invalid replication strategy creation options (CASSANDRA-4046)
 * remove [Freeable]Memory finalizers (CASSANDRA-4222)
 * include tombstone size in ColumnFamily.size, which can prevent OOM
   during sudden mass delete operations by yielding a nonzero liveRatio
   (CASSANDRA-3741)
 * Open 1 sstableScanner per level for leveled compaction (CASSANDRA-4142)
 * Optimize reads when row deletion timestamps allow us to restrict
   the set of sstables we check (CASSANDRA-4116)
 * add support for commitlog archiving and point-in-time recovery
   (CASSANDRA-3690)
 * avoid generating redundant compaction tasks during streaming
   (CASSANDRA-4174)
 * add -cf option to nodetool snapshot, and takeColumnFamilySnapshot to
   StorageService mbean (CASSANDRA-556)
 * optimize cleanup to drop entire sstables where possible (CASSANDRA-4079)
 * optimize truncate when autosnapshot is disabled (CASSANDRA-4153)
 * update caches to use byte[] keys to reduce memory overhead (CASSANDRA-3966)
 * add column limit to cli (CASSANDRA-3012, 4098)
 * clean up and optimize DataOutputBuffer, used by CQL compression and
   CompositeType (CASSANDRA-4072)
 * optimize commitlog checksumming (CASSANDRA-3610)
 * identify and blacklist corrupted SSTables from future compactions 
   (CASSANDRA-2261)
 * Move CfDef and KsDef validation out of thrift (CASSANDRA-4037)
 * Expose API to repair a user provided range (CASSANDRA-3912)
 * Add way to force the cassandra-cli to refresh its schema (CASSANDRA-4052)
 * Avoid having replicate on write tasks stacking up at CL.ONE (CASSANDRA-2889)
 * (cql3) Backwards compatibility for composite comparators in non-cql3-aware
   clients (CASSANDRA-4093)
 * (cql3) Fix order by for reversed queries (CASSANDRA-4160)
 * (cql3) Add ReversedType support (CASSANDRA-4004)
 * (cql3) Add timeuuid type (CASSANDRA-4194)
 * (cql3) Minor fixes (CASSANDRA-4185)
 * (cql3) Fix prepared statement in BATCH (CASSANDRA-4202)
 * (cql3) Reduce the list of reserved keywords (CASSANDRA-4186)
 * (cql3) Move max/min compaction thresholds to compaction strategy options
   (CASSANDRA-4187)
 * Fix exception during move when localhost is the only source (CASSANDRA-4200)
 * (cql3) Allow paging through non-ordered partitioner results (CASSANDRA-3771)
 * (cql3) Fix drop index (CASSANDRA-4192)
 * (cql3) Don't return range ghosts anymore (CASSANDRA-3982)
 * fix re-creating Keyspaces/ColumnFamilies with the same name as dropped
   ones (CASSANDRA-4219)
 * fix SecondaryIndex LeveledManifest save upon snapshot (CASSANDRA-4230)
 * fix missing arrayOffset in FBUtilities.hash (CASSANDRA-4250)
 * (cql3) Add name of parameters in CqlResultSet (CASSANDRA-4242)
 * (cql3) Correctly validate order by queries (CASSANDRA-4246)
 * rename stress to cassandra-stress for saner packaging (CASSANDRA-4256)
 * Fix exception on colum metadata with non-string comparator (CASSANDRA-4269)
 * Check for unknown/invalid compression options (CASSANDRA-4266)
 * (cql3) Adds simple access to column timestamp and ttl (CASSANDRA-4217)
 * (cql3) Fix range queries with secondary indexes (CASSANDRA-4257)
 * Better error messages from improper input in cli (CASSANDRA-3865)
 * Try to stop all compaction upon Keyspace or ColumnFamily drop (CASSANDRA-4221)
 * (cql3) Allow keyspace properties to contain hyphens (CASSANDRA-4278)
 * (cql3) Correctly validate keyspace access in create table (CASSANDRA-4296)
 * Avoid deadlock in migration stage (CASSANDRA-3882)
 * Take supercolumn names and deletion info into account in memtable throughput
   (CASSANDRA-4264)
 * Add back backward compatibility for old style replication factor (CASSANDRA-4294)
 * Preserve compatibility with pre-1.1 index queries (CASSANDRA-4262)
Merged from 1.0:
 * Fix super columns bug where cache is not updated (CASSANDRA-4190)
 * fix maxTimestamp to include row tombstones (CASSANDRA-4116)
 * (CLI) properly handle quotes in create/update keyspace commands (CASSANDRA-4129)
 * Avoids possible deadlock during bootstrap (CASSANDRA-4159)
 * fix stress tool that hangs forever on timeout or error (CASSANDRA-4128)
 * stress tool to return appropriate exit code on failure (CASSANDRA-4188)
 * fix compaction NPE when out of disk space and assertions disabled
   (CASSANDRA-3985)
 * synchronize LCS getEstimatedTasks to avoid CME (CASSANDRA-4255)
 * ensure unique streaming session id's (CASSANDRA-4223)
 * kick off background compaction when min/max thresholds change 
   (CASSANDRA-4279)
 * improve ability of STCS.getBuckets to deal with 100s of 1000s of
   sstables, such as when convertinb back from LCS (CASSANDRA-4287)
 * Oversize integer in CQL throws NumberFormatException (CASSANDRA-4291)
 * fix 1.0.x node join to mixed version cluster, other nodes >= 1.1 (CASSANDRA-4195)
 * Fix LCS splitting sstable base on uncompressed size (CASSANDRA-4419)
 * Push the validation of secondary index values to the SecondaryIndexManager (CASSANDRA-4240)
 * Don't purge columns during upgradesstables (CASSANDRA-4462)
 * Make cqlsh work with piping (CASSANDRA-4113)
 * Validate arguments for nodetool decommission (CASSANDRA-4061)
 * Report thrift status in nodetool info (CASSANDRA-4010)


1.1.0-final
 * average a reduced liveRatio estimate with the previous one (CASSANDRA-4065)
 * Allow KS and CF names up to 48 characters (CASSANDRA-4157)
 * fix stress build (CASSANDRA-4140)
 * add time remaining estimate to nodetool compactionstats (CASSANDRA-4167)
 * (cql) fix NPE in cql3 ALTER TABLE (CASSANDRA-4163)
 * (cql) Add support for CL.TWO and CL.THREE in CQL (CASSANDRA-4156)
 * (cql) Fix type in CQL3 ALTER TABLE preventing update (CASSANDRA-4170)
 * (cql) Throw invalid exception from CQL3 on obsolete options (CASSANDRA-4171)
 * (cqlsh) fix recognizing uppercase SELECT keyword (CASSANDRA-4161)
 * Pig: wide row support (CASSANDRA-3909)
Merged from 1.0:
 * avoid streaming empty files with bulk loader if sstablewriter errors out
   (CASSANDRA-3946)


1.1-rc1
 * Include stress tool in binary builds (CASSANDRA-4103)
 * (Hadoop) fix wide row iteration when last row read was deleted
   (CASSANDRA-4154)
 * fix read_repair_chance to really default to 0.1 in the cli (CASSANDRA-4114)
 * Adds caching and bloomFilterFpChange to CQL options (CASSANDRA-4042)
 * Adds posibility to autoconfigure size of the KeyCache (CASSANDRA-4087)
 * fix KEYS index from skipping results (CASSANDRA-3996)
 * Remove sliced_buffer_size_in_kb dead option (CASSANDRA-4076)
 * make loadNewSStable preserve sstable version (CASSANDRA-4077)
 * Respect 1.0 cache settings as much as possible when upgrading 
   (CASSANDRA-4088)
 * relax path length requirement for sstable files when upgrading on 
   non-Windows platforms (CASSANDRA-4110)
 * fix terminination of the stress.java when errors were encountered
   (CASSANDRA-4128)
 * Move CfDef and KsDef validation out of thrift (CASSANDRA-4037)
 * Fix get_paged_slice (CASSANDRA-4136)
 * CQL3: Support slice with exclusive start and stop (CASSANDRA-3785)
Merged from 1.0:
 * support PropertyFileSnitch in bulk loader (CASSANDRA-4145)
 * add auto_snapshot option allowing disabling snapshot before drop/truncate
   (CASSANDRA-3710)
 * allow short snitch names (CASSANDRA-4130)


1.1-beta2
 * rename loaded sstables to avoid conflicts with local snapshots
   (CASSANDRA-3967)
 * start hint replay as soon as FD notifies that the target is back up
   (CASSANDRA-3958)
 * avoid unproductive deserializing of cached rows during compaction
   (CASSANDRA-3921)
 * fix concurrency issues with CQL keyspace creation (CASSANDRA-3903)
 * Show Effective Owership via Nodetool ring <keyspace> (CASSANDRA-3412)
 * Update ORDER BY syntax for CQL3 (CASSANDRA-3925)
 * Fix BulkRecordWriter to not throw NPE if reducer gets no map data from Hadoop (CASSANDRA-3944)
 * Fix bug with counters in super columns (CASSANDRA-3821)
 * Remove deprecated merge_shard_chance (CASSANDRA-3940)
 * add a convenient way to reset a node's schema (CASSANDRA-2963)
 * fix for intermittent SchemaDisagreementException (CASSANDRA-3884)
 * CLI `list <CF>` to limit number of columns and their order (CASSANDRA-3012)
 * ignore deprecated KsDef/CfDef/ColumnDef fields in native schema (CASSANDRA-3963)
 * CLI to report when unsupported column_metadata pair was given (CASSANDRA-3959)
 * reincarnate removed and deprecated KsDef/CfDef attributes (CASSANDRA-3953)
 * Fix race between writes and read for cache (CASSANDRA-3862)
 * perform static initialization of StorageProxy on start-up (CASSANDRA-3797)
 * support trickling fsync() on writes (CASSANDRA-3950)
 * expose counters for unavailable/timeout exceptions given to thrift clients (CASSANDRA-3671)
 * avoid quadratic startup time in LeveledManifest (CASSANDRA-3952)
 * Add type information to new schema_ columnfamilies and remove thrift
   serialization for schema (CASSANDRA-3792)
 * add missing column validator options to the CLI help (CASSANDRA-3926)
 * skip reading saved key cache if CF's caching strategy is NONE or ROWS_ONLY (CASSANDRA-3954)
 * Unify migration code (CASSANDRA-4017)
Merged from 1.0:
 * cqlsh: guess correct version of Python for Arch Linux (CASSANDRA-4090)
 * (CLI) properly handle quotes in create/update keyspace commands (CASSANDRA-4129)
 * Avoids possible deadlock during bootstrap (CASSANDRA-4159)
 * fix stress tool that hangs forever on timeout or error (CASSANDRA-4128)
 * Fix super columns bug where cache is not updated (CASSANDRA-4190)
 * stress tool to return appropriate exit code on failure (CASSANDRA-4188)


1.0.9
 * improve index sampling performance (CASSANDRA-4023)
 * always compact away deleted hints immediately after handoff (CASSANDRA-3955)
 * delete hints from dropped ColumnFamilies on handoff instead of
   erroring out (CASSANDRA-3975)
 * add CompositeType ref to the CLI doc for create/update column family (CASSANDRA-3980)
 * Pig: support Counter ColumnFamilies (CASSANDRA-3973)
 * Pig: Composite column support (CASSANDRA-3684)
 * Avoid NPE during repair when a keyspace has no CFs (CASSANDRA-3988)
 * Fix division-by-zero error on get_slice (CASSANDRA-4000)
 * don't change manifest level for cleanup, scrub, and upgradesstables
   operations under LeveledCompactionStrategy (CASSANDRA-3989, 4112)
 * fix race leading to super columns assertion failure (CASSANDRA-3957)
 * fix NPE on invalid CQL delete command (CASSANDRA-3755)
 * allow custom types in CLI's assume command (CASSANDRA-4081)
 * fix totalBytes count for parallel compactions (CASSANDRA-3758)
 * fix intermittent NPE in get_slice (CASSANDRA-4095)
 * remove unnecessary asserts in native code interfaces (CASSANDRA-4096)
 * Validate blank keys in CQL to avoid assertion errors (CASSANDRA-3612)
 * cqlsh: fix bad decoding of some column names (CASSANDRA-4003)
 * cqlsh: fix incorrect padding with unicode chars (CASSANDRA-4033)
 * Fix EC2 snitch incorrectly reporting region (CASSANDRA-4026)
 * Shut down thrift during decommission (CASSANDRA-4086)
 * Expose nodetool cfhistograms for 2ndary indexes (CASSANDRA-4063)
Merged from 0.8:
 * Fix ConcurrentModificationException in gossiper (CASSANDRA-4019)


1.1-beta1
 * (cqlsh)
   + add SOURCE and CAPTURE commands, and --file option (CASSANDRA-3479)
   + add ALTER COLUMNFAMILY WITH (CASSANDRA-3523)
   + bundle Python dependencies with Cassandra (CASSANDRA-3507)
   + added to Debian package (CASSANDRA-3458)
   + display byte data instead of erroring out on decode failure 
     (CASSANDRA-3874)
 * add nodetool rebuild_index (CASSANDRA-3583)
 * add nodetool rangekeysample (CASSANDRA-2917)
 * Fix streaming too much data during move operations (CASSANDRA-3639)
 * Nodetool and CLI connect to localhost by default (CASSANDRA-3568)
 * Reduce memory used by primary index sample (CASSANDRA-3743)
 * (Hadoop) separate input/output configurations (CASSANDRA-3197, 3765)
 * avoid returning internal Cassandra classes over JMX (CASSANDRA-2805)
 * add row-level isolation via SnapTree (CASSANDRA-2893)
 * Optimize key count estimation when opening sstable on startup
   (CASSANDRA-2988)
 * multi-dc replication optimization supporting CL > ONE (CASSANDRA-3577)
 * add command to stop compactions (CASSANDRA-1740, 3566, 3582)
 * multithreaded streaming (CASSANDRA-3494)
 * removed in-tree redhat spec (CASSANDRA-3567)
 * "defragment" rows for name-based queries under STCS, again (CASSANDRA-2503)
 * Recycle commitlog segments for improved performance 
   (CASSANDRA-3411, 3543, 3557, 3615)
 * update size-tiered compaction to prioritize small tiers (CASSANDRA-2407)
 * add message expiration logic to OutboundTcpConnection (CASSANDRA-3005)
 * off-heap cache to use sun.misc.Unsafe instead of JNA (CASSANDRA-3271)
 * EACH_QUORUM is only supported for writes (CASSANDRA-3272)
 * replace compactionlock use in schema migration by checking CFS.isValid
   (CASSANDRA-3116)
 * recognize that "SELECT first ... *" isn't really "SELECT *" (CASSANDRA-3445)
 * Use faster bytes comparison (CASSANDRA-3434)
 * Bulk loader is no longer a fat client, (HADOOP) bulk load output format
   (CASSANDRA-3045)
 * (Hadoop) add support for KeyRange.filter
 * remove assumption that keys and token are in bijection
   (CASSANDRA-1034, 3574, 3604)
 * always remove endpoints from delevery queue in HH (CASSANDRA-3546)
 * fix race between cf flush and its 2ndary indexes flush (CASSANDRA-3547)
 * fix potential race in AES when a repair fails (CASSANDRA-3548)
 * Remove columns shadowed by a deleted container even when we cannot purge
   (CASSANDRA-3538)
 * Improve memtable slice iteration performance (CASSANDRA-3545)
 * more efficient allocation of small bloom filters (CASSANDRA-3618)
 * Use separate writer thread in SSTableSimpleUnsortedWriter (CASSANDRA-3619)
 * fsync the directory after new sstable or commitlog segment are created (CASSANDRA-3250)
 * fix minor issues reported by FindBugs (CASSANDRA-3658)
 * global key/row caches (CASSANDRA-3143, 3849)
 * optimize memtable iteration during range scan (CASSANDRA-3638)
 * introduce 'crc_check_chance' in CompressionParameters to support
   a checksum percentage checking chance similarly to read-repair (CASSANDRA-3611)
 * a way to deactivate global key/row cache on per-CF basis (CASSANDRA-3667)
 * fix LeveledCompactionStrategy broken because of generation pre-allocation
   in LeveledManifest (CASSANDRA-3691)
 * finer-grained control over data directories (CASSANDRA-2749)
 * Fix ClassCastException during hinted handoff (CASSANDRA-3694)
 * Upgrade Thrift to 0.7 (CASSANDRA-3213)
 * Make stress.java insert operation to use microseconds (CASSANDRA-3725)
 * Allows (internally) doing a range query with a limit of columns instead of
   rows (CASSANDRA-3742)
 * Allow rangeSlice queries to be start/end inclusive/exclusive (CASSANDRA-3749)
 * Fix BulkLoader to support new SSTable layout and add stream
   throttling to prevent an NPE when there is no yaml config (CASSANDRA-3752)
 * Allow concurrent schema migrations (CASSANDRA-1391, 3832)
 * Add SnapshotCommand to trigger snapshot on remote node (CASSANDRA-3721)
 * Make CFMetaData conversions to/from thrift/native schema inverses
   (CASSANDRA_3559)
 * Add initial code for CQL 3.0-beta (CASSANDRA-2474, 3781, 3753)
 * Add wide row support for ColumnFamilyInputFormat (CASSANDRA-3264)
 * Allow extending CompositeType comparator (CASSANDRA-3657)
 * Avoids over-paging during get_count (CASSANDRA-3798)
 * Add new command to rebuild a node without (repair) merkle tree calculations
   (CASSANDRA-3483, 3922)
 * respect not only row cache capacity but caching mode when
   trying to read data (CASSANDRA-3812)
 * fix system tests (CASSANDRA-3827)
 * CQL support for altering row key type in ALTER TABLE (CASSANDRA-3781)
 * turn compression on by default (CASSANDRA-3871)
 * make hexToBytes refuse invalid input (CASSANDRA-2851)
 * Make secondary indexes CF inherit compression and compaction from their
   parent CF (CASSANDRA-3877)
 * Finish cleanup up tombstone purge code (CASSANDRA-3872)
 * Avoid NPE on aboarted stream-out sessions (CASSANDRA-3904)
 * BulkRecordWriter throws NPE for counter columns (CASSANDRA-3906)
 * Support compression using BulkWriter (CASSANDRA-3907)


1.0.8
 * fix race between cleanup and flush on secondary index CFSes (CASSANDRA-3712)
 * avoid including non-queried nodes in rangeslice read repair
   (CASSANDRA-3843)
 * Only snapshot CF being compacted for snapshot_before_compaction 
   (CASSANDRA-3803)
 * Log active compactions in StatusLogger (CASSANDRA-3703)
 * Compute more accurate compaction score per level (CASSANDRA-3790)
 * Return InvalidRequest when using a keyspace that doesn't exist
   (CASSANDRA-3764)
 * disallow user modification of System keyspace (CASSANDRA-3738)
 * allow using sstable2json on secondary index data (CASSANDRA-3738)
 * (cqlsh) add DESCRIBE COLUMNFAMILIES (CASSANDRA-3586)
 * (cqlsh) format blobs correctly and use colors to improve output
   readability (CASSANDRA-3726)
 * synchronize BiMap of bootstrapping tokens (CASSANDRA-3417)
 * show index options in CLI (CASSANDRA-3809)
 * add optional socket timeout for streaming (CASSANDRA-3838)
 * fix truncate not to leave behind non-CFS backed secondary indexes
   (CASSANDRA-3844)
 * make CLI `show schema` to use output stream directly instead
   of StringBuilder (CASSANDRA-3842)
 * remove the wait on hint future during write (CASSANDRA-3870)
 * (cqlsh) ignore missing CfDef opts (CASSANDRA-3933)
 * (cqlsh) look for cqlshlib relative to realpath (CASSANDRA-3767)
 * Fix short read protection (CASSANDRA-3934)
 * Make sure infered and actual schema match (CASSANDRA-3371)
 * Fix NPE during HH delivery (CASSANDRA-3677)
 * Don't put boostrapping node in 'hibernate' status (CASSANDRA-3737)
 * Fix double quotes in windows bat files (CASSANDRA-3744)
 * Fix bad validator lookup (CASSANDRA-3789)
 * Fix soft reset in EC2MultiRegionSnitch (CASSANDRA-3835)
 * Don't leave zombie connections with THSHA thrift server (CASSANDRA-3867)
 * (cqlsh) fix deserialization of data (CASSANDRA-3874)
 * Fix removetoken force causing an inconsistent state (CASSANDRA-3876)
 * Fix ahndling of some types with Pig (CASSANDRA-3886)
 * Don't allow to drop the system keyspace (CASSANDRA-3759)
 * Make Pig deletes disabled by default and configurable (CASSANDRA-3628)
Merged from 0.8:
 * (Pig) fix CassandraStorage to use correct comparator in Super ColumnFamily
   case (CASSANDRA-3251)
 * fix thread safety issues in commitlog replay, primarily affecting
   systems with many (100s) of CF definitions (CASSANDRA-3751)
 * Fix relevant tombstone ignored with super columns (CASSANDRA-3875)


1.0.7
 * fix regression in HH page size calculation (CASSANDRA-3624)
 * retry failed stream on IOException (CASSANDRA-3686)
 * allow configuring bloom_filter_fp_chance (CASSANDRA-3497)
 * attempt hint delivery every ten minutes, or when failure detector
   notifies us that a node is back up, whichever comes first.  hint
   handoff throttle delay default changed to 1ms, from 50 (CASSANDRA-3554)
 * add nodetool setstreamthroughput (CASSANDRA-3571)
 * fix assertion when dropping a columnfamily with no sstables (CASSANDRA-3614)
 * more efficient allocation of small bloom filters (CASSANDRA-3618)
 * CLibrary.createHardLinkWithExec() to check for errors (CASSANDRA-3101)
 * Avoid creating empty and non cleaned writer during compaction (CASSANDRA-3616)
 * stop thrift service in shutdown hook so we can quiesce MessagingService
   (CASSANDRA-3335)
 * (CQL) compaction_strategy_options and compression_parameters for
   CREATE COLUMNFAMILY statement (CASSANDRA-3374)
 * Reset min/max compaction threshold when creating size tiered compaction
   strategy (CASSANDRA-3666)
 * Don't ignore IOException during compaction (CASSANDRA-3655)
 * Fix assertion error for CF with gc_grace=0 (CASSANDRA-3579)
 * Shutdown ParallelCompaction reducer executor after use (CASSANDRA-3711)
 * Avoid < 0 value for pending tasks in leveled compaction (CASSANDRA-3693)
 * (Hadoop) Support TimeUUID in Pig CassandraStorage (CASSANDRA-3327)
 * Check schema is ready before continuing boostrapping (CASSANDRA-3629)
 * Catch overflows during parsing of chunk_length_kb (CASSANDRA-3644)
 * Improve stream protocol mismatch errors (CASSANDRA-3652)
 * Avoid multiple thread doing HH to the same target (CASSANDRA-3681)
 * Add JMX property for rp_timeout_in_ms (CASSANDRA-2940)
 * Allow DynamicCompositeType to compare component of different types
   (CASSANDRA-3625)
 * Flush non-cfs backed secondary indexes (CASSANDRA-3659)
 * Secondary Indexes should report memory consumption (CASSANDRA-3155)
 * fix for SelectStatement start/end key are not set correctly
   when a key alias is involved (CASSANDRA-3700)
 * fix CLI `show schema` command insert of an extra comma in
   column_metadata (CASSANDRA-3714)
Merged from 0.8:
 * avoid logging (harmless) exception when GC takes < 1ms (CASSANDRA-3656)
 * prevent new nodes from thinking down nodes are up forever (CASSANDRA-3626)
 * use correct list of replicas for LOCAL_QUORUM reads when read repair
   is disabled (CASSANDRA-3696)
 * block on flush before compacting hints (may prevent OOM) (CASSANDRA-3733)


1.0.6
 * (CQL) fix cqlsh support for replicate_on_write (CASSANDRA-3596)
 * fix adding to leveled manifest after streaming (CASSANDRA-3536)
 * filter out unavailable cipher suites when using encryption (CASSANDRA-3178)
 * (HADOOP) add old-style api support for CFIF and CFRR (CASSANDRA-2799)
 * Support TimeUUIDType column names in Stress.java tool (CASSANDRA-3541)
 * (CQL) INSERT/UPDATE/DELETE/TRUNCATE commands should allow CF names to
   be qualified by keyspace (CASSANDRA-3419)
 * always remove endpoints from delevery queue in HH (CASSANDRA-3546)
 * fix race between cf flush and its 2ndary indexes flush (CASSANDRA-3547)
 * fix potential race in AES when a repair fails (CASSANDRA-3548)
 * fix default value validation usage in CLI SET command (CASSANDRA-3553)
 * Optimize componentsFor method for compaction and startup time
   (CASSANDRA-3532)
 * (CQL) Proper ColumnFamily metadata validation on CREATE COLUMNFAMILY 
   (CASSANDRA-3565)
 * fix compression "chunk_length_kb" option to set correct kb value for 
   thrift/avro (CASSANDRA-3558)
 * fix missing response during range slice repair (CASSANDRA-3551)
 * 'describe ring' moved from CLI to nodetool and available through JMX (CASSANDRA-3220)
 * add back partitioner to sstable metadata (CASSANDRA-3540)
 * fix NPE in get_count for counters (CASSANDRA-3601)
Merged from 0.8:
 * remove invalid assertion that table was opened before dropping it
   (CASSANDRA-3580)
 * range and index scans now only send requests to enough replicas to
   satisfy requested CL + RR (CASSANDRA-3598)
 * use cannonical host for local node in nodetool info (CASSANDRA-3556)
 * remove nonlocal DC write optimization since it only worked with
   CL.ONE or CL.LOCAL_QUORUM (CASSANDRA-3577, 3585)
 * detect misuses of CounterColumnType (CASSANDRA-3422)
 * turn off string interning in json2sstable, take 2 (CASSANDRA-2189)
 * validate compression parameters on add/update of the ColumnFamily 
   (CASSANDRA-3573)
 * Check for 0.0.0.0 is incorrect in CFIF (CASSANDRA-3584)
 * Increase vm.max_map_count in debian packaging (CASSANDRA-3563)
 * gossiper will never add itself to saved endpoints (CASSANDRA-3485)


1.0.5
 * revert CASSANDRA-3407 (see CASSANDRA-3540)
 * fix assertion error while forwarding writes to local nodes (CASSANDRA-3539)


1.0.4
 * fix self-hinting of timed out read repair updates and make hinted handoff
   less prone to OOMing a coordinator (CASSANDRA-3440)
 * expose bloom filter sizes via JMX (CASSANDRA-3495)
 * enforce RP tokens 0..2**127 (CASSANDRA-3501)
 * canonicalize paths exposed through JMX (CASSANDRA-3504)
 * fix "liveSize" stat when sstables are removed (CASSANDRA-3496)
 * add bloom filter FP rates to nodetool cfstats (CASSANDRA-3347)
 * record partitioner in sstable metadata component (CASSANDRA-3407)
 * add new upgradesstables nodetool command (CASSANDRA-3406)
 * skip --debug requirement to see common exceptions in CLI (CASSANDRA-3508)
 * fix incorrect query results due to invalid max timestamp (CASSANDRA-3510)
 * make sstableloader recognize compressed sstables (CASSANDRA-3521)
 * avoids race in OutboundTcpConnection in multi-DC setups (CASSANDRA-3530)
 * use SETLOCAL in cassandra.bat (CASSANDRA-3506)
 * fix ConcurrentModificationException in Table.all() (CASSANDRA-3529)
Merged from 0.8:
 * fix concurrence issue in the FailureDetector (CASSANDRA-3519)
 * fix array out of bounds error in counter shard removal (CASSANDRA-3514)
 * avoid dropping tombstones when they might still be needed to shadow
   data in a different sstable (CASSANDRA-2786)


1.0.3
 * revert name-based query defragmentation aka CASSANDRA-2503 (CASSANDRA-3491)
 * fix invalidate-related test failures (CASSANDRA-3437)
 * add next-gen cqlsh to bin/ (CASSANDRA-3188, 3131, 3493)
 * (CQL) fix handling of rows with no columns (CASSANDRA-3424, 3473)
 * fix querying supercolumns by name returning only a subset of
   subcolumns or old subcolumn versions (CASSANDRA-3446)
 * automatically compute sha1 sum for uncompressed data files (CASSANDRA-3456)
 * fix reading metadata/statistics component for version < h (CASSANDRA-3474)
 * add sstable forward-compatibility (CASSANDRA-3478)
 * report compression ratio in CFSMBean (CASSANDRA-3393)
 * fix incorrect size exception during streaming of counters (CASSANDRA-3481)
 * (CQL) fix for counter decrement syntax (CASSANDRA-3418)
 * Fix race introduced by CASSANDRA-2503 (CASSANDRA-3482)
 * Fix incomplete deletion of delivered hints (CASSANDRA-3466)
 * Avoid rescheduling compactions when no compaction was executed 
   (CASSANDRA-3484)
 * fix handling of the chunk_length_kb compression options (CASSANDRA-3492)
Merged from 0.8:
 * fix updating CF row_cache_provider (CASSANDRA-3414)
 * CFMetaData.convertToThrift method to set RowCacheProvider (CASSANDRA-3405)
 * acquire compactionlock during truncate (CASSANDRA-3399)
 * fix displaying cfdef entries for super columnfamilies (CASSANDRA-3415)
 * Make counter shard merging thread safe (CASSANDRA-3178)
 * Revert CASSANDRA-2855
 * Fix bug preventing the use of efficient cross-DC writes (CASSANDRA-3472)
 * `describe ring` command for CLI (CASSANDRA-3220)
 * (Hadoop) skip empty rows when entire row is requested, redux (CASSANDRA-2855)


1.0.2
 * "defragment" rows for name-based queries under STCS (CASSANDRA-2503)
 * Add timing information to cassandra-cli GET/SET/LIST queries (CASSANDRA-3326)
 * Only create one CompressionMetadata object per sstable (CASSANDRA-3427)
 * cleanup usage of StorageService.setMode() (CASSANDRA-3388)
 * Avoid large array allocation for compressed chunk offsets (CASSANDRA-3432)
 * fix DecimalType bytebuffer marshalling (CASSANDRA-3421)
 * fix bug that caused first column in per row indexes to be ignored 
   (CASSANDRA-3441)
 * add JMX call to clean (failed) repair sessions (CASSANDRA-3316)
 * fix sstableloader reference acquisition bug (CASSANDRA-3438)
 * fix estimated row size regression (CASSANDRA-3451)
 * make sure we don't return more columns than asked (CASSANDRA-3303, 3395)
Merged from 0.8:
 * acquire compactionlock during truncate (CASSANDRA-3399)
 * fix displaying cfdef entries for super columnfamilies (CASSANDRA-3415)


1.0.1
 * acquire references during index build to prevent delete problems
   on Windows (CASSANDRA-3314)
 * describe_ring should include datacenter/topology information (CASSANDRA-2882)
 * Thrift sockets are not properly buffered (CASSANDRA-3261)
 * performance improvement for bytebufferutil compare function (CASSANDRA-3286)
 * add system.versions ColumnFamily (CASSANDRA-3140)
 * reduce network copies (CASSANDRA-3333, 3373)
 * limit nodetool to 32MB of heap (CASSANDRA-3124)
 * (CQL) update parser to accept "timestamp" instead of "date" (CASSANDRA-3149)
 * Fix CLI `show schema` to include "compression_options" (CASSANDRA-3368)
 * Snapshot to include manifest under LeveledCompactionStrategy (CASSANDRA-3359)
 * (CQL) SELECT query should allow CF name to be qualified by keyspace (CASSANDRA-3130)
 * (CQL) Fix internal application error specifying 'using consistency ...'
   in lower case (CASSANDRA-3366)
 * fix Deflate compression when compression actually makes the data bigger
   (CASSANDRA-3370)
 * optimize UUIDGen to avoid lock contention on InetAddress.getLocalHost 
   (CASSANDRA-3387)
 * tolerate index being dropped mid-mutation (CASSANDRA-3334, 3313)
 * CompactionManager is now responsible for checking for new candidates
   post-task execution, enabling more consistent leveled compaction 
   (CASSANDRA-3391)
 * Cache HSHA threads (CASSANDRA-3372)
 * use CF/KS names as snapshot prefix for drop + truncate operations
   (CASSANDRA-2997)
 * Break bloom filters up to avoid heap fragmentation (CASSANDRA-2466)
 * fix cassandra hanging on jsvc stop (CASSANDRA-3302)
 * Avoid leveled compaction getting blocked on errors (CASSANDRA-3408)
 * Make reloading the compaction strategy safe (CASSANDRA-3409)
 * ignore 0.8 hints even if compaction begins before we try to purge
   them (CASSANDRA-3385)
 * remove procrun (bin\daemon) from Cassandra source tree and 
   artifacts (CASSANDRA-3331)
 * make cassandra compile under JDK7 (CASSANDRA-3275)
 * remove dependency of clientutil.jar to FBUtilities (CASSANDRA-3299)
 * avoid truncation errors by using long math on long values (CASSANDRA-3364)
 * avoid clock drift on some Windows machine (CASSANDRA-3375)
 * display cache provider in cli 'describe keyspace' command (CASSANDRA-3384)
 * fix incomplete topology information in describe_ring (CASSANDRA-3403)
 * expire dead gossip states based on time (CASSANDRA-2961)
 * improve CompactionTask extensibility (CASSANDRA-3330)
 * Allow one leveled compaction task to kick off another (CASSANDRA-3363)
 * allow encryption only between datacenters (CASSANDRA-2802)
Merged from 0.8:
 * fix truncate allowing data to be replayed post-restart (CASSANDRA-3297)
 * make iwriter final in IndexWriter to avoid NPE (CASSANDRA-2863)
 * (CQL) update grammar to require key clause in DELETE statement
   (CASSANDRA-3349)
 * (CQL) allow numeric keyspace names in USE statement (CASSANDRA-3350)
 * (Hadoop) skip empty rows when slicing the entire row (CASSANDRA-2855)
 * Fix handling of tombstone by SSTableExport/Import (CASSANDRA-3357)
 * fix ColumnIndexer to use long offsets (CASSANDRA-3358)
 * Improved CLI exceptions (CASSANDRA-3312)
 * Fix handling of tombstone by SSTableExport/Import (CASSANDRA-3357)
 * Only count compaction as active (for throttling) when they have
   successfully acquired the compaction lock (CASSANDRA-3344)
 * Display CLI version string on startup (CASSANDRA-3196)
 * (Hadoop) make CFIF try rpc_address or fallback to listen_address
   (CASSANDRA-3214)
 * (Hadoop) accept comma delimited lists of initial thrift connections
   (CASSANDRA-3185)
 * ColumnFamily min_compaction_threshold should be >= 2 (CASSANDRA-3342)
 * (Pig) add 0.8+ types and key validation type in schema (CASSANDRA-3280)
 * Fix completely removing column metadata using CLI (CASSANDRA-3126)
 * CLI `describe cluster;` output should be on separate lines for separate versions
   (CASSANDRA-3170)
 * fix changing durable_writes keyspace option during CF creation
   (CASSANDRA-3292)
 * avoid locking on update when no indexes are involved (CASSANDRA-3386)
 * fix assertionError during repair with ordered partitioners (CASSANDRA-3369)
 * correctly serialize key_validation_class for avro (CASSANDRA-3391)
 * don't expire counter tombstone after streaming (CASSANDRA-3394)
 * prevent nodes that failed to join from hanging around forever 
   (CASSANDRA-3351)
 * remove incorrect optimization from slice read path (CASSANDRA-3390)
 * Fix race in AntiEntropyService (CASSANDRA-3400)


1.0.0-final
 * close scrubbed sstable fd before deleting it (CASSANDRA-3318)
 * fix bug preventing obsolete commitlog segments from being removed
   (CASSANDRA-3269)
 * tolerate whitespace in seed CDL (CASSANDRA-3263)
 * Change default heap thresholds to max(min(1/2 ram, 1G), min(1/4 ram, 8GB))
   (CASSANDRA-3295)
 * Fix broken CompressedRandomAccessReaderTest (CASSANDRA-3298)
 * (CQL) fix type information returned for wildcard queries (CASSANDRA-3311)
 * add estimated tasks to LeveledCompactionStrategy (CASSANDRA-3322)
 * avoid including compaction cache-warming in keycache stats (CASSANDRA-3325)
 * run compaction and hinted handoff threads at MIN_PRIORITY (CASSANDRA-3308)
 * default hsha thrift server to cpu core count in rpc pool (CASSANDRA-3329)
 * add bin\daemon to binary tarball for Windows service (CASSANDRA-3331)
 * Fix places where uncompressed size of sstables was use in place of the
   compressed one (CASSANDRA-3338)
 * Fix hsha thrift server (CASSANDRA-3346)
 * Make sure repair only stream needed sstables (CASSANDRA-3345)


1.0.0-rc2
 * Log a meaningful warning when a node receives a message for a repair session
   that doesn't exist anymore (CASSANDRA-3256)
 * test for NUMA policy support as well as numactl presence (CASSANDRA-3245)
 * Fix FD leak when internode encryption is enabled (CASSANDRA-3257)
 * Remove incorrect assertion in mergeIterator (CASSANDRA-3260)
 * FBUtilities.hexToBytes(String) to throw NumberFormatException when string
   contains non-hex characters (CASSANDRA-3231)
 * Keep SimpleSnitch proximity ordering unchanged from what the Strategy
   generates, as intended (CASSANDRA-3262)
 * remove Scrub from compactionstats when finished (CASSANDRA-3255)
 * fix counter entry in jdbc TypesMap (CASSANDRA-3268)
 * fix full queue scenario for ParallelCompactionIterator (CASSANDRA-3270)
 * fix bootstrap process (CASSANDRA-3285)
 * don't try delivering hints if when there isn't any (CASSANDRA-3176)
 * CLI documentation change for ColumnFamily `compression_options` (CASSANDRA-3282)
 * ignore any CF ids sent by client for adding CF/KS (CASSANDRA-3288)
 * remove obsolete hints on first startup (CASSANDRA-3291)
 * use correct ISortedColumns for time-optimized reads (CASSANDRA-3289)
 * Evict gossip state immediately when a token is taken over by a new IP 
   (CASSANDRA-3259)


1.0.0-rc1
 * Update CQL to generate microsecond timestamps by default (CASSANDRA-3227)
 * Fix counting CFMetadata towards Memtable liveRatio (CASSANDRA-3023)
 * Kill server on wrapped OOME such as from FileChannel.map (CASSANDRA-3201)
 * remove unnecessary copy when adding to row cache (CASSANDRA-3223)
 * Log message when a full repair operation completes (CASSANDRA-3207)
 * Fix streamOutSession keeping sstables references forever if the remote end
   dies (CASSANDRA-3216)
 * Remove dynamic_snitch boolean from example configuration (defaulting to 
   true) and set default badness threshold to 0.1 (CASSANDRA-3229)
 * Base choice of random or "balanced" token on bootstrap on whether
   schema definitions were found (CASSANDRA-3219)
 * Fixes for LeveledCompactionStrategy score computation, prioritization,
   scheduling, and performance (CASSANDRA-3224, 3234)
 * parallelize sstable open at server startup (CASSANDRA-2988)
 * fix handling of exceptions writing to OutboundTcpConnection (CASSANDRA-3235)
 * Allow using quotes in "USE <keyspace>;" CLI command (CASSANDRA-3208)
 * Don't allow any cache loading exceptions to halt startup (CASSANDRA-3218)
 * Fix sstableloader --ignores option (CASSANDRA-3247)
 * File descriptor limit increased in packaging (CASSANDRA-3206)
 * Fix deadlock in commit log during flush (CASSANDRA-3253) 


1.0.0-beta1
 * removed binarymemtable (CASSANDRA-2692)
 * add commitlog_total_space_in_mb to prevent fragmented logs (CASSANDRA-2427)
 * removed commitlog_rotation_threshold_in_mb configuration (CASSANDRA-2771)
 * make AbstractBounds.normalize de-overlapp overlapping ranges (CASSANDRA-2641)
 * replace CollatingIterator, ReducingIterator with MergeIterator 
   (CASSANDRA-2062)
 * Fixed the ability to set compaction strategy in cli using create column 
   family command (CASSANDRA-2778)
 * clean up tmp files after failed compaction (CASSANDRA-2468)
 * restrict repair streaming to specific columnfamilies (CASSANDRA-2280)
 * don't bother persisting columns shadowed by a row tombstone (CASSANDRA-2589)
 * reset CF and SC deletion times after gc_grace (CASSANDRA-2317)
 * optimize away seek when compacting wide rows (CASSANDRA-2879)
 * single-pass streaming (CASSANDRA-2677, 2906, 2916, 3003)
 * use reference counting for deleting sstables instead of relying on GC
   (CASSANDRA-2521, 3179)
 * store hints as serialized mutations instead of pointers to data row
   (CASSANDRA-2045)
 * store hints in the coordinator node instead of in the closest replica 
   (CASSANDRA-2914)
 * add row_cache_keys_to_save CF option (CASSANDRA-1966)
 * check column family validity in nodetool repair (CASSANDRA-2933)
 * use lazy initialization instead of class initialization in NodeId
   (CASSANDRA-2953)
 * add paging to get_count (CASSANDRA-2894)
 * fix "short reads" in [multi]get (CASSANDRA-2643, 3157, 3192)
 * add optional compression for sstables (CASSANDRA-47, 2994, 3001, 3128)
 * add scheduler JMX metrics (CASSANDRA-2962)
 * add block level checksum for compressed data (CASSANDRA-1717)
 * make column family backed column map pluggable and introduce unsynchronized
   ArrayList backed one to speedup reads (CASSANDRA-2843, 3165, 3205)
 * refactoring of the secondary index api (CASSANDRA-2982)
 * make CL > ONE reads wait for digest reconciliation before returning
   (CASSANDRA-2494)
 * fix missing logging for some exceptions (CASSANDRA-2061)
 * refactor and optimize ColumnFamilyStore.files(...) and Descriptor.fromFilename(String)
   and few other places responsible for work with SSTable files (CASSANDRA-3040)
 * Stop reading from sstables once we know we have the most recent columns,
   for query-by-name requests (CASSANDRA-2498)
 * Add query-by-column mode to stress.java (CASSANDRA-3064)
 * Add "install" command to cassandra.bat (CASSANDRA-292)
 * clean up KSMetadata, CFMetadata from unnecessary
   Thrift<->Avro conversion methods (CASSANDRA-3032)
 * Add timeouts to client request schedulers (CASSANDRA-3079, 3096)
 * Cli to use hashes rather than array of hashes for strategy options (CASSANDRA-3081)
 * LeveledCompactionStrategy (CASSANDRA-1608, 3085, 3110, 3087, 3145, 3154, 3182)
 * Improvements of the CLI `describe` command (CASSANDRA-2630)
 * reduce window where dropped CF sstables may not be deleted (CASSANDRA-2942)
 * Expose gossip/FD info to JMX (CASSANDRA-2806)
 * Fix streaming over SSL when compressed SSTable involved (CASSANDRA-3051)
 * Add support for pluggable secondary index implementations (CASSANDRA-3078)
 * remove compaction_thread_priority setting (CASSANDRA-3104)
 * generate hints for replicas that timeout, not just replicas that are known
   to be down before starting (CASSANDRA-2034)
 * Add throttling for internode streaming (CASSANDRA-3080)
 * make the repair of a range repair all replica (CASSANDRA-2610, 3194)
 * expose the ability to repair the first range (as returned by the
   partitioner) of a node (CASSANDRA-2606)
 * Streams Compression (CASSANDRA-3015)
 * add ability to use multiple threads during a single compaction
   (CASSANDRA-2901)
 * make AbstractBounds.normalize support overlapping ranges (CASSANDRA-2641)
 * fix of the CQL count() behavior (CASSANDRA-3068)
 * use TreeMap backed column families for the SSTable simple writers
   (CASSANDRA-3148)
 * fix inconsistency of the CLI syntax when {} should be used instead of [{}]
   (CASSANDRA-3119)
 * rename CQL type names to match expected SQL behavior (CASSANDRA-3149, 3031)
 * Arena-based allocation for memtables (CASSANDRA-2252, 3162, 3163, 3168)
 * Default RR chance to 0.1 (CASSANDRA-3169)
 * Add RowLevel support to secondary index API (CASSANDRA-3147)
 * Make SerializingCacheProvider the default if JNA is available (CASSANDRA-3183)
 * Fix backwards compatibilty for CQL memtable properties (CASSANDRA-3190)
 * Add five-minute delay before starting compactions on a restarted server
   (CASSANDRA-3181)
 * Reduce copies done for intra-host messages (CASSANDRA-1788, 3144)
 * support of compaction strategy option for stress.java (CASSANDRA-3204)
 * make memtable throughput and column count thresholds no-ops (CASSANDRA-2449)
 * Return schema information along with the resultSet in CQL (CASSANDRA-2734)
 * Add new DecimalType (CASSANDRA-2883)
 * Fix assertion error in RowRepairResolver (CASSANDRA-3156)
 * Reduce unnecessary high buffer sizes (CASSANDRA-3171)
 * Pluggable compaction strategy (CASSANDRA-1610)
 * Add new broadcast_address config option (CASSANDRA-2491)


0.8.7
 * Kill server on wrapped OOME such as from FileChannel.map (CASSANDRA-3201)
 * Allow using quotes in "USE <keyspace>;" CLI command (CASSANDRA-3208)
 * Log message when a full repair operation completes (CASSANDRA-3207)
 * Don't allow any cache loading exceptions to halt startup (CASSANDRA-3218)
 * Fix sstableloader --ignores option (CASSANDRA-3247)
 * File descriptor limit increased in packaging (CASSANDRA-3206)
 * Log a meaningfull warning when a node receive a message for a repair session
   that doesn't exist anymore (CASSANDRA-3256)
 * Fix FD leak when internode encryption is enabled (CASSANDRA-3257)
 * FBUtilities.hexToBytes(String) to throw NumberFormatException when string
   contains non-hex characters (CASSANDRA-3231)
 * Keep SimpleSnitch proximity ordering unchanged from what the Strategy
   generates, as intended (CASSANDRA-3262)
 * remove Scrub from compactionstats when finished (CASSANDRA-3255)
 * Fix tool .bat files when CASSANDRA_HOME contains spaces (CASSANDRA-3258)
 * Force flush of status table when removing/updating token (CASSANDRA-3243)
 * Evict gossip state immediately when a token is taken over by a new IP (CASSANDRA-3259)
 * Fix bug where the failure detector can take too long to mark a host
   down (CASSANDRA-3273)
 * (Hadoop) allow wrapping ranges in queries (CASSANDRA-3137)
 * (Hadoop) check all interfaces for a match with split location
   before falling back to random replica (CASSANDRA-3211)
 * (Hadoop) Make Pig storage handle implements LoadMetadata (CASSANDRA-2777)
 * (Hadoop) Fix exception during PIG 'dump' (CASSANDRA-2810)
 * Fix stress COUNTER_GET option (CASSANDRA-3301)
 * Fix missing fields in CLI `show schema` output (CASSANDRA-3304)
 * Nodetool no longer leaks threads and closes JMX connections (CASSANDRA-3309)
 * fix truncate allowing data to be replayed post-restart (CASSANDRA-3297)
 * Move SimpleAuthority and SimpleAuthenticator to examples (CASSANDRA-2922)
 * Fix handling of tombstone by SSTableExport/Import (CASSANDRA-3357)
 * Fix transposition in cfHistograms (CASSANDRA-3222)
 * Allow using number as DC name when creating keyspace in CQL (CASSANDRA-3239)
 * Force flush of system table after updating/removing a token (CASSANDRA-3243)


0.8.6
 * revert CASSANDRA-2388
 * change TokenRange.endpoints back to listen/broadcast address to match
   pre-1777 behavior, and add TokenRange.rpc_endpoints instead (CASSANDRA-3187)
 * avoid trying to watch cassandra-topology.properties when loaded from jar
   (CASSANDRA-3138)
 * prevent users from creating keyspaces with LocalStrategy replication
   (CASSANDRA-3139)
 * fix CLI `show schema;` to output correct keyspace definition statement
   (CASSANDRA-3129)
 * CustomTThreadPoolServer to log TTransportException at DEBUG level
   (CASSANDRA-3142)
 * allow topology sort to work with non-unique rack names between 
   datacenters (CASSANDRA-3152)
 * Improve caching of same-version Messages on digest and repair paths
   (CASSANDRA-3158)
 * Randomize choice of first replica for counter increment (CASSANDRA-2890)
 * Fix using read_repair_chance instead of merge_shard_change (CASSANDRA-3202)
 * Avoid streaming data to nodes that already have it, on move as well as
   decommission (CASSANDRA-3041)
 * Fix divide by zero error in GCInspector (CASSANDRA-3164)
 * allow quoting of the ColumnFamily name in CLI `create column family`
   statement (CASSANDRA-3195)
 * Fix rolling upgrade from 0.7 to 0.8 problem (CASSANDRA-3166)
 * Accomodate missing encryption_options in IncomingTcpConnection.stream
   (CASSANDRA-3212)


0.8.5
 * fix NPE when encryption_options is unspecified (CASSANDRA-3007)
 * include column name in validation failure exceptions (CASSANDRA-2849)
 * make sure truncate clears out the commitlog so replay won't re-
   populate with truncated data (CASSANDRA-2950)
 * fix NPE when debug logging is enabled and dropped CF is present
   in a commitlog segment (CASSANDRA-3021)
 * fix cassandra.bat when CASSANDRA_HOME contains spaces (CASSANDRA-2952)
 * fix to SSTableSimpleUnsortedWriter bufferSize calculation (CASSANDRA-3027)
 * make cleanup and normal compaction able to skip empty rows
   (rows containing nothing but expired tombstones) (CASSANDRA-3039)
 * work around native memory leak in com.sun.management.GarbageCollectorMXBean
   (CASSANDRA-2868)
 * validate that column names in column_metadata are not equal to key_alias
   on create/update of the ColumnFamily and CQL 'ALTER' statement (CASSANDRA-3036)
 * return an InvalidRequestException if an indexed column is assigned
   a value larger than 64KB (CASSANDRA-3057)
 * fix of numeric-only and string column names handling in CLI "drop index" 
   (CASSANDRA-3054)
 * prune index scan resultset back to original request for lazy
   resultset expansion case (CASSANDRA-2964)
 * (Hadoop) fail jobs when Cassandra node has failed but TaskTracker
   has not (CASSANDRA-2388)
 * fix dynamic snitch ignoring nodes when read_repair_chance is zero
   (CASSANDRA-2662)
 * avoid retaining references to dropped CFS objects in 
   CompactionManager.estimatedCompactions (CASSANDRA-2708)
 * expose rpc timeouts per host in MessagingServiceMBean (CASSANDRA-2941)
 * avoid including cwd in classpath for deb and rpm packages (CASSANDRA-2881)
 * remove gossip state when a new IP takes over a token (CASSANDRA-3071)
 * allow sstable2json to work on index sstable files (CASSANDRA-3059)
 * always hint counters (CASSANDRA-3099)
 * fix log4j initialization in EmbeddedCassandraService (CASSANDRA-2857)
 * remove gossip state when a new IP takes over a token (CASSANDRA-3071)
 * work around native memory leak in com.sun.management.GarbageCollectorMXBean
    (CASSANDRA-2868)
 * fix UnavailableException with writes at CL.EACH_QUORM (CASSANDRA-3084)
 * fix parsing of the Keyspace and ColumnFamily names in numeric
   and string representations in CLI (CASSANDRA-3075)
 * fix corner cases in Range.differenceToFetch (CASSANDRA-3084)
 * fix ip address String representation in the ring cache (CASSANDRA-3044)
 * fix ring cache compatibility when mixing pre-0.8.4 nodes with post-
   in the same cluster (CASSANDRA-3023)
 * make repair report failure when a node participating dies (instead of
   hanging forever) (CASSANDRA-2433)
 * fix handling of the empty byte buffer by ReversedType (CASSANDRA-3111)
 * Add validation that Keyspace names are case-insensitively unique (CASSANDRA-3066)
 * catch invalid key_validation_class before instantiating UpdateColumnFamily (CASSANDRA-3102)
 * make Range and Bounds objects client-safe (CASSANDRA-3108)
 * optionally skip log4j configuration (CASSANDRA-3061)
 * bundle sstableloader with the debian package (CASSANDRA-3113)
 * don't try to build secondary indexes when there is none (CASSANDRA-3123)
 * improve SSTableSimpleUnsortedWriter speed for large rows (CASSANDRA-3122)
 * handle keyspace arguments correctly in nodetool snapshot (CASSANDRA-3038)
 * Fix SSTableImportTest on windows (CASSANDRA-3043)
 * expose compactionThroughputMbPerSec through JMX (CASSANDRA-3117)
 * log keyspace and CF of large rows being compacted


0.8.4
 * change TokenRing.endpoints to be a list of rpc addresses instead of 
   listen/broadcast addresses (CASSANDRA-1777)
 * include files-to-be-streamed in StreamInSession.getSources (CASSANDRA-2972)
 * use JAVA env var in cassandra-env.sh (CASSANDRA-2785, 2992)
 * avoid doing read for no-op replicate-on-write at CL=1 (CASSANDRA-2892)
 * refuse counter write for CL.ANY (CASSANDRA-2990)
 * switch back to only logging recent dropped messages (CASSANDRA-3004)
 * always deserialize RowMutation for counters (CASSANDRA-3006)
 * ignore saved replication_factor strategy_option for NTS (CASSANDRA-3011)
 * make sure pre-truncate CL segments are discarded (CASSANDRA-2950)


0.8.3
 * add ability to drop local reads/writes that are going to timeout
   (CASSANDRA-2943)
 * revamp token removal process, keep gossip states for 3 days (CASSANDRA-2496)
 * don't accept extra args for 0-arg nodetool commands (CASSANDRA-2740)
 * log unavailableexception details at debug level (CASSANDRA-2856)
 * expose data_dir though jmx (CASSANDRA-2770)
 * don't include tmp files as sstable when create cfs (CASSANDRA-2929)
 * log Java classpath on startup (CASSANDRA-2895)
 * keep gossipped version in sync with actual on migration coordinator 
   (CASSANDRA-2946)
 * use lazy initialization instead of class initialization in NodeId
   (CASSANDRA-2953)
 * check column family validity in nodetool repair (CASSANDRA-2933)
 * speedup bytes to hex conversions dramatically (CASSANDRA-2850)
 * Flush memtables on shutdown when durable writes are disabled 
   (CASSANDRA-2958)
 * improved POSIX compatibility of start scripts (CASsANDRA-2965)
 * add counter support to Hadoop InputFormat (CASSANDRA-2981)
 * fix bug where dirty commitlog segments were removed (and avoid keeping 
   segments with no post-flush activity permanently dirty) (CASSANDRA-2829)
 * fix throwing exception with batch mutation of counter super columns
   (CASSANDRA-2949)
 * ignore system tables during repair (CASSANDRA-2979)
 * throw exception when NTS is given replication_factor as an option
   (CASSANDRA-2960)
 * fix assertion error during compaction of counter CFs (CASSANDRA-2968)
 * avoid trying to create index names, when no index exists (CASSANDRA-2867)
 * don't sample the system table when choosing a bootstrap token
   (CASSANDRA-2825)
 * gossiper notifies of local state changes (CASSANDRA-2948)
 * add asynchronous and half-sync/half-async (hsha) thrift servers 
   (CASSANDRA-1405)
 * fix potential use of free'd native memory in SerializingCache 
   (CASSANDRA-2951)
 * prune index scan resultset back to original request for lazy
   resultset expansion case (CASSANDRA-2964)
 * (Hadoop) fail jobs when Cassandra node has failed but TaskTracker
    has not (CASSANDRA-2388)


0.8.2
 * CQL: 
   - include only one row per unique key for IN queries (CASSANDRA-2717)
   - respect client timestamp on full row deletions (CASSANDRA-2912)
 * improve thread-safety in StreamOutSession (CASSANDRA-2792)
 * allow deleting a row and updating indexed columns in it in the
   same mutation (CASSANDRA-2773)
 * Expose number of threads blocked on submitting memtable to flush
   in JMX (CASSANDRA-2817)
 * add ability to return "endpoints" to nodetool (CASSANDRA-2776)
 * Add support for multiple (comma-delimited) coordinator addresses
   to ColumnFamilyInputFormat (CASSANDRA-2807)
 * fix potential NPE while scheduling read repair for range slice
   (CASSANDRA-2823)
 * Fix race in SystemTable.getCurrentLocalNodeId (CASSANDRA-2824)
 * Correctly set default for replicate_on_write (CASSANDRA-2835)
 * improve nodetool compactionstats formatting (CASSANDRA-2844)
 * fix index-building status display (CASSANDRA-2853)
 * fix CLI perpetuating obsolete KsDef.replication_factor (CASSANDRA-2846)
 * improve cli treatment of multiline comments (CASSANDRA-2852)
 * handle row tombstones correctly in EchoedRow (CASSANDRA-2786)
 * add MessagingService.get[Recently]DroppedMessages and
   StorageService.getExceptionCount (CASSANDRA-2804)
 * fix possibility of spurious UnavailableException for LOCAL_QUORUM
   reads with dynamic snitch + read repair disabled (CASSANDRA-2870)
 * add ant-optional as dependence for the debian package (CASSANDRA-2164)
 * add option to specify limit for get_slice in the CLI (CASSANDRA-2646)
 * decrease HH page size (CASSANDRA-2832)
 * reset cli keyspace after dropping the current one (CASSANDRA-2763)
 * add KeyRange option to Hadoop inputformat (CASSANDRA-1125)
 * fix protocol versioning (CASSANDRA-2818, 2860)
 * support spaces in path to log4j configuration (CASSANDRA-2383)
 * avoid including inferred types in CF update (CASSANDRA-2809)
 * fix JMX bulkload call (CASSANDRA-2908)
 * fix updating KS with durable_writes=false (CASSANDRA-2907)
 * add simplified facade to SSTableWriter for bulk loading use
   (CASSANDRA-2911)
 * fix re-using index CF sstable names after drop/recreate (CASSANDRA-2872)
 * prepend CF to default index names (CASSANDRA-2903)
 * fix hint replay (CASSANDRA-2928)
 * Properly synchronize repair's merkle tree computation (CASSANDRA-2816)


0.8.1
 * CQL:
   - support for insert, delete in BATCH (CASSANDRA-2537)
   - support for IN to SELECT, UPDATE (CASSANDRA-2553)
   - timestamp support for INSERT, UPDATE, and BATCH (CASSANDRA-2555)
   - TTL support (CASSANDRA-2476)
   - counter support (CASSANDRA-2473)
   - ALTER COLUMNFAMILY (CASSANDRA-1709)
   - DROP INDEX (CASSANDRA-2617)
   - add SCHEMA/TABLE as aliases for KS/CF (CASSANDRA-2743)
   - server handles wait-for-schema-agreement (CASSANDRA-2756)
   - key alias support (CASSANDRA-2480)
 * add support for comparator parameters and a generic ReverseType
   (CASSANDRA-2355)
 * add CompositeType and DynamicCompositeType (CASSANDRA-2231)
 * optimize batches containing multiple updates to the same row
   (CASSANDRA-2583)
 * adjust hinted handoff page size to avoid OOM with large columns 
   (CASSANDRA-2652)
 * mark BRAF buffer invalid post-flush so we don't re-flush partial
   buffers again, especially on CL writes (CASSANDRA-2660)
 * add DROP INDEX support to CLI (CASSANDRA-2616)
 * don't perform HH to client-mode [storageproxy] nodes (CASSANDRA-2668)
 * Improve forceDeserialize/getCompactedRow encapsulation (CASSANDRA-2659)
 * Don't write CounterUpdateColumn to disk in tests (CASSANDRA-2650)
 * Add sstable bulk loading utility (CASSANDRA-1278)
 * avoid replaying hints to dropped columnfamilies (CASSANDRA-2685)
 * add placeholders for missing rows in range query pseudo-RR (CASSANDRA-2680)
 * remove no-op HHOM.renameHints (CASSANDRA-2693)
 * clone super columns to avoid modifying them during flush (CASSANDRA-2675)
 * allow writes to bypass the commitlog for certain keyspaces (CASSANDRA-2683)
 * avoid NPE when bypassing commitlog during memtable flush (CASSANDRA-2781)
 * Added support for making bootstrap retry if nodes flap (CASSANDRA-2644)
 * Added statusthrift to nodetool to report if thrift server is running (CASSANDRA-2722)
 * Fixed rows being cached if they do not exist (CASSANDRA-2723)
 * Support passing tableName and cfName to RowCacheProviders (CASSANDRA-2702)
 * close scrub file handles (CASSANDRA-2669)
 * throttle migration replay (CASSANDRA-2714)
 * optimize column serializer creation (CASSANDRA-2716)
 * Added support for making bootstrap retry if nodes flap (CASSANDRA-2644)
 * Added statusthrift to nodetool to report if thrift server is running
   (CASSANDRA-2722)
 * Fixed rows being cached if they do not exist (CASSANDRA-2723)
 * fix truncate/compaction race (CASSANDRA-2673)
 * workaround large resultsets causing large allocation retention
   by nio sockets (CASSANDRA-2654)
 * fix nodetool ring use with Ec2Snitch (CASSANDRA-2733)
 * fix removing columns and subcolumns that are supressed by a row or
   supercolumn tombstone during replica resolution (CASSANDRA-2590)
 * support sstable2json against snapshot sstables (CASSANDRA-2386)
 * remove active-pull schema requests (CASSANDRA-2715)
 * avoid marking entire list of sstables as actively being compacted
   in multithreaded compaction (CASSANDRA-2765)
 * seek back after deserializing a row to update cache with (CASSANDRA-2752)
 * avoid skipping rows in scrub for counter column family (CASSANDRA-2759)
 * fix ConcurrentModificationException in repair when dealing with 0.7 node
   (CASSANDRA-2767)
 * use threadsafe collections for StreamInSession (CASSANDRA-2766)
 * avoid infinite loop when creating merkle tree (CASSANDRA-2758)
 * avoids unmarking compacting sstable prematurely in cleanup (CASSANDRA-2769)
 * fix NPE when the commit log is bypassed (CASSANDRA-2718)
 * don't throw an exception in SS.isRPCServerRunning (CASSANDRA-2721)
 * make stress.jar executable (CASSANDRA-2744)
 * add daemon mode to java stress (CASSANDRA-2267)
 * expose the DC and rack of a node through JMX and nodetool ring (CASSANDRA-2531)
 * fix cache mbean getSize (CASSANDRA-2781)
 * Add Date, Float, Double, and Boolean types (CASSANDRA-2530)
 * Add startup flag to renew counter node id (CASSANDRA-2788)
 * add jamm agent to cassandra.bat (CASSANDRA-2787)
 * fix repair hanging if a neighbor has nothing to send (CASSANDRA-2797)
 * purge tombstone even if row is in only one sstable (CASSANDRA-2801)
 * Fix wrong purge of deleted cf during compaction (CASSANDRA-2786)
 * fix race that could result in Hadoop writer failing to throw an
   exception encountered after close() (CASSANDRA-2755)
 * fix scan wrongly throwing assertion error (CASSANDRA-2653)
 * Always use even distribution for merkle tree with RandomPartitionner
   (CASSANDRA-2841)
 * fix describeOwnership for OPP (CASSANDRA-2800)
 * ensure that string tokens do not contain commas (CASSANDRA-2762)


0.8.0-final
 * fix CQL grammar warning and cqlsh regression from CASSANDRA-2622
 * add ant generate-cql-html target (CASSANDRA-2526)
 * update CQL consistency levels (CASSANDRA-2566)
 * debian packaging fixes (CASSANDRA-2481, 2647)
 * fix UUIDType, IntegerType for direct buffers (CASSANDRA-2682, 2684)
 * switch to native Thrift for Hadoop map/reduce (CASSANDRA-2667)
 * fix StackOverflowError when building from eclipse (CASSANDRA-2687)
 * only provide replication_factor to strategy_options "help" for
   SimpleStrategy, OldNetworkTopologyStrategy (CASSANDRA-2678, 2713)
 * fix exception adding validators to non-string columns (CASSANDRA-2696)
 * avoid instantiating DatabaseDescriptor in JDBC (CASSANDRA-2694)
 * fix potential stack overflow during compaction (CASSANDRA-2626)
 * clone super columns to avoid modifying them during flush (CASSANDRA-2675)
 * reset underlying iterator in EchoedRow constructor (CASSANDRA-2653)


0.8.0-rc1
 * faster flushes and compaction from fixing excessively pessimistic 
   rebuffering in BRAF (CASSANDRA-2581)
 * fix returning null column values in the python cql driver (CASSANDRA-2593)
 * fix merkle tree splitting exiting early (CASSANDRA-2605)
 * snapshot_before_compaction directory name fix (CASSANDRA-2598)
 * Disable compaction throttling during bootstrap (CASSANDRA-2612) 
 * fix CQL treatment of > and < operators in range slices (CASSANDRA-2592)
 * fix potential double-application of counter updates on commitlog replay
   by moving replay position from header to sstable metadata (CASSANDRA-2419)
 * JDBC CQL driver exposes getColumn for access to timestamp
 * JDBC ResultSetMetadata properties added to AbstractType
 * r/m clustertool (CASSANDRA-2607)
 * add support for presenting row key as a column in CQL result sets 
   (CASSANDRA-2622)
 * Don't allow {LOCAL|EACH}_QUORUM unless strategy is NTS (CASSANDRA-2627)
 * validate keyspace strategy_options during CQL create (CASSANDRA-2624)
 * fix empty Result with secondary index when limit=1 (CASSANDRA-2628)
 * Fix regression where bootstrapping a node with no schema fails
   (CASSANDRA-2625)
 * Allow removing LocationInfo sstables (CASSANDRA-2632)
 * avoid attempting to replay mutations from dropped keyspaces (CASSANDRA-2631)
 * avoid using cached position of a key when GT is requested (CASSANDRA-2633)
 * fix counting bloom filter true positives (CASSANDRA-2637)
 * initialize local ep state prior to gossip startup if needed (CASSANDRA-2638)
 * fix counter increment lost after restart (CASSANDRA-2642)
 * add quote-escaping via backslash to CLI (CASSANDRA-2623)
 * fix pig example script (CASSANDRA-2487)
 * fix dynamic snitch race in adding latencies (CASSANDRA-2618)
 * Start/stop cassandra after more important services such as mdadm in
   debian packaging (CASSANDRA-2481)


0.8.0-beta2
 * fix NPE compacting index CFs (CASSANDRA-2528)
 * Remove checking all column families on startup for compaction candidates 
   (CASSANDRA-2444)
 * validate CQL create keyspace options (CASSANDRA-2525)
 * fix nodetool setcompactionthroughput (CASSANDRA-2550)
 * move	gossip heartbeat back to its own thread (CASSANDRA-2554)
 * validate cql TRUNCATE columnfamily before truncating (CASSANDRA-2570)
 * fix batch_mutate for mixed standard-counter mutations (CASSANDRA-2457)
 * disallow making schema changes to system keyspace (CASSANDRA-2563)
 * fix sending mutation messages multiple times (CASSANDRA-2557)
 * fix incorrect use of NBHM.size in ReadCallback that could cause
   reads to time out even when responses were received (CASSANDRA-2552)
 * trigger read repair correctly for LOCAL_QUORUM reads (CASSANDRA-2556)
 * Allow configuring the number of compaction thread (CASSANDRA-2558)
 * forceUserDefinedCompaction will attempt to compact what it is given
   even if the pessimistic estimate is that there is not enough disk space;
   automatic compactions will only compact 2 or more sstables (CASSANDRA-2575)
 * refuse to apply migrations with older timestamps than the current 
   schema (CASSANDRA-2536)
 * remove unframed Thrift transport option
 * include indexes in snapshots (CASSANDRA-2596)
 * improve ignoring of obsolete mutations in index maintenance (CASSANDRA-2401)
 * recognize attempt to drop just the index while leaving the column
   definition alone (CASSANDRA-2619)
  

0.8.0-beta1
 * remove Avro RPC support (CASSANDRA-926)
 * support for columns that act as incr/decr counters 
   (CASSANDRA-1072, 1937, 1944, 1936, 2101, 2093, 2288, 2105, 2384, 2236, 2342,
   2454)
 * CQL (CASSANDRA-1703, 1704, 1705, 1706, 1707, 1708, 1710, 1711, 1940, 
   2124, 2302, 2277, 2493)
 * avoid double RowMutation serialization on write path (CASSANDRA-1800)
 * make NetworkTopologyStrategy the default (CASSANDRA-1960)
 * configurable internode encryption (CASSANDRA-1567, 2152)
 * human readable column names in sstable2json output (CASSANDRA-1933)
 * change default JMX port to 7199 (CASSANDRA-2027)
 * backwards compatible internal messaging (CASSANDRA-1015)
 * atomic switch of memtables and sstables (CASSANDRA-2284)
 * add pluggable SeedProvider (CASSANDRA-1669)
 * Fix clustertool to not throw exception when calling get_endpoints (CASSANDRA-2437)
 * upgrade to thrift 0.6 (CASSANDRA-2412) 
 * repair works on a token range instead of full ring (CASSANDRA-2324)
 * purge tombstones from row cache (CASSANDRA-2305)
 * push replication_factor into strategy_options (CASSANDRA-1263)
 * give snapshots the same name on each node (CASSANDRA-1791)
 * remove "nodetool loadbalance" (CASSANDRA-2448)
 * multithreaded compaction (CASSANDRA-2191)
 * compaction throttling (CASSANDRA-2156)
 * add key type information and alias (CASSANDRA-2311, 2396)
 * cli no longer divides read_repair_chance by 100 (CASSANDRA-2458)
 * made CompactionInfo.getTaskType return an enum (CASSANDRA-2482)
 * add a server-wide cap on measured memtable memory usage and aggressively
   flush to keep under that threshold (CASSANDRA-2006)
 * add unified UUIDType (CASSANDRA-2233)
 * add off-heap row cache support (CASSANDRA-1969)


0.7.5
 * improvements/fixes to PIG driver (CASSANDRA-1618, CASSANDRA-2387,
   CASSANDRA-2465, CASSANDRA-2484)
 * validate index names (CASSANDRA-1761)
 * reduce contention on Table.flusherLock (CASSANDRA-1954)
 * try harder to detect failures during streaming, cleaning up temporary
   files more reliably (CASSANDRA-2088)
 * shut down server for OOM on a Thrift thread (CASSANDRA-2269)
 * fix tombstone handling in repair and sstable2json (CASSANDRA-2279)
 * preserve version when streaming data from old sstables (CASSANDRA-2283)
 * don't start repair if a neighboring node is marked as dead (CASSANDRA-2290)
 * purge tombstones from row cache (CASSANDRA-2305)
 * Avoid seeking when sstable2json exports the entire file (CASSANDRA-2318)
 * clear Built flag in system table when dropping an index (CASSANDRA-2320)
 * don't allow arbitrary argument for stress.java (CASSANDRA-2323)
 * validate values for index predicates in get_indexed_slice (CASSANDRA-2328)
 * queue secondary indexes for flush before the parent (CASSANDRA-2330)
 * allow job configuration to set the CL used in Hadoop jobs (CASSANDRA-2331)
 * add memtable_flush_queue_size defaulting to 4 (CASSANDRA-2333)
 * Allow overriding of initial_token, storage_port and rpc_port from system
   properties (CASSANDRA-2343)
 * fix comparator used for non-indexed secondary expressions in index scan
   (CASSANDRA-2347)
 * ensure size calculation and write phase of large-row compaction use
   the same threshold for TTL expiration (CASSANDRA-2349)
 * fix race when iterating CFs during add/drop (CASSANDRA-2350)
 * add ConsistencyLevel command to CLI (CASSANDRA-2354)
 * allow negative numbers in the cli (CASSANDRA-2358)
 * hard code serialVersionUID for tokens class (CASSANDRA-2361)
 * fix potential infinite loop in ByteBufferUtil.inputStream (CASSANDRA-2365)
 * fix encoding bugs in HintedHandoffManager, SystemTable when default
   charset is not UTF8 (CASSANDRA-2367)
 * avoids having removed node reappearing in Gossip (CASSANDRA-2371)
 * fix incorrect truncation of long to int when reading columns via block
   index (CASSANDRA-2376)
 * fix NPE during stream session (CASSANDRA-2377)
 * fix race condition that could leave orphaned data files when dropping CF or
   KS (CASSANDRA-2381)
 * fsync statistics component on write (CASSANDRA-2382)
 * fix duplicate results from CFS.scan (CASSANDRA-2406)
 * add IntegerType to CLI help (CASSANDRA-2414)
 * avoid caching token-only decoratedkeys (CASSANDRA-2416)
 * convert mmap assertion to if/throw so scrub can catch it (CASSANDRA-2417)
 * don't overwrite gc log (CASSANDR-2418)
 * invalidate row cache for streamed row to avoid inconsitencies
   (CASSANDRA-2420)
 * avoid copies in range/index scans (CASSANDRA-2425)
 * make sure we don't wipe data during cleanup if the node has not join
   the ring (CASSANDRA-2428)
 * Try harder to close files after compaction (CASSANDRA-2431)
 * re-set bootstrapped flag after move finishes (CASSANDRA-2435)
 * display validation_class in CLI 'describe keyspace' (CASSANDRA-2442)
 * make cleanup compactions cleanup the row cache (CASSANDRA-2451)
 * add column fields validation to scrub (CASSANDRA-2460)
 * use 64KB flush buffer instead of in_memory_compaction_limit (CASSANDRA-2463)
 * fix backslash substitutions in CLI (CASSANDRA-2492)
 * disable cache saving for system CFS (CASSANDRA-2502)
 * fixes for verifying destination availability under hinted conditions
   so UE can be thrown intead of timing out (CASSANDRA-2514)
 * fix update of validation class in column metadata (CASSANDRA-2512)
 * support LOCAL_QUORUM, EACH_QUORUM CLs outside of NTS (CASSANDRA-2516)
 * preserve version when streaming data from old sstables (CASSANDRA-2283)
 * fix backslash substitutions in CLI (CASSANDRA-2492)
 * count a row deletion as one operation towards memtable threshold 
   (CASSANDRA-2519)
 * support LOCAL_QUORUM, EACH_QUORUM CLs outside of NTS (CASSANDRA-2516)


0.7.4
 * add nodetool join command (CASSANDRA-2160)
 * fix secondary indexes on pre-existing or streamed data (CASSANDRA-2244)
 * initialize endpoint in gossiper earlier (CASSANDRA-2228)
 * add ability to write to Cassandra from Pig (CASSANDRA-1828)
 * add rpc_[min|max]_threads (CASSANDRA-2176)
 * add CL.TWO, CL.THREE (CASSANDRA-2013)
 * avoid exporting an un-requested row in sstable2json, when exporting 
   a key that does not exist (CASSANDRA-2168)
 * add incremental_backups option (CASSANDRA-1872)
 * add configurable row limit to Pig loadfunc (CASSANDRA-2276)
 * validate column values in batches as well as single-Column inserts
   (CASSANDRA-2259)
 * move sample schema from cassandra.yaml to schema-sample.txt,
   a cli scripts (CASSANDRA-2007)
 * avoid writing empty rows when scrubbing tombstoned rows (CASSANDRA-2296)
 * fix assertion error in range and index scans for CL < ALL
   (CASSANDRA-2282)
 * fix commitlog replay when flush position refers to data that didn't
   get synced before server died (CASSANDRA-2285)
 * fix fd leak in sstable2json with non-mmap'd i/o (CASSANDRA-2304)
 * reduce memory use during streaming of multiple sstables (CASSANDRA-2301)
 * purge tombstoned rows from cache after GCGraceSeconds (CASSANDRA-2305)
 * allow zero replicas in a NTS datacenter (CASSANDRA-1924)
 * make range queries respect snitch for local replicas (CASSANDRA-2286)
 * fix HH delivery when column index is larger than 2GB (CASSANDRA-2297)
 * make 2ary indexes use parent CF flush thresholds during initial build
   (CASSANDRA-2294)
 * update memtable_throughput to be a long (CASSANDRA-2158)


0.7.3
 * Keep endpoint state until aVeryLongTime (CASSANDRA-2115)
 * lower-latency read repair (CASSANDRA-2069)
 * add hinted_handoff_throttle_delay_in_ms option (CASSANDRA-2161)
 * fixes for cache save/load (CASSANDRA-2172, -2174)
 * Handle whole-row deletions in CFOutputFormat (CASSANDRA-2014)
 * Make memtable_flush_writers flush in parallel (CASSANDRA-2178)
 * Add compaction_preheat_key_cache option (CASSANDRA-2175)
 * refactor stress.py to have only one copy of the format string 
   used for creating row keys (CASSANDRA-2108)
 * validate index names for \w+ (CASSANDRA-2196)
 * Fix Cassandra cli to respect timeout if schema does not settle 
   (CASSANDRA-2187)
 * fix for compaction and cleanup writing old-format data into new-version 
   sstable (CASSANDRA-2211, -2216)
 * add nodetool scrub (CASSANDRA-2217, -2240)
 * fix sstable2json large-row pagination (CASSANDRA-2188)
 * fix EOFing on requests for the last bytes in a file (CASSANDRA-2213)
 * fix BufferedRandomAccessFile bugs (CASSANDRA-2218, -2241)
 * check for memtable flush_after_mins exceeded every 10s (CASSANDRA-2183)
 * fix cache saving on Windows (CASSANDRA-2207)
 * add validateSchemaAgreement call + synchronization to schema
   modification operations (CASSANDRA-2222)
 * fix for reversed slice queries on large rows (CASSANDRA-2212)
 * fat clients were writing local data (CASSANDRA-2223)
 * set DEFAULT_MEMTABLE_LIFETIME_IN_MINS to 24h
 * improve detection and cleanup of partially-written sstables 
   (CASSANDRA-2206)
 * fix supercolumn de/serialization when subcolumn comparator is different
   from supercolumn's (CASSANDRA-2104)
 * fix starting up on Windows when CASSANDRA_HOME contains whitespace
   (CASSANDRA-2237)
 * add [get|set][row|key]cacheSavePeriod to JMX (CASSANDRA-2100)
 * fix Hadoop ColumnFamilyOutputFormat dropping of mutations
   when batch fills up (CASSANDRA-2255)
 * move file deletions off of scheduledtasks executor (CASSANDRA-2253)


0.7.2
 * copy DecoratedKey.key when inserting into caches to avoid retaining
   a reference to the underlying buffer (CASSANDRA-2102)
 * format subcolumn names with subcomparator (CASSANDRA-2136)
 * fix column bloom filter deserialization (CASSANDRA-2165)


0.7.1
 * refactor MessageDigest creation code. (CASSANDRA-2107)
 * buffer network stack to avoid inefficient small TCP messages while avoiding
   the nagle/delayed ack problem (CASSANDRA-1896)
 * check log4j configuration for changes every 10s (CASSANDRA-1525, 1907)
 * more-efficient cross-DC replication (CASSANDRA-1530, -2051, -2138)
 * avoid polluting page cache with commitlog or sstable writes
   and seq scan operations (CASSANDRA-1470)
 * add RMI authentication options to nodetool (CASSANDRA-1921)
 * make snitches configurable at runtime (CASSANDRA-1374)
 * retry hadoop split requests on connection failure (CASSANDRA-1927)
 * implement describeOwnership for BOP, COPP (CASSANDRA-1928)
 * make read repair behave as expected for ConsistencyLevel > ONE
   (CASSANDRA-982, 2038)
 * distributed test harness (CASSANDRA-1859, 1964)
 * reduce flush lock contention (CASSANDRA-1930)
 * optimize supercolumn deserialization (CASSANDRA-1891)
 * fix CFMetaData.apply to only compare objects of the same class 
   (CASSANDRA-1962)
 * allow specifying specific SSTables to compact from JMX (CASSANDRA-1963)
 * fix race condition in MessagingService.targets (CASSANDRA-1959, 2094, 2081)
 * refuse to open sstables from a future version (CASSANDRA-1935)
 * zero-copy reads (CASSANDRA-1714)
 * fix copy bounds for word Text in wordcount demo (CASSANDRA-1993)
 * fixes for contrib/javautils (CASSANDRA-1979)
 * check more frequently for memtable expiration (CASSANDRA-2000)
 * fix writing SSTable column count statistics (CASSANDRA-1976)
 * fix streaming of multiple CFs during bootstrap (CASSANDRA-1992)
 * explicitly set JVM GC new generation size with -Xmn (CASSANDRA-1968)
 * add short options for CLI flags (CASSANDRA-1565)
 * make keyspace argument to "describe keyspace" in CLI optional
   when authenticated to keyspace already (CASSANDRA-2029)
 * added option to specify -Dcassandra.join_ring=false on startup
   to allow "warm spare" nodes or performing JMX maintenance before
   joining the ring (CASSANDRA-526)
 * log migrations at INFO (CASSANDRA-2028)
 * add CLI verbose option in file mode (CASSANDRA-2030)
 * add single-line "--" comments to CLI (CASSANDRA-2032)
 * message serialization tests (CASSANDRA-1923)
 * switch from ivy to maven-ant-tasks (CASSANDRA-2017)
 * CLI attempts to block for new schema to propagate (CASSANDRA-2044)
 * fix potential overflow in nodetool cfstats (CASSANDRA-2057)
 * add JVM shutdownhook to sync commitlog (CASSANDRA-1919)
 * allow nodes to be up without being part of  normal traffic (CASSANDRA-1951)
 * fix CLI "show keyspaces" with null options on NTS (CASSANDRA-2049)
 * fix possible ByteBuffer race conditions (CASSANDRA-2066)
 * reduce garbage generated by MessagingService to prevent load spikes
   (CASSANDRA-2058)
 * fix math in RandomPartitioner.describeOwnership (CASSANDRA-2071)
 * fix deletion of sstable non-data components (CASSANDRA-2059)
 * avoid blocking gossip while deleting handoff hints (CASSANDRA-2073)
 * ignore messages from newer versions, keep track of nodes in gossip 
   regardless of version (CASSANDRA-1970)
 * cache writing moved to CompactionManager to reduce i/o contention and
   updated to use non-cache-polluting writes (CASSANDRA-2053)
 * page through large rows when exporting to JSON (CASSANDRA-2041)
 * add flush_largest_memtables_at and reduce_cache_sizes_at options
   (CASSANDRA-2142)
 * add cli 'describe cluster' command (CASSANDRA-2127)
 * add cli support for setting username/password at 'connect' command 
   (CASSANDRA-2111)
 * add -D option to Stress.java to allow reading hosts from a file 
   (CASSANDRA-2149)
 * bound hints CF throughput between 32M and 256M (CASSANDRA-2148)
 * continue starting when invalid saved cache entries are encountered
   (CASSANDRA-2076)
 * add max_hint_window_in_ms option (CASSANDRA-1459)


0.7.0-final
 * fix offsets to ByteBuffer.get (CASSANDRA-1939)


0.7.0-rc4
 * fix cli crash after backgrounding (CASSANDRA-1875)
 * count timeouts in storageproxy latencies, and include latency 
   histograms in StorageProxyMBean (CASSANDRA-1893)
 * fix CLI get recognition of supercolumns (CASSANDRA-1899)
 * enable keepalive on intra-cluster sockets (CASSANDRA-1766)
 * count timeouts towards dynamicsnitch latencies (CASSANDRA-1905)
 * Expose index-building status in JMX + cli schema description
   (CASSANDRA-1871)
 * allow [LOCAL|EACH]_QUORUM to be used with non-NetworkTopology 
   replication Strategies
 * increased amount of index locks for faster commitlog replay
 * collect secondary index tombstones immediately (CASSANDRA-1914)
 * revert commitlog changes from #1780 (CASSANDRA-1917)
 * change RandomPartitioner min token to -1 to avoid collision w/
   tokens on actual nodes (CASSANDRA-1901)
 * examine the right nibble when validating TimeUUID (CASSANDRA-1910)
 * include secondary indexes in cleanup (CASSANDRA-1916)
 * CFS.scrubDataDirectories should also cleanup invalid secondary indexes
   (CASSANDRA-1904)
 * ability to disable/enable gossip on nodes to force them down
   (CASSANDRA-1108)


0.7.0-rc3
 * expose getNaturalEndpoints in StorageServiceMBean taking byte[]
   key; RMI cannot serialize ByteBuffer (CASSANDRA-1833)
 * infer org.apache.cassandra.locator for replication strategy classes
   when not otherwise specified
 * validation that generates less garbage (CASSANDRA-1814)
 * add TTL support to CLI (CASSANDRA-1838)
 * cli defaults to bytestype for subcomparator when creating
   column families (CASSANDRA-1835)
 * unregister index MBeans when index is dropped (CASSANDRA-1843)
 * make ByteBufferUtil.clone thread-safe (CASSANDRA-1847)
 * change exception for read requests during bootstrap from 
   InvalidRequest to Unavailable (CASSANDRA-1862)
 * respect row-level tombstones post-flush in range scans
   (CASSANDRA-1837)
 * ReadResponseResolver check digests against each other (CASSANDRA-1830)
 * return InvalidRequest when remove of subcolumn without supercolumn
   is requested (CASSANDRA-1866)
 * flush before repair (CASSANDRA-1748)
 * SSTableExport validates key order (CASSANDRA-1884)
 * large row support for SSTableExport (CASSANDRA-1867)
 * Re-cache hot keys post-compaction without hitting disk (CASSANDRA-1878)
 * manage read repair in coordinator instead of data source, to
   provide latency information to dynamic snitch (CASSANDRA-1873)


0.7.0-rc2
 * fix live-column-count of slice ranges including tombstoned supercolumn 
   with live subcolumn (CASSANDRA-1591)
 * rename o.a.c.internal.AntientropyStage -> AntiEntropyStage,
   o.a.c.request.Request_responseStage -> RequestResponseStage,
   o.a.c.internal.Internal_responseStage -> InternalResponseStage
 * add AbstractType.fromString (CASSANDRA-1767)
 * require index_type to be present when specifying index_name
   on ColumnDef (CASSANDRA-1759)
 * fix add/remove index bugs in CFMetadata (CASSANDRA-1768)
 * rebuild Strategy during system_update_keyspace (CASSANDRA-1762)
 * cli updates prompt to ... in continuation lines (CASSANDRA-1770)
 * support multiple Mutations per key in hadoop ColumnFamilyOutputFormat
   (CASSANDRA-1774)
 * improvements to Debian init script (CASSANDRA-1772)
 * use local classloader to check for version.properties (CASSANDRA-1778)
 * Validate that column names in column_metadata are valid for the
   defined comparator, and decode properly in cli (CASSANDRA-1773)
 * use cross-platform newlines in cli (CASSANDRA-1786)
 * add ExpiringColumn support to sstable import/export (CASSANDRA-1754)
 * add flush for each append to periodic commitlog mode; added
   periodic_without_flush option to disable this (CASSANDRA-1780)
 * close file handle used for post-flush truncate (CASSANDRA-1790)
 * various code cleanup (CASSANDRA-1793, -1794, -1795)
 * fix range queries against wrapped range (CASSANDRA-1781)
 * fix consistencylevel calculations for NetworkTopologyStrategy
   (CASSANDRA-1804)
 * cli support index type enum names (CASSANDRA-1810)
 * improved validation of column_metadata (CASSANDRA-1813)
 * reads at ConsistencyLevel > 1 throw UnavailableException
   immediately if insufficient live nodes exist (CASSANDRA-1803)
 * copy bytebuffers for local writes to avoid retaining the entire
   Thrift frame (CASSANDRA-1801)
 * fix NPE adding index to column w/o prior metadata (CASSANDRA-1764)
 * reduce fat client timeout (CASSANDRA-1730)
 * fix botched merge of CASSANDRA-1316


0.7.0-rc1
 * fix compaction and flush races with schema updates (CASSANDRA-1715)
 * add clustertool, config-converter, sstablekeys, and schematool 
   Windows .bat files (CASSANDRA-1723)
 * reject range queries received during bootstrap (CASSANDRA-1739)
 * fix wrapping-range queries on non-minimum token (CASSANDRA-1700)
 * add nodetool cfhistogram (CASSANDRA-1698)
 * limit repaired ranges to what the nodes have in common (CASSANDRA-1674)
 * index scan treats missing columns as not matching secondary
   expressions (CASSANDRA-1745)
 * Fix misuse of DataOutputBuffer.getData in AntiEntropyService
   (CASSANDRA-1729)
 * detect and warn when obsolete version of JNA is present (CASSANDRA-1760)
 * reduce fat client timeout (CASSANDRA-1730)
 * cleanup smallest CFs first to increase free temp space for larger ones
   (CASSANDRA-1811)
 * Update windows .bat files to work outside of main Cassandra
   directory (CASSANDRA-1713)
 * fix read repair regression from 0.6.7 (CASSANDRA-1727)
 * more-efficient read repair (CASSANDRA-1719)
 * fix hinted handoff replay (CASSANDRA-1656)
 * log type of dropped messages (CASSANDRA-1677)
 * upgrade to SLF4J 1.6.1
 * fix ByteBuffer bug in ExpiringColumn.updateDigest (CASSANDRA-1679)
 * fix IntegerType.getString (CASSANDRA-1681)
 * make -Djava.net.preferIPv4Stack=true the default (CASSANDRA-628)
 * add INTERNAL_RESPONSE verb to differentiate from responses related
   to client requests (CASSANDRA-1685)
 * log tpstats when dropping messages (CASSANDRA-1660)
 * include unreachable nodes in describeSchemaVersions (CASSANDRA-1678)
 * Avoid dropping messages off the client request path (CASSANDRA-1676)
 * fix jna errno reporting (CASSANDRA-1694)
 * add friendlier error for UnknownHostException on startup (CASSANDRA-1697)
 * include jna dependency in RPM package (CASSANDRA-1690)
 * add --skip-keys option to stress.py (CASSANDRA-1696)
 * improve cli handling of non-string keys and column names 
   (CASSANDRA-1701, -1693)
 * r/m extra subcomparator line in cli keyspaces output (CASSANDRA-1712)
 * add read repair chance to cli "show keyspaces"
 * upgrade to ConcurrentLinkedHashMap 1.1 (CASSANDRA-975)
 * fix index scan routing (CASSANDRA-1722)
 * fix tombstoning of supercolumns in range queries (CASSANDRA-1734)
 * clear endpoint cache after updating keyspace metadata (CASSANDRA-1741)
 * fix wrapping-range queries on non-minimum token (CASSANDRA-1700)
 * truncate includes secondary indexes (CASSANDRA-1747)
 * retain reference to PendingFile sstables (CASSANDRA-1749)
 * fix sstableimport regression (CASSANDRA-1753)
 * fix for bootstrap when no non-system tables are defined (CASSANDRA-1732)
 * handle replica unavailability in index scan (CASSANDRA-1755)
 * fix service initialization order deadlock (CASSANDRA-1756)
 * multi-line cli commands (CASSANDRA-1742)
 * fix race between snapshot and compaction (CASSANDRA-1736)
 * add listEndpointsPendingHints, deleteHintsForEndpoint JMX methods 
   (CASSANDRA-1551)


0.7.0-beta3
 * add strategy options to describe_keyspace output (CASSANDRA-1560)
 * log warning when using randomly generated token (CASSANDRA-1552)
 * re-organize JMX into .db, .net, .internal, .request (CASSANDRA-1217)
 * allow nodes to change IPs between restarts (CASSANDRA-1518)
 * remember ring state between restarts by default (CASSANDRA-1518)
 * flush index built flag so we can read it before log replay (CASSANDRA-1541)
 * lock row cache updates to prevent race condition (CASSANDRA-1293)
 * remove assertion causing rare (and harmless) error messages in
   commitlog (CASSANDRA-1330)
 * fix moving nodes with no keyspaces defined (CASSANDRA-1574)
 * fix unbootstrap when no data is present in a transfer range (CASSANDRA-1573)
 * take advantage of AVRO-495 to simplify our avro IDL (CASSANDRA-1436)
 * extend authorization hierarchy to column family (CASSANDRA-1554)
 * deletion support in secondary indexes (CASSANDRA-1571)
 * meaningful error message for invalid replication strategy class 
   (CASSANDRA-1566)
 * allow keyspace creation with RF > N (CASSANDRA-1428)
 * improve cli error handling (CASSANDRA-1580)
 * add cache save/load ability (CASSANDRA-1417, 1606, 1647)
 * add StorageService.getDrainProgress (CASSANDRA-1588)
 * Disallow bootstrap to an in-use token (CASSANDRA-1561)
 * Allow dynamic secondary index creation and destruction (CASSANDRA-1532)
 * log auto-guessed memtable thresholds (CASSANDRA-1595)
 * add ColumnDef support to cli (CASSANDRA-1583)
 * reduce index sample time by 75% (CASSANDRA-1572)
 * add cli support for column, strategy metadata (CASSANDRA-1578, 1612)
 * add cli support for schema modification (CASSANDRA-1584)
 * delete temp files on failed compactions (CASSANDRA-1596)
 * avoid blocking for dead nodes during removetoken (CASSANDRA-1605)
 * remove ConsistencyLevel.ZERO (CASSANDRA-1607)
 * expose in-progress compaction type in jmx (CASSANDRA-1586)
 * removed IClock & related classes from internals (CASSANDRA-1502)
 * fix removing tokens from SystemTable on decommission and removetoken
   (CASSANDRA-1609)
 * include CF metadata in cli 'show keyspaces' (CASSANDRA-1613)
 * switch from Properties to HashMap in PropertyFileSnitch to
   avoid synchronization bottleneck (CASSANDRA-1481)
 * PropertyFileSnitch configuration file renamed to 
   cassandra-topology.properties
 * add cli support for get_range_slices (CASSANDRA-1088, CASSANDRA-1619)
 * Make memtable flush thresholds per-CF instead of global 
   (CASSANDRA-1007, 1637)
 * add cli support for binary data without CfDef hints (CASSANDRA-1603)
 * fix building SSTable statistics post-stream (CASSANDRA-1620)
 * fix potential infinite loop in 2ary index queries (CASSANDRA-1623)
 * allow creating NTS keyspaces with no replicas configured (CASSANDRA-1626)
 * add jmx histogram of sstables accessed per read (CASSANDRA-1624)
 * remove system_rename_column_family and system_rename_keyspace from the
   client API until races can be fixed (CASSANDRA-1630, CASSANDRA-1585)
 * add cli sanity tests (CASSANDRA-1582)
 * update GC settings in cassandra.bat (CASSANDRA-1636)
 * cli support for index queries (CASSANDRA-1635)
 * cli support for updating schema memtable settings (CASSANDRA-1634)
 * cli --file option (CASSANDRA-1616)
 * reduce automatically chosen memtable sizes by 50% (CASSANDRA-1641)
 * move endpoint cache from snitch to strategy (CASSANDRA-1643)
 * fix commitlog recovery deleting the newly-created segment as well as
   the old ones (CASSANDRA-1644)
 * upgrade to Thrift 0.5 (CASSANDRA-1367)
 * renamed CL.DCQUORUM to LOCAL_QUORUM and DCQUORUMSYNC to EACH_QUORUM
 * cli truncate support (CASSANDRA-1653)
 * update GC settings in cassandra.bat (CASSANDRA-1636)
 * avoid logging when a node's ip/token is gossipped back to it (CASSANDRA-1666)


0.7-beta2
 * always use UTF-8 for hint keys (CASSANDRA-1439)
 * remove cassandra.yaml dependency from Hadoop and Pig (CASSADRA-1322)
 * expose CfDef metadata in describe_keyspaces (CASSANDRA-1363)
 * restore use of mmap_index_only option (CASSANDRA-1241)
 * dropping a keyspace with no column families generated an error 
   (CASSANDRA-1378)
 * rename RackAwareStrategy to OldNetworkTopologyStrategy, RackUnawareStrategy 
   to SimpleStrategy, DatacenterShardStrategy to NetworkTopologyStrategy,
   AbstractRackAwareSnitch to AbstractNetworkTopologySnitch (CASSANDRA-1392)
 * merge StorageProxy.mutate, mutateBlocking (CASSANDRA-1396)
 * faster UUIDType, LongType comparisons (CASSANDRA-1386, 1393)
 * fix setting read_repair_chance from CLI addColumnFamily (CASSANDRA-1399)
 * fix updates to indexed columns (CASSANDRA-1373)
 * fix race condition leaving to FileNotFoundException (CASSANDRA-1382)
 * fix sharded lock hash on index write path (CASSANDRA-1402)
 * add support for GT/E, LT/E in subordinate index clauses (CASSANDRA-1401)
 * cfId counter got out of sync when CFs were added (CASSANDRA-1403)
 * less chatty schema updates (CASSANDRA-1389)
 * rename column family mbeans. 'type' will now include either 
   'IndexColumnFamilies' or 'ColumnFamilies' depending on the CFS type.
   (CASSANDRA-1385)
 * disallow invalid keyspace and column family names. This includes name that
   matches a '^\w+' regex. (CASSANDRA-1377)
 * use JNA, if present, to take snapshots (CASSANDRA-1371)
 * truncate hints if starting 0.7 for the first time (CASSANDRA-1414)
 * fix FD leak in single-row slicepredicate queries (CASSANDRA-1416)
 * allow index expressions against columns that are not part of the 
   SlicePredicate (CASSANDRA-1410)
 * config-converter properly handles snitches and framed support 
   (CASSANDRA-1420)
 * remove keyspace argument from multiget_count (CASSANDRA-1422)
 * allow specifying cassandra.yaml location as (local or remote) URL
   (CASSANDRA-1126)
 * fix using DynamicEndpointSnitch with NetworkTopologyStrategy
   (CASSANDRA-1429)
 * Add CfDef.default_validation_class (CASSANDRA-891)
 * fix EstimatedHistogram.max (CASSANDRA-1413)
 * quorum read optimization (CASSANDRA-1622)
 * handle zero-length (or missing) rows during HH paging (CASSANDRA-1432)
 * include secondary indexes during schema migrations (CASSANDRA-1406)
 * fix commitlog header race during schema change (CASSANDRA-1435)
 * fix ColumnFamilyStoreMBeanIterator to use new type name (CASSANDRA-1433)
 * correct filename generated by xml->yaml converter (CASSANDRA-1419)
 * add CMSInitiatingOccupancyFraction=75 and UseCMSInitiatingOccupancyOnly
   to default JVM options
 * decrease jvm heap for cassandra-cli (CASSANDRA-1446)
 * ability to modify keyspaces and column family definitions on a live cluster
   (CASSANDRA-1285)
 * support for Hadoop Streaming [non-jvm map/reduce via stdin/out]
   (CASSANDRA-1368)
 * Move persistent sstable stats from the system table to an sstable component
   (CASSANDRA-1430)
 * remove failed bootstrap attempt from pending ranges when gossip times
   it out after 1h (CASSANDRA-1463)
 * eager-create tcp connections to other cluster members (CASSANDRA-1465)
 * enumerate stages and derive stage from message type instead of 
   transmitting separately (CASSANDRA-1465)
 * apply reversed flag during collation from different data sources
   (CASSANDRA-1450)
 * make failure to remove commitlog segment non-fatal (CASSANDRA-1348)
 * correct ordering of drain operations so CL.recover is no longer 
   necessary (CASSANDRA-1408)
 * removed keyspace from describe_splits method (CASSANDRA-1425)
 * rename check_schema_agreement to describe_schema_versions
   (CASSANDRA-1478)
 * fix QUORUM calculation for RF > 3 (CASSANDRA-1487)
 * remove tombstones during non-major compactions when bloom filter
   verifies that row does not exist in other sstables (CASSANDRA-1074)
 * nodes that coordinated a loadbalance in the past could not be seen by
   newly added nodes (CASSANDRA-1467)
 * exposed endpoint states (gossip details) via jmx (CASSANDRA-1467)
 * ensure that compacted sstables are not included when new readers are
   instantiated (CASSANDRA-1477)
 * by default, calculate heap size and memtable thresholds at runtime (CASSANDRA-1469)
 * fix races dealing with adding/dropping keyspaces and column families in
   rapid succession (CASSANDRA-1477)
 * clean up of Streaming system (CASSANDRA-1503, 1504, 1506)
 * add options to configure Thrift socket keepalive and buffer sizes (CASSANDRA-1426)
 * make contrib CassandraServiceDataCleaner recursive (CASSANDRA-1509)
 * min, max compaction threshold are configurable and persistent 
   per-ColumnFamily (CASSANDRA-1468)
 * fix replaying the last mutation in a commitlog unnecessarily 
   (CASSANDRA-1512)
 * invoke getDefaultUncaughtExceptionHandler from DTPE with the original
   exception rather than the ExecutionException wrapper (CASSANDRA-1226)
 * remove Clock from the Thrift (and Avro) API (CASSANDRA-1501)
 * Close intra-node sockets when connection is broken (CASSANDRA-1528)
 * RPM packaging spec file (CASSANDRA-786)
 * weighted request scheduler (CASSANDRA-1485)
 * treat expired columns as deleted (CASSANDRA-1539)
 * make IndexInterval configurable (CASSANDRA-1488)
 * add describe_snitch to Thrift API (CASSANDRA-1490)
 * MD5 authenticator compares plain text submitted password with MD5'd
   saved property, instead of vice versa (CASSANDRA-1447)
 * JMX MessagingService pending and completed counts (CASSANDRA-1533)
 * fix race condition processing repair responses (CASSANDRA-1511)
 * make repair blocking (CASSANDRA-1511)
 * create EndpointSnitchInfo and MBean to expose rack and DC (CASSANDRA-1491)
 * added option to contrib/word_count to output results back to Cassandra
   (CASSANDRA-1342)
 * rewrite Hadoop ColumnFamilyRecordWriter to pool connections, retry to
   multiple Cassandra nodes, and smooth impact on the Cassandra cluster
   by using smaller batch sizes (CASSANDRA-1434)
 * fix setting gc_grace_seconds via CLI (CASSANDRA-1549)
 * support TTL'd index values (CASSANDRA-1536)
 * make removetoken work like decommission (CASSANDRA-1216)
 * make cli comparator-aware and improve quote rules (CASSANDRA-1523,-1524)
 * make nodetool compact and cleanup blocking (CASSANDRA-1449)
 * add memtable, cache information to GCInspector logs (CASSANDRA-1558)
 * enable/disable HintedHandoff via JMX (CASSANDRA-1550)
 * Ignore stray files in the commit log directory (CASSANDRA-1547)
 * Disallow bootstrap to an in-use token (CASSANDRA-1561)


0.7-beta1
 * sstable versioning (CASSANDRA-389)
 * switched to slf4j logging (CASSANDRA-625)
 * add (optional) expiration time for column (CASSANDRA-699)
 * access levels for authentication/authorization (CASSANDRA-900)
 * add ReadRepairChance to CF definition (CASSANDRA-930)
 * fix heisenbug in system tests, especially common on OS X (CASSANDRA-944)
 * convert to byte[] keys internally and all public APIs (CASSANDRA-767)
 * ability to alter schema definitions on a live cluster (CASSANDRA-44)
 * renamed configuration file to cassandra.xml, and log4j.properties to
   log4j-server.properties, which must now be loaded from
   the classpath (which is how our scripts in bin/ have always done it)
   (CASSANDRA-971)
 * change get_count to require a SlicePredicate. create multi_get_count
   (CASSANDRA-744)
 * re-organized endpointsnitch implementations and added SimpleSnitch
   (CASSANDRA-994)
 * Added preload_row_cache option (CASSANDRA-946)
 * add CRC to commitlog header (CASSANDRA-999)
 * removed deprecated batch_insert and get_range_slice methods (CASSANDRA-1065)
 * add truncate thrift method (CASSANDRA-531)
 * http mini-interface using mx4j (CASSANDRA-1068)
 * optimize away copy of sliced row on memtable read path (CASSANDRA-1046)
 * replace constant-size 2GB mmaped segments and special casing for index 
   entries spanning segment boundaries, with SegmentedFile that computes 
   segments that always contain entire entries/rows (CASSANDRA-1117)
 * avoid reading large rows into memory during compaction (CASSANDRA-16)
 * added hadoop OutputFormat (CASSANDRA-1101)
 * efficient Streaming (no more anticompaction) (CASSANDRA-579)
 * split commitlog header into separate file and add size checksum to
   mutations (CASSANDRA-1179)
 * avoid allocating a new byte[] for each mutation on replay (CASSANDRA-1219)
 * revise HH schema to be per-endpoint (CASSANDRA-1142)
 * add joining/leaving status to nodetool ring (CASSANDRA-1115)
 * allow multiple repair sessions per node (CASSANDRA-1190)
 * optimize away MessagingService for local range queries (CASSANDRA-1261)
 * make framed transport the default so malformed requests can't OOM the 
   server (CASSANDRA-475)
 * significantly faster reads from row cache (CASSANDRA-1267)
 * take advantage of row cache during range queries (CASSANDRA-1302)
 * make GCGraceSeconds a per-ColumnFamily value (CASSANDRA-1276)
 * keep persistent row size and column count statistics (CASSANDRA-1155)
 * add IntegerType (CASSANDRA-1282)
 * page within a single row during hinted handoff (CASSANDRA-1327)
 * push DatacenterShardStrategy configuration into keyspace definition,
   eliminating datacenter.properties. (CASSANDRA-1066)
 * optimize forward slices starting with '' and single-index-block name 
   queries by skipping the column index (CASSANDRA-1338)
 * streaming refactor (CASSANDRA-1189)
 * faster comparison for UUID types (CASSANDRA-1043)
 * secondary index support (CASSANDRA-749 and subtasks)
 * make compaction buckets deterministic (CASSANDRA-1265)


0.6.6
 * Allow using DynamicEndpointSnitch with RackAwareStrategy (CASSANDRA-1429)
 * remove the remaining vestiges of the unfinished DatacenterShardStrategy 
   (replaced by NetworkTopologyStrategy in 0.7)
   

0.6.5
 * fix key ordering in range query results with RandomPartitioner
   and ConsistencyLevel > ONE (CASSANDRA-1145)
 * fix for range query starting with the wrong token range (CASSANDRA-1042)
 * page within a single row during hinted handoff (CASSANDRA-1327)
 * fix compilation on non-sun JDKs (CASSANDRA-1061)
 * remove String.trim() call on row keys in batch mutations (CASSANDRA-1235)
 * Log summary of dropped messages instead of spamming log (CASSANDRA-1284)
 * add dynamic endpoint snitch (CASSANDRA-981)
 * fix streaming for keyspaces with hyphens in their name (CASSANDRA-1377)
 * fix errors in hard-coded bloom filter optKPerBucket by computing it
   algorithmically (CASSANDRA-1220
 * remove message deserialization stage, and uncap read/write stages
   so slow reads/writes don't block gossip processing (CASSANDRA-1358)
 * add jmx port configuration to Debian package (CASSANDRA-1202)
 * use mlockall via JNA, if present, to prevent Linux from swapping
   out parts of the JVM (CASSANDRA-1214)


0.6.4
 * avoid queuing multiple hint deliveries for the same endpoint
   (CASSANDRA-1229)
 * better performance for and stricter checking of UTF8 column names
   (CASSANDRA-1232)
 * extend option to lower compaction priority to hinted handoff
   as well (CASSANDRA-1260)
 * log errors in gossip instead of re-throwing (CASSANDRA-1289)
 * avoid aborting commitlog replay prematurely if a flushed-but-
   not-removed commitlog segment is encountered (CASSANDRA-1297)
 * fix duplicate rows being read during mapreduce (CASSANDRA-1142)
 * failure detection wasn't closing command sockets (CASSANDRA-1221)
 * cassandra-cli.bat works on windows (CASSANDRA-1236)
 * pre-emptively drop requests that cannot be processed within RPCTimeout
   (CASSANDRA-685)
 * add ack to Binary write verb and update CassandraBulkLoader
   to wait for acks for each row (CASSANDRA-1093)
 * added describe_partitioner Thrift method (CASSANDRA-1047)
 * Hadoop jobs no longer require the Cassandra storage-conf.xml
   (CASSANDRA-1280, CASSANDRA-1047)
 * log thread pool stats when GC is excessive (CASSANDRA-1275)
 * remove gossip message size limit (CASSANDRA-1138)
 * parallelize local and remote reads during multiget, and respect snitch 
   when determining whether to do local read for CL.ONE (CASSANDRA-1317)
 * fix read repair to use requested consistency level on digest mismatch,
   rather than assuming QUORUM (CASSANDRA-1316)
 * process digest mismatch re-reads in parallel (CASSANDRA-1323)
 * switch hints CF comparator to BytesType (CASSANDRA-1274)


0.6.3
 * retry to make streaming connections up to 8 times. (CASSANDRA-1019)
 * reject describe_ring() calls on invalid keyspaces (CASSANDRA-1111)
 * fix cache size calculation for size of 100% (CASSANDRA-1129)
 * fix cache capacity only being recalculated once (CASSANDRA-1129)
 * remove hourly scan of all hints on the off chance that the gossiper
   missed a status change; instead, expose deliverHintsToEndpoint to JMX
   so it can be done manually, if necessary (CASSANDRA-1141)
 * don't reject reads at CL.ALL (CASSANDRA-1152)
 * reject deletions to supercolumns in CFs containing only standard
   columns (CASSANDRA-1139)
 * avoid preserving login information after client disconnects
   (CASSANDRA-1057)
 * prefer sun jdk to openjdk in debian init script (CASSANDRA-1174)
 * detect partioner config changes between restarts and fail fast 
   (CASSANDRA-1146)
 * use generation time to resolve node token reassignment disagreements
   (CASSANDRA-1118)
 * restructure the startup ordering of Gossiper and MessageService to avoid
   timing anomalies (CASSANDRA-1160)
 * detect incomplete commit log hearders (CASSANDRA-1119)
 * force anti-entropy service to stream files on the stream stage to avoid
   sending streams out of order (CASSANDRA-1169)
 * remove inactive stream managers after AES streams files (CASSANDRA-1169)
 * allow removing entire row through batch_mutate Deletion (CASSANDRA-1027)
 * add JMX metrics for row-level bloom filter false positives (CASSANDRA-1212)
 * added a redhat init script to contrib (CASSANDRA-1201)
 * use midpoint when bootstrapping a new machine into range with not
   much data yet instead of random token (CASSANDRA-1112)
 * kill server on OOM in executor stage as well as Thrift (CASSANDRA-1226)
 * remove opportunistic repairs, when two machines with overlapping replica
   responsibilities happen to finish major compactions of the same CF near
   the same time.  repairs are now fully manual (CASSANDRA-1190)
 * add ability to lower compaction priority (default is no change from 0.6.2)
   (CASSANDRA-1181)


0.6.2
 * fix contrib/word_count build. (CASSANDRA-992)
 * split CommitLogExecutorService into BatchCommitLogExecutorService and 
   PeriodicCommitLogExecutorService (CASSANDRA-1014)
 * add latency histograms to CFSMBean (CASSANDRA-1024)
 * make resolving timestamp ties deterministic by using value bytes
   as a tiebreaker (CASSANDRA-1039)
 * Add option to turn off Hinted Handoff (CASSANDRA-894)
 * fix windows startup (CASSANDRA-948)
 * make concurrent_reads, concurrent_writes configurable at runtime via JMX
   (CASSANDRA-1060)
 * disable GCInspector on non-Sun JVMs (CASSANDRA-1061)
 * fix tombstone handling in sstable rows with no other data (CASSANDRA-1063)
 * fix size of row in spanned index entries (CASSANDRA-1056)
 * install json2sstable, sstable2json, and sstablekeys to Debian package
 * StreamingService.StreamDestinations wouldn't empty itself after streaming
   finished (CASSANDRA-1076)
 * added Collections.shuffle(splits) before returning the splits in 
   ColumnFamilyInputFormat (CASSANDRA-1096)
 * do not recalculate cache capacity post-compaction if it's been manually 
   modified (CASSANDRA-1079)
 * better defaults for flush sorter + writer executor queue sizes
   (CASSANDRA-1100)
 * windows scripts for SSTableImport/Export (CASSANDRA-1051)
 * windows script for nodetool (CASSANDRA-1113)
 * expose PhiConvictThreshold (CASSANDRA-1053)
 * make repair of RF==1 a no-op (CASSANDRA-1090)
 * improve default JVM GC options (CASSANDRA-1014)
 * fix SlicePredicate serialization inside Hadoop jobs (CASSANDRA-1049)
 * close Thrift sockets in Hadoop ColumnFamilyRecordReader (CASSANDRA-1081)


0.6.1
 * fix NPE in sstable2json when no excluded keys are given (CASSANDRA-934)
 * keep the replica set constant throughout the read repair process
   (CASSANDRA-937)
 * allow querying getAllRanges with empty token list (CASSANDRA-933)
 * fix command line arguments inversion in clustertool (CASSANDRA-942)
 * fix race condition that could trigger a false-positive assertion
   during post-flush discard of old commitlog segments (CASSANDRA-936)
 * fix neighbor calculation for anti-entropy repair (CASSANDRA-924)
 * perform repair even for small entropy differences (CASSANDRA-924)
 * Use hostnames in CFInputFormat to allow Hadoop's naive string-based
   locality comparisons to work (CASSANDRA-955)
 * cache read-only BufferedRandomAccessFile length to avoid
   3 system calls per invocation (CASSANDRA-950)
 * nodes with IPv6 (and no IPv4) addresses could not join cluster
   (CASSANDRA-969)
 * Retrieve the correct number of undeleted columns, if any, from
   a supercolumn in a row that had been deleted previously (CASSANDRA-920)
 * fix index scans that cross the 2GB mmap boundaries for both mmap
   and standard i/o modes (CASSANDRA-866)
 * expose drain via nodetool (CASSANDRA-978)


0.6.0-RC1
 * JMX drain to flush memtables and run through commit log (CASSANDRA-880)
 * Bootstrapping can skip ranges under the right conditions (CASSANDRA-902)
 * fix merging row versions in range_slice for CL > ONE (CASSANDRA-884)
 * default write ConsistencyLeven chaned from ZERO to ONE
 * fix for index entries spanning mmap buffer boundaries (CASSANDRA-857)
 * use lexical comparison if time part of TimeUUIDs are the same 
   (CASSANDRA-907)
 * bound read, mutation, and response stages to fix possible OOM
   during log replay (CASSANDRA-885)
 * Use microseconds-since-epoch (UTC) in cli, instead of milliseconds
 * Treat batch_mutate Deletion with null supercolumn as "apply this predicate 
   to top level supercolumns" (CASSANDRA-834)
 * Streaming destination nodes do not update their JMX status (CASSANDRA-916)
 * Fix internal RPC timeout calculation (CASSANDRA-911)
 * Added Pig loadfunc to contrib/pig (CASSANDRA-910)


0.6.0-beta3
 * fix compaction bucketing bug (CASSANDRA-814)
 * update windows batch file (CASSANDRA-824)
 * deprecate KeysCachedFraction configuration directive in favor
   of KeysCached; move to unified-per-CF key cache (CASSANDRA-801)
 * add invalidateRowCache to ColumnFamilyStoreMBean (CASSANDRA-761)
 * send Handoff hints to natural locations to reduce load on
   remaining nodes in a failure scenario (CASSANDRA-822)
 * Add RowWarningThresholdInMB configuration option to warn before very 
   large rows get big enough to threaten node stability, and -x option to
   be able to remove them with sstable2json if the warning is unheeded
   until it's too late (CASSANDRA-843)
 * Add logging of GC activity (CASSANDRA-813)
 * fix ConcurrentModificationException in commitlog discard (CASSANDRA-853)
 * Fix hardcoded row count in Hadoop RecordReader (CASSANDRA-837)
 * Add a jmx status to the streaming service and change several DEBUG
   messages to INFO (CASSANDRA-845)
 * fix classpath in cassandra-cli.bat for Windows (CASSANDRA-858)
 * allow re-specifying host, port to cassandra-cli if invalid ones
   are first tried (CASSANDRA-867)
 * fix race condition handling rpc timeout in the coordinator
   (CASSANDRA-864)
 * Remove CalloutLocation and StagingFileDirectory from storage-conf files 
   since those settings are no longer used (CASSANDRA-878)
 * Parse a long from RowWarningThresholdInMB instead of an int (CASSANDRA-882)
 * Remove obsolete ControlPort code from DatabaseDescriptor (CASSANDRA-886)
 * move skipBytes side effect out of assert (CASSANDRA-899)
 * add "double getLoad" to StorageServiceMBean (CASSANDRA-898)
 * track row stats per CF at compaction time (CASSANDRA-870)
 * disallow CommitLogDirectory matching a DataFileDirectory (CASSANDRA-888)
 * default key cache size is 200k entries, changed from 10% (CASSANDRA-863)
 * add -Dcassandra-foreground=yes to cassandra.bat
 * exit if cluster name is changed unexpectedly (CASSANDRA-769)


0.6.0-beta1/beta2
 * add batch_mutate thrift command, deprecating batch_insert (CASSANDRA-336)
 * remove get_key_range Thrift API, deprecated in 0.5 (CASSANDRA-710)
 * add optional login() Thrift call for authentication (CASSANDRA-547)
 * support fat clients using gossiper and StorageProxy to perform
   replication in-process [jvm-only] (CASSANDRA-535)
 * support mmapped I/O for reads, on by default on 64bit JVMs 
   (CASSANDRA-408, CASSANDRA-669)
 * improve insert concurrency, particularly during Hinted Handoff
   (CASSANDRA-658)
 * faster network code (CASSANDRA-675)
 * stress.py moved to contrib (CASSANDRA-635)
 * row caching [must be explicitly enabled per-CF in config] (CASSANDRA-678)
 * present a useful measure of compaction progress in JMX (CASSANDRA-599)
 * add bin/sstablekeys (CASSNADRA-679)
 * add ConsistencyLevel.ANY (CASSANDRA-687)
 * make removetoken remove nodes from gossip entirely (CASSANDRA-644)
 * add ability to set cache sizes at runtime (CASSANDRA-708)
 * report latency and cache hit rate statistics with lifetime totals
   instead of average over the last minute (CASSANDRA-702)
 * support get_range_slice for RandomPartitioner (CASSANDRA-745)
 * per-keyspace replication factory and replication strategy (CASSANDRA-620)
 * track latency in microseconds (CASSANDRA-733)
 * add describe_ Thrift methods, deprecating get_string_property and 
   get_string_list_property
 * jmx interface for tracking operation mode and streams in general.
   (CASSANDRA-709)
 * keep memtables in sorted order to improve range query performance
   (CASSANDRA-799)
 * use while loop instead of recursion when trimming sstables compaction list 
   to avoid blowing stack in pathological cases (CASSANDRA-804)
 * basic Hadoop map/reduce support (CASSANDRA-342)


0.5.1
 * ensure all files for an sstable are streamed to the same directory.
   (CASSANDRA-716)
 * more accurate load estimate for bootstrapping (CASSANDRA-762)
 * tolerate dead or unavailable bootstrap target on write (CASSANDRA-731)
 * allow larger numbers of keys (> 140M) in a sstable bloom filter
   (CASSANDRA-790)
 * include jvm argument improvements from CASSANDRA-504 in debian package
 * change streaming chunk size to 32MB to accomodate Windows XP limitations
   (was 64MB) (CASSANDRA-795)
 * fix get_range_slice returning results in the wrong order (CASSANDRA-781)
 

0.5.0 final
 * avoid attempting to delete temporary bootstrap files twice (CASSANDRA-681)
 * fix bogus NaN in nodeprobe cfstats output (CASSANDRA-646)
 * provide a policy for dealing with single thread executors w/ a full queue
   (CASSANDRA-694)
 * optimize inner read in MessagingService, vastly improving multiple-node
   performance (CASSANDRA-675)
 * wait for table flush before streaming data back to a bootstrapping node.
   (CASSANDRA-696)
 * keep track of bootstrapping sources by table so that bootstrapping doesn't 
   give the indication of finishing early (CASSANDRA-673)


0.5.0 RC3
 * commit the correct version of the patch for CASSANDRA-663


0.5.0 RC2 (unreleased)
 * fix bugs in converting get_range_slice results to Thrift 
   (CASSANDRA-647, CASSANDRA-649)
 * expose java.util.concurrent.TimeoutException in StorageProxy methods
   (CASSANDRA-600)
 * TcpConnectionManager was holding on to disconnected connections, 
   giving the false indication they were being used. (CASSANDRA-651)
 * Remove duplicated write. (CASSANDRA-662)
 * Abort bootstrap if IP is already in the token ring (CASSANDRA-663)
 * increase default commitlog sync period, and wait for last sync to 
   finish before submitting another (CASSANDRA-668)


0.5.0 RC1
 * Fix potential NPE in get_range_slice (CASSANDRA-623)
 * add CRC32 to commitlog entries (CASSANDRA-605)
 * fix data streaming on windows (CASSANDRA-630)
 * GC compacted sstables after cleanup and compaction (CASSANDRA-621)
 * Speed up anti-entropy validation (CASSANDRA-629)
 * Fix anti-entropy assertion error (CASSANDRA-639)
 * Fix pending range conflicts when bootstapping or moving
   multiple nodes at once (CASSANDRA-603)
 * Handle obsolete gossip related to node movement in the case where
   one or more nodes is down when the movement occurs (CASSANDRA-572)
 * Include dead nodes in gossip to avoid a variety of problems
   and fix HH to removed nodes (CASSANDRA-634)
 * return an InvalidRequestException for mal-formed SlicePredicates
   (CASSANDRA-643)
 * fix bug determining closest neighbor for use in multiple datacenters
   (CASSANDRA-648)
 * Vast improvements in anticompaction speed (CASSANDRA-607)
 * Speed up log replay and writes by avoiding redundant serializations
   (CASSANDRA-652)


0.5.0 beta 2
 * Bootstrap improvements (several tickets)
 * add nodeprobe repair anti-entropy feature (CASSANDRA-193, CASSANDRA-520)
 * fix possibility of partition when many nodes restart at once
   in clusters with multiple seeds (CASSANDRA-150)
 * fix NPE in get_range_slice when no data is found (CASSANDRA-578)
 * fix potential NPE in hinted handoff (CASSANDRA-585)
 * fix cleanup of local "system" keyspace (CASSANDRA-576)
 * improve computation of cluster load balance (CASSANDRA-554)
 * added super column read/write, column count, and column/row delete to
   cassandra-cli (CASSANDRA-567, CASSANDRA-594)
 * fix returning live subcolumns of deleted supercolumns (CASSANDRA-583)
 * respect JAVA_HOME in bin/ scripts (several tickets)
 * add StorageService.initClient for fat clients on the JVM (CASSANDRA-535)
   (see contrib/client_only for an example of use)
 * make consistency_level functional in get_range_slice (CASSANDRA-568)
 * optimize key deserialization for RandomPartitioner (CASSANDRA-581)
 * avoid GCing tombstones except on major compaction (CASSANDRA-604)
 * increase failure conviction threshold, resulting in less nodes
   incorrectly (and temporarily) marked as down (CASSANDRA-610)
 * respect memtable thresholds during log replay (CASSANDRA-609)
 * support ConsistencyLevel.ALL on read (CASSANDRA-584)
 * add nodeprobe removetoken command (CASSANDRA-564)


0.5.0 beta
 * Allow multiple simultaneous flushes, improving flush throughput 
   on multicore systems (CASSANDRA-401)
 * Split up locks to improve write and read throughput on multicore systems
   (CASSANDRA-444, CASSANDRA-414)
 * More efficient use of memory during compaction (CASSANDRA-436)
 * autobootstrap option: when enabled, all non-seed nodes will attempt
   to bootstrap when started, until bootstrap successfully
   completes. -b option is removed.  (CASSANDRA-438)
 * Unless a token is manually specified in the configuration xml,
   a bootstraping node will use a token that gives it half the
   keys from the most-heavily-loaded node in the cluster,
   instead of generating a random token. 
   (CASSANDRA-385, CASSANDRA-517)
 * Miscellaneous bootstrap fixes (several tickets)
 * Ability to change a node's token even after it has data on it
   (CASSANDRA-541)
 * Ability to decommission a live node from the ring (CASSANDRA-435)
 * Semi-automatic loadbalancing via nodeprobe (CASSANDRA-192)
 * Add ability to set compaction thresholds at runtime via
   JMX / nodeprobe.  (CASSANDRA-465)
 * Add "comment" field to ColumnFamily definition. (CASSANDRA-481)
 * Additional JMX metrics (CASSANDRA-482)
 * JSON based export and import tools (several tickets)
 * Hinted Handoff fixes (several tickets)
 * Add key cache to improve read performance (CASSANDRA-423)
 * Simplified construction of custom ReplicationStrategy classes
   (CASSANDRA-497)
 * Graphical application (Swing) for ring integrity verification and 
   visualization was added to contrib (CASSANDRA-252)
 * Add DCQUORUM, DCQUORUMSYNC consistency levels and corresponding
   ReplicationStrategy / EndpointSnitch classes.  Experimental.
   (CASSANDRA-492)
 * Web client interface added to contrib (CASSANDRA-457)
 * More-efficient flush for Random, CollatedOPP partitioners 
   for normal writes (CASSANDRA-446) and bulk load (CASSANDRA-420)
 * Add MemtableFlushAfterMinutes, a global replacement for the old 
   per-CF FlushPeriodInMinutes setting (CASSANDRA-463)
 * optimizations to slice reading (CASSANDRA-350) and supercolumn
   queries (CASSANDRA-510)
 * force binding to given listenaddress for nodes with multiple
   interfaces (CASSANDRA-546)
 * stress.py benchmarking tool improvements (several tickets)
 * optimized replica placement code (CASSANDRA-525)
 * faster log replay on restart (CASSANDRA-539, CASSANDRA-540)
 * optimized local-node writes (CASSANDRA-558)
 * added get_range_slice, deprecating get_key_range (CASSANDRA-344)
 * expose TimedOutException to thrift (CASSANDRA-563)
 

0.4.2
 * Add validation disallowing null keys (CASSANDRA-486)
 * Fix race conditions in TCPConnectionManager (CASSANDRA-487)
 * Fix using non-utf8-aware comparison as a sanity check.
   (CASSANDRA-493)
 * Improve default garbage collector options (CASSANDRA-504)
 * Add "nodeprobe flush" (CASSANDRA-505)
 * remove NotFoundException from get_slice throws list (CASSANDRA-518)
 * fix get (not get_slice) of entire supercolumn (CASSANDRA-508)
 * fix null token during bootstrap (CASSANDRA-501)


0.4.1
 * Fix FlushPeriod columnfamily configuration regression
   (CASSANDRA-455)
 * Fix long column name support (CASSANDRA-460)
 * Fix for serializing a row that only contains tombstones
   (CASSANDRA-458)
 * Fix for discarding unneeded commitlog segments (CASSANDRA-459)
 * Add SnapshotBeforeCompaction configuration option (CASSANDRA-426)
 * Fix compaction abort under insufficient disk space (CASSANDRA-473)
 * Fix reading subcolumn slice from tombstoned CF (CASSANDRA-484)
 * Fix race condition in RVH causing occasional NPE (CASSANDRA-478)


0.4.0
 * fix get_key_range problems when a node is down (CASSANDRA-440)
   and add UnavailableException to more Thrift methods
 * Add example EndPointSnitch contrib code (several tickets)


0.4.0 RC2
 * fix SSTable generation clash during compaction (CASSANDRA-418)
 * reject method calls with null parameters (CASSANDRA-308)
 * properly order ranges in nodeprobe output (CASSANDRA-421)
 * fix logging of certain errors on executor threads (CASSANDRA-425)


0.4.0 RC1
 * Bootstrap feature is live; use -b on startup (several tickets)
 * Added multiget api (CASSANDRA-70)
 * fix Deadlock with SelectorManager.doProcess and TcpConnection.write
   (CASSANDRA-392)
 * remove key cache b/c of concurrency bugs in third-party
   CLHM library (CASSANDRA-405)
 * update non-major compaction logic to use two threshold values
   (CASSANDRA-407)
 * add periodic / batch commitlog sync modes (several tickets)
 * inline BatchMutation into batch_insert params (CASSANDRA-403)
 * allow setting the logging level at runtime via mbean (CASSANDRA-402)
 * change default comparator to BytesType (CASSANDRA-400)
 * add forwards-compatible ConsistencyLevel parameter to get_key_range
   (CASSANDRA-322)
 * r/m special case of blocking for local destination when writing with 
   ConsistencyLevel.ZERO (CASSANDRA-399)
 * Fixes to make BinaryMemtable [bulk load interface] useful (CASSANDRA-337);
   see contrib/bmt_example for an example of using it.
 * More JMX properties added (several tickets)
 * Thrift changes (several tickets)
    - Merged _super get methods with the normal ones; return values
      are now of ColumnOrSuperColumn.
    - Similarly, merged batch_insert_super into batch_insert.



0.4.0 beta
 * On-disk data format has changed to allow billions of keys/rows per
   node instead of only millions
 * Multi-keyspace support
 * Scan all sstables for all queries to avoid situations where
   different types of operation on the same ColumnFamily could
   disagree on what data was present
 * Snapshot support via JMX
 * Thrift API has changed a _lot_:
    - removed time-sorted CFs; instead, user-defined comparators
      may be defined on the column names, which are now byte arrays.
      Default comparators are provided for UTF8, Bytes, Ascii, Long (i64),
      and UUID types.
    - removed colon-delimited strings in thrift api in favor of explicit
      structs such as ColumnPath, ColumnParent, etc.  Also normalized
      thrift struct and argument naming.
    - Added columnFamily argument to get_key_range.
    - Change signature of get_slice to accept starting and ending
      columns as well as an offset.  (This allows use of indexes.)
      Added "ascending" flag to allow reasonably-efficient reverse
      scans as well.  Removed get_slice_by_range as redundant.
    - get_key_range operates on one CF at a time
    - changed `block` boolean on insert methods to ConsistencyLevel enum,
      with options of NONE, ONE, QUORUM, and ALL.
    - added similar consistency_level parameter to read methods
    - column-name-set slice with no names given now returns zero columns
      instead of all of them.  ("all" can run your server out of memory.
      use a range-based slice with a high max column count instead.)
 * Removed the web interface. Node information can now be obtained by 
   using the newly introduced nodeprobe utility.
 * More JMX stats
 * Remove magic values from internals (e.g. special key to indicate
   when to flush memtables)
 * Rename configuration "table" to "keyspace"
 * Moved to crash-only design; no more shutdown (just kill the process)
 * Lots of bug fixes

Full list of issues resolved in 0.4 is at https://issues.apache.org/jira/secure/IssueNavigator.jspa?reset=true&&pid=12310865&fixfor=12313862&resolution=1&sorter/field=issuekey&sorter/order=DESC


0.3.0 RC3
 * Fix potential deadlock under load in TCPConnection.
   (CASSANDRA-220)


0.3.0 RC2
 * Fix possible data loss when server is stopped after replaying
   log but before new inserts force memtable flush.
   (CASSANDRA-204)
 * Added BUGS file


0.3.0 RC1
 * Range queries on keys, including user-defined key collation
 * Remove support
 * Workarounds for a weird bug in JDK select/register that seems
   particularly common on VM environments. Cassandra should deploy
   fine on EC2 now
 * Much improved infrastructure: the beginnings of a decent test suite
   ("ant test" for unit tests; "nosetests" for system tests), code
   coverage reporting, etc.
 * Expanded node status reporting via JMX
 * Improved error reporting/logging on both server and client
 * Reduced memory footprint in default configuration
 * Combined blocking and non-blocking versions of insert APIs
 * Added FlushPeriodInMinutes configuration parameter to force
   flushing of infrequently-updated ColumnFamilies<|MERGE_RESOLUTION|>--- conflicted
+++ resolved
@@ -1,13 +1,9 @@
-<<<<<<< HEAD
 2.2.1
  * Avoid grouping sstables for anticompaction with DTCS (CASSANDRA-9900)
  * UDF / UDA execution time in trace (CASSANDRA-9723)
  * Fix broken internode SSL (CASSANDRA-9884)
 Merged from 2.1:
-=======
-2.1.9
  * Cannot replace token does not exist - DN node removed as Fat Client (CASSANDRA-9871)
->>>>>>> 8f9ca07e
  * Fix handling of enable/disable autocompaction (CASSANDRA-9899)
  * Add consistency level to tracing ouput (CASSANDRA-9827)
  * Remove repair snapshot leftover on startup (CASSANDRA-7357)
