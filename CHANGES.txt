<<<<<<< HEAD
3.0.11
 * Hint related logging should include the IP address of the destination in addition to 
   host ID (CASSANDRA-13205)
 * Reloading logback.xml does not work (CASSANDRA-13173)
 * Lightweight transactions temporarily fail after upgrade from 2.1 to 3.0 (CASSANDRA-13109)
 * Duplicate rows after upgrading from 2.1.16 to 3.0.10/3.9 (CASSANDRA-13125)
 * Fix UPDATE queries with empty IN restrictions (CASSANDRA-13152)
 * Abort or retry on failed hints delivery (CASSANDRA-13124)
 * Fix handling of partition with partition-level deletion plus
   live rows in sstabledump (CASSANDRA-13177)
 * Provide user workaround when system_schema.columns does not contain entries
   for a table that's in system_schema.tables (CASSANDRA-13180)
 * Dump threads when unit tests time out (CASSANDRA-13117)
 * Better error when modifying function permissions without explicit keyspace (CASSANDRA-12925)
 * Indexer is not correctly invoked when building indexes over sstables (CASSANDRA-13075)
 * Read repair is not blocking repair to finish in foreground repair (CASSANDRA-13115)
 * Stress daemon help is incorrect (CASSANDRA-12563)
 * Remove ALTER TYPE support (CASSANDRA-12443)
 * Fix assertion for certain legacy range tombstone pattern (CASSANDRA-12203)
 * Set javac encoding to utf-8 (CASSANDRA-11077)
 * Replace empty strings with null values if they cannot be converted (CASSANDRA-12794)
 * Fixed flacky SSTableRewriterTest: check file counts before calling validateCFS (CASSANDRA-12348)
 * Fix deserialization of 2.x DeletedCells (CASSANDRA-12620)
 * Add parent repair session id to anticompaction log message (CASSANDRA-12186)
 * Improve contention handling on failure to acquire MV lock for streaming and hints (CASSANDRA-12905)
 * Fix DELETE and UPDATE queries with empty IN restrictions (CASSANDRA-12829)
 * Mark MVs as built after successful bootstrap (CASSANDRA-12984)
 * Estimated TS drop-time histogram updated with Cell.NO_DELETION_TIME (CASSANDRA-13040)
 * Nodetool compactionstats fails with NullPointerException (CASSANDRA-13021)
 * Thread local pools never cleaned up (CASSANDRA-13033)
 * Set RPC_READY to false when draining or if a node is marked as shutdown (CASSANDRA-12781)
 * Make sure sstables only get committed when it's safe to discard commit log records (CASSANDRA-12956)
 * Reject default_time_to_live option when creating or altering MVs (CASSANDRA-12868)
 * Nodetool should use a more sane max heap size (CASSANDRA-12739)
 * LocalToken ensures token values are cloned on heap (CASSANDRA-12651)
 * AnticompactionRequestSerializer serializedSize is incorrect (CASSANDRA-12934)
 * Prevent reloading of logback.xml from UDF sandbox (CASSANDRA-12535)
 * Reenable HeapPool (CASSANDRA-12900)
Merged from 2.2:
=======
2.2.9
 * Fix negative mean latency metric (CASSANDRA-12876)
>>>>>>> 7e05f393
 * Use only one file pointer when creating commitlog segments (CASSANDRA-12539)
 * Fix speculative retry bugs (CASSANDRA-13009)
 * Fix handling of nulls and unsets in IN conditions (CASSANDRA-12981)
 * Fix race causing infinite loop if Thrift server is stopped before it starts listening (CASSANDRA-12856)
 * CompactionTasks now correctly drops sstables out of compaction when not enough disk space is available (CASSANDRA-12979)
 * Remove support for non-JavaScript UDFs (CASSANDRA-12883)
 * Fix DynamicEndpointSnitch noop in multi-datacenter situations (CASSANDRA-13074)
 * cqlsh copy-from: encode column names to avoid primary key parsing errors (CASSANDRA-12909)
 * Temporarily fix bug that creates commit log when running offline tools (CASSANDRA-8616)
 * Reduce granuality of OpOrder.Group during index build (CASSANDRA-12796)
 * Test bind parameters and unset parameters in InsertUpdateIfConditionTest (CASSANDRA-12980)
 * Do not specify local address on outgoing connection when listen_on_broadcast_address is set (CASSANDRA-12673)
 * Use saved tokens when setting local tokens on StorageService.joinRing (CASSANDRA-12935)
 * cqlsh: fix DESC TYPES errors (CASSANDRA-12914)
 * Fix leak on skipped SSTables in sstableupgrade (CASSANDRA-12899)
 * Avoid blocking gossip during pending range calculation (CASSANDRA-12281)
Merged from 2.1:
 * Fix Thread Leak in OutboundTcpConnection (CASSANDRA-13204)
 * Coalescing strategy can enter infinite loop (CASSANDRA-13159)
 * Upgrade netty version to fix memory leak with client encryption (CASSANDRA-13114)
 * cqlsh copy-from: sort user type fields in csv (CASSANDRA-12959)



3.0.10
 * Disallow offheap_buffers memtable allocation (CASSANDRA-11039)
 * Fix CommitLogSegmentManagerTest (CASSANDRA-12283)
 * Pass root cause to CorruptBlockException when uncompression failed (CASSANDRA-12889)
 * Fix partition count log during compaction (CASSANDRA-12184)
 * Batch with multiple conditional updates for the same partition causes AssertionError (CASSANDRA-12867)
 * Make AbstractReplicationStrategy extendable from outside its package (CASSANDRA-12788)
 * Fix CommitLogTest.testDeleteIfNotDirty (CASSANDRA-12854)
 * Don't tell users to turn off consistent rangemovements during rebuild. (CASSANDRA-12296)
 * Avoid deadlock due to materialized view lock contention (CASSANDRA-12689)
 * Fix for KeyCacheCqlTest flakiness (CASSANDRA-12801)
 * Include SSTable filename in compacting large row message (CASSANDRA-12384)
 * Fix potential socket leak (CASSANDRA-12329, CASSANDRA-12330)
 * Fix ViewTest.testCompaction (CASSANDRA-12789)
 * Improve avg aggregate functions (CASSANDRA-12417)
 * Preserve quoted reserved keyword column names in MV creation (CASSANDRA-11803)
 * nodetool stopdaemon errors out (CASSANDRA-12646)
 * Split materialized view mutations on build to prevent OOM (CASSANDRA-12268)
 * mx4j does not work in 3.0.8 (CASSANDRA-12274)
 * Abort cqlsh copy-from in case of no answer after prolonged period of time (CASSANDRA-12740)
 * Avoid sstable corrupt exception due to dropped static column (CASSANDRA-12582)
 * Make stress use client mode to avoid checking commit log size on startup (CASSANDRA-12478)
 * Fix exceptions with new vnode allocation (CASSANDRA-12715)
 * Unify drain and shutdown processes (CASSANDRA-12509)
 * Fix NPE in ComponentOfSlice.isEQ() (CASSANDRA-12706)
 * Fix failure in LogTransactionTest (CASSANDRA-12632)
 * Fix potentially incomplete non-frozen UDT values when querying with the
   full primary key specified (CASSANDRA-12605)
 * Skip writing MV mutations to commitlog on mutation.applyUnsafe() (CASSANDRA-11670)
 * Establish consistent distinction between non-existing partition and NULL value for LWTs on static columns (CASSANDRA-12060)
 * Extend ColumnIdentifier.internedInstances key to include the type that generated the byte buffer (CASSANDRA-12516)
 * Backport CASSANDRA-10756 (race condition in NativeTransportService shutdown) (CASSANDRA-12472)
 * If CF has no clustering columns, any row cache is full partition cache (CASSANDRA-12499)
 * Correct log message for statistics of offheap memtable flush (CASSANDRA-12776)
 * Explicitly set locale for string validation (CASSANDRA-12541,CASSANDRA-12542,CASSANDRA-12543,CASSANDRA-12545)
Merged from 2.2:
 * Fix purgeability of tombstones with max timestamp (CASSANDRA-12792)
 * Fail repair if participant dies during sync or anticompaction (CASSANDRA-12901)
 * cqlsh COPY: unprotected pk values before converting them if not using prepared statements (CASSANDRA-12863)
 * Fix Util.spinAssertEquals (CASSANDRA-12283)
 * Fix potential NPE for compactionstats (CASSANDRA-12462)
 * Prepare legacy authenticate statement if credentials table initialised after node startup (CASSANDRA-12813)
 * Change cassandra.wait_for_tracing_events_timeout_secs default to 0 (CASSANDRA-12754)
 * Clean up permissions when a UDA is dropped (CASSANDRA-12720)
 * Limit colUpdateTimeDelta histogram updates to reasonable deltas (CASSANDRA-11117)
 * Fix leak errors and execution rejected exceptions when draining (CASSANDRA-12457)
 * Fix merkle tree depth calculation (CASSANDRA-12580)
 * Make Collections deserialization more robust (CASSANDRA-12618)
 * Better handle invalid system roles table (CASSANDRA-12700)
 * Fix exceptions when enabling gossip on nodes that haven't joined the ring (CASSANDRA-12253)
 * Fix authentication problem when invoking cqlsh copy from a SOURCE command (CASSANDRA-12642)
 * Decrement pending range calculator jobs counter in finally block
  (CASSANDRA-12554)
 * Split consistent range movement flag correction (CASSANDRA-12786)
Merged from 2.1:
 * Add system property to set the max number of native transport requests in queue (CASSANDRA-11363)
 * Don't skip sstables based on maxLocalDeletionTime (CASSANDRA-12765)


3.0.9
 * Handle composite prefixes with final EOC=0 as in 2.x and refactor LegacyLayout.decodeBound (CASSANDRA-12423)
 * Fix paging for 2.x to 3.x upgrades (CASSANDRA-11195)
 * select_distinct_with_deletions_test failing on non-vnode environments (CASSANDRA-11126)
 * Stack Overflow returned to queries while upgrading (CASSANDRA-12527)
 * Fix legacy regex for temporary files from 2.2 (CASSANDRA-12565)
 * Add option to state current gc_grace_seconds to tools/bin/sstablemetadata (CASSANDRA-12208)
 * Fix file system race condition that may cause LogAwareFileLister to fail to classify files (CASSANDRA-11889)
 * Fix file handle leaks due to simultaneous compaction/repair and
   listing snapshots, calculating snapshot sizes, or making schema
   changes (CASSANDRA-11594)
 * Fix nodetool repair exits with 0 for some errors (CASSANDRA-12508)
 * Do not shut down BatchlogManager twice during drain (CASSANDRA-12504)
 * Disk failure policy should not be invoked on out of space (CASSANDRA-12385)
 * Calculate last compacted key on startup (CASSANDRA-6216)
 * Add schema to snapshot manifest, add USING TIMESTAMP clause to ALTER TABLE statements (CASSANDRA-7190)
 * Fix clean interval not sent to commit log for empty memtable flush (CASSANDRA-12436)
 * Fix potential resource leak in RMIServerSocketFactoryImpl (CASSANDRA-12331)
 * Backport CASSANDRA-12002 (CASSANDRA-12177)
 * Make sure compaction stats are updated when compaction is interrupted (CASSANDRA-12100)
 * Fix potential bad messaging service message for paged range reads
   within mixed-version 3.x clusters (CASSANDRA-12249)
 * Change commitlog and sstables to track dirty and clean intervals (CASSANDRA-11828)
 * NullPointerException during compaction on table with static columns (CASSANDRA-12336)
 * Fixed ConcurrentModificationException when reading metrics in GraphiteReporter (CASSANDRA-11823)
 * Fix upgrade of super columns on thrift (CASSANDRA-12335)
 * Fixed flacky BlacklistingCompactionsTest, switched to fixed size types and increased corruption size (CASSANDRA-12359)
 * Rerun ReplicationAwareTokenAllocatorTest on failure to avoid flakiness (CASSANDRA-12277)
 * Exception when computing read-repair for range tombstones (CASSANDRA-12263)
 * Lost counter writes in compact table and static columns (CASSANDRA-12219)
 * AssertionError with MVs on updating a row that isn't indexed due to a null value (CASSANDRA-12247)
 * Disable RR and speculative retry with EACH_QUORUM reads (CASSANDRA-11980)
 * Add option to override compaction space check (CASSANDRA-12180)
 * Faster startup by only scanning each directory for temporary files once (CASSANDRA-12114)
 * Respond with v1/v2 protocol header when responding to driver that attempts
   to connect with too low of a protocol version (CASSANDRA-11464)
 * NullPointerExpception when reading/compacting table (CASSANDRA-11988)
 * Fix problem with undeleteable rows on upgrade to new sstable format (CASSANDRA-12144)
 * Fix paging logic for deleted partitions with static columns (CASSANDRA-12107)
 * Wait until the message is being send to decide which serializer must be used (CASSANDRA-11393)
 * Fix migration of static thrift column names with non-text comparators (CASSANDRA-12147)
 * Fix upgrading sparse tables that are incorrectly marked as dense (CASSANDRA-11315)
 * Fix reverse queries ignoring range tombstones (CASSANDRA-11733)
 * Avoid potential race when rebuilding CFMetaData (CASSANDRA-12098)
 * Avoid missing sstables when getting the canonical sstables (CASSANDRA-11996)
 * Always select the live sstables when getting sstables in bounds (CASSANDRA-11944)
 * Fix column ordering of results with static columns for Thrift requests in
   a mixed 2.x/3.x cluster, also fix potential non-resolved duplication of
   those static columns in query results (CASSANDRA-12123)
 * Avoid digest mismatch with empty but static rows (CASSANDRA-12090)
 * Fix EOF exception when altering column type (CASSANDRA-11820)
 * Fix JsonTransformer output of partition with deletion info (CASSANDRA-12418)
 * Fix NPE in SSTableLoader when specifying partial directory path (CASSANDRA-12609)
Merged from 2.2:
 * Add local address entry in PropertyFileSnitch (CASSANDRA-11332)
 * cqlshlib tests: increase default execute timeout (CASSANDRA-12481)
 * Forward writes to replacement node when replace_address != broadcast_address (CASSANDRA-8523)
 * Enable repair -pr and -local together (fix regression of CASSANDRA-7450) (CASSANDRA-12522)
 * Fail repair on non-existing table (CASSANDRA-12279)
 * cqlsh copy: fix missing counter values (CASSANDRA-12476)
 * Move migration tasks to non-periodic queue, assure flush executor shutdown after non-periodic executor (CASSANDRA-12251)
 * cqlsh copy: fixed possible race in initializing feeding thread (CASSANDRA-11701)
 * Only set broadcast_rpc_address on Ec2MultiRegionSnitch if it's not set (CASSANDRA-11357)
 * Update StorageProxy range metrics for timeouts, failures and unavailables (CASSANDRA-9507)
 * Add Sigar to classes included in clientutil.jar (CASSANDRA-11635)
 * Add decay to histograms and timers used for metrics (CASSANDRA-11752)
 * Fix hanging stream session (CASSANDRA-10992)
 * Fix INSERT JSON, fromJson() support of smallint, tinyint types (CASSANDRA-12371)
 * Restore JVM metric export for metric reporters (CASSANDRA-12312)
 * Release sstables of failed stream sessions only when outgoing transfers are finished (CASSANDRA-11345)
 * Wait for tracing events before returning response and query at same consistency level client side (CASSANDRA-11465)
 * cqlsh copyutil should get host metadata by connected address (CASSANDRA-11979)
 * Fixed cqlshlib.test.remove_test_db (CASSANDRA-12214)
 * Synchronize ThriftServer::stop() (CASSANDRA-12105)
 * Use dedicated thread for JMX notifications (CASSANDRA-12146)
 * Improve streaming synchronization and fault tolerance (CASSANDRA-11414)
 * MemoryUtil.getShort() should return an unsigned short also for architectures not supporting unaligned memory accesses (CASSANDRA-11973)
Merged from 2.1:
 * Fix queries with empty ByteBuffer values in clustering column restrictions (CASSANDRA-12127)
 * Disable passing control to post-flush after flush failure to prevent data loss (CASSANDRA-11828)
 * Allow STCS-in-L0 compactions to reduce scope with LCS (CASSANDRA-12040)
 * cannot use cql since upgrading python to 2.7.11+ (CASSANDRA-11850)
 * Fix filtering on clustering columns when 2i is used (CASSANDRA-11907)


3.0.8
 * Fix potential race in schema during new table creation (CASSANDRA-12083)
 * cqlsh: fix error handling in rare COPY FROM failure scenario (CASSANDRA-12070)
 * Disable autocompaction during drain (CASSANDRA-11878)
 * Add a metrics timer to MemtablePool and use it to track time spent blocked on memory in MemtableAllocator (CASSANDRA-11327)
 * Fix upgrading schema with super columns with non-text subcomparators (CASSANDRA-12023)
 * Add TimeWindowCompactionStrategy (CASSANDRA-9666)
Merged from 2.2:
 * Allow nodetool info to run with readonly JMX access (CASSANDRA-11755)
 * Validate bloom_filter_fp_chance against lowest supported
   value when the table is created (CASSANDRA-11920)
 * Don't send erroneous NEW_NODE notifications on restart (CASSANDRA-11038)
 * StorageService shutdown hook should use a volatile variable (CASSANDRA-11984)
Merged from 2.1:
 * Avoid stalling paxos when the paxos state expires (CASSANDRA-12043)
 * Remove finished incoming streaming connections from MessagingService (CASSANDRA-11854)
 * Don't try to get sstables for non-repairing column families (CASSANDRA-12077)
 * Avoid marking too many sstables as repaired (CASSANDRA-11696)
 * Prevent select statements with clustering key > 64k (CASSANDRA-11882)
 * Fix clock skew corrupting other nodes with paxos (CASSANDRA-11991)
 * Remove distinction between non-existing static columns and existing but null in LWTs (CASSANDRA-9842)
 * Cache local ranges when calculating repair neighbors (CASSANDRA-11934)
 * Allow LWT operation on static column with only partition keys (CASSANDRA-10532)
 * Create interval tree over canonical sstables to avoid missing sstables during streaming (CASSANDRA-11886)
 * cqlsh COPY FROM: shutdown parent cluster after forking, to avoid corrupting SSL connections (CASSANDRA-11749)


3.0.7
 * Fix legacy serialization of Thrift-generated non-compound range tombstones
   when communicating with 2.x nodes (CASSANDRA-11930)
 * Fix Directories instantiations where CFS.initialDirectories should be used (CASSANDRA-11849)
 * Avoid referencing DatabaseDescriptor in AbstractType (CASSANDRA-11912)
 * Fix sstables not being protected from removal during index build (CASSANDRA-11905)
 * cqlsh: Suppress stack trace from Read/WriteFailures (CASSANDRA-11032)
 * Remove unneeded code to repair index summaries that have
   been improperly down-sampled (CASSANDRA-11127)
 * Avoid WriteTimeoutExceptions during commit log replay due to materialized
   view lock contention (CASSANDRA-11891)
 * Prevent OOM failures on SSTable corruption, improve tests for corruption detection (CASSANDRA-9530)
 * Use CFS.initialDirectories when clearing snapshots (CASSANDRA-11705)
 * Allow compaction strategies to disable early open (CASSANDRA-11754)
 * Refactor Materialized View code (CASSANDRA-11475)
 * Update Java Driver (CASSANDRA-11615)
Merged from 2.2:
 * Persist local metadata earlier in startup sequence (CASSANDRA-11742)
 * Run CommitLog tests with different compression settings (CASSANDRA-9039)
 * cqlsh: fix tab completion for case-sensitive identifiers (CASSANDRA-11664)
 * Avoid showing estimated key as -1 in tablestats (CASSANDRA-11587)
 * Fix possible race condition in CommitLog.recover (CASSANDRA-11743)
 * Enable client encryption in sstableloader with cli options (CASSANDRA-11708)
 * Possible memory leak in NIODataInputStream (CASSANDRA-11867)
 * Add seconds to cqlsh tracing session duration (CASSANDRA-11753)
 * Prohibit Reversed Counter type as part of the PK (CASSANDRA-9395)
Merged from 2.1:
 * cqlsh: apply current keyspace to source command (CASSANDRA-11152)
 * Backport CASSANDRA-11578 (CASSANDRA-11750)
 * Clear out parent repair session if repair coordinator dies (CASSANDRA-11824)
 * Set default streaming_socket_timeout_in_ms to 24 hours (CASSANDRA-11840)
 * Do not consider local node a valid source during replace (CASSANDRA-11848)
 * Add message dropped tasks to nodetool netstats (CASSANDRA-11855)
 * Avoid holding SSTableReaders for duration of incremental repair (CASSANDRA-11739)


3.0.6
 * Disallow creating view with a static column (CASSANDRA-11602)
 * Reduce the amount of object allocations caused by the getFunctions methods (CASSANDRA-11593)
 * Potential error replaying commitlog with smallint/tinyint/date/time types (CASSANDRA-11618)
 * Fix queries with filtering on counter columns (CASSANDRA-11629)
 * Improve tombstone printing in sstabledump (CASSANDRA-11655)
 * Fix paging for range queries where all clustering columns are specified (CASSANDRA-11669)
 * Don't require HEAP_NEW_SIZE to be set when using G1 (CASSANDRA-11600)
 * Fix sstabledump not showing cells after tombstone marker (CASSANDRA-11654)
 * Ignore all LocalStrategy keyspaces for streaming and other related
   operations (CASSANDRA-11627)
 * Ensure columnfilter covers indexed columns for thrift 2i queries (CASSANDRA-11523)
 * Only open one sstable scanner per sstable (CASSANDRA-11412)
 * Option to specify ProtocolVersion in cassandra-stress (CASSANDRA-11410)
 * ArithmeticException in avgFunctionForDecimal (CASSANDRA-11485)
 * LogAwareFileLister should only use OLD sstable files in current folder to determine disk consistency (CASSANDRA-11470)
 * Notify indexers of expired rows during compaction (CASSANDRA-11329)
 * Properly respond with ProtocolError when a v1/v2 native protocol
   header is received (CASSANDRA-11464)
 * Validate that num_tokens and initial_token are consistent with one another (CASSANDRA-10120)
Merged from 2.2:
 * Fix commit log replay after out-of-order flush completion (CASSANDRA-9669)
 * cqlsh: correctly handle non-ascii chars in error messages (CASSANDRA-11626)
 * Exit JVM if JMX server fails to startup (CASSANDRA-11540)
 * Produce a heap dump when exiting on OOM (CASSANDRA-9861)
 * Restore ability to filter on clustering columns when using a 2i (CASSANDRA-11510)
 * JSON datetime formatting needs timezone (CASSANDRA-11137)
 * Fix is_dense recalculation for Thrift-updated tables (CASSANDRA-11502)
 * Remove unnescessary file existence check during anticompaction (CASSANDRA-11660)
 * Add missing files to debian packages (CASSANDRA-11642)
 * Avoid calling Iterables::concat in loops during ModificationStatement::getFunctions (CASSANDRA-11621)
 * cqlsh: COPY FROM should use regular inserts for single statement batches and
   report errors correctly if workers processes crash on initialization (CASSANDRA-11474)
 * Always close cluster with connection in CqlRecordWriter (CASSANDRA-11553)
 * Allow only DISTINCT queries with partition keys restrictions (CASSANDRA-11339)
 * CqlConfigHelper no longer requires both a keystore and truststore to work (CASSANDRA-11532)
 * Make deprecated repair methods backward-compatible with previous notification service (CASSANDRA-11430)
 * IncomingStreamingConnection version check message wrong (CASSANDRA-11462)
Merged from 2.1:
 * Support mlockall on IBM POWER arch (CASSANDRA-11576)
 * Add option to disable use of severity in DynamicEndpointSnitch (CASSANDRA-11737)
 * cqlsh COPY FROM fails for null values with non-prepared statements (CASSANDRA-11631)
 * Make cython optional in pylib/setup.py (CASSANDRA-11630)
 * Change order of directory searching for cassandra.in.sh to favor local one (CASSANDRA-11628)
 * cqlsh COPY FROM fails with []{} chars in UDT/tuple fields/values (CASSANDRA-11633)
 * clqsh: COPY FROM throws TypeError with Cython extensions enabled (CASSANDRA-11574)
 * cqlsh: COPY FROM ignores NULL values in conversion (CASSANDRA-11549)
 * Validate levels when building LeveledScanner to avoid overlaps with orphaned sstables (CASSANDRA-9935)


3.0.5
 * Fix rare NPE on schema upgrade from 2.x to 3.x (CASSANDRA-10943)
 * Improve backoff policy for cqlsh COPY FROM (CASSANDRA-11320)
 * Improve IF NOT EXISTS check in CREATE INDEX (CASSANDRA-11131)
 * Upgrade ohc to 0.4.3
 * Enable SO_REUSEADDR for JMX RMI server sockets (CASSANDRA-11093)
 * Allocate merkletrees with the correct size (CASSANDRA-11390)
 * Support streaming pre-3.0 sstables (CASSANDRA-10990)
 * Add backpressure to compressed commit log (CASSANDRA-10971)
 * SSTableExport supports secondary index tables (CASSANDRA-11330)
 * Fix sstabledump to include missing info in debug output (CASSANDRA-11321)
 * Establish and implement canonical bulk reading workload(s) (CASSANDRA-10331)
 * Fix paging for IN queries on tables without clustering columns (CASSANDRA-11208)
 * Remove recursive call from CompositesSearcher (CASSANDRA-11304)
 * Fix filtering on non-primary key columns for queries without index (CASSANDRA-6377)
 * Fix sstableloader fail when using materialized view (CASSANDRA-11275)
Merged from 2.2:
 * DatabaseDescriptor should log stacktrace in case of Eception during seed provider creation (CASSANDRA-11312)
 * Use canonical path for directory in SSTable descriptor (CASSANDRA-10587)
 * Add cassandra-stress keystore option (CASSANDRA-9325)
 * Dont mark sstables as repairing with sub range repairs (CASSANDRA-11451)
 * Notify when sstables change after cancelling compaction (CASSANDRA-11373)
 * cqlsh: COPY FROM should check that explicit column names are valid (CASSANDRA-11333)
 * Add -Dcassandra.start_gossip startup option (CASSANDRA-10809)
 * Fix UTF8Validator.validate() for modified UTF-8 (CASSANDRA-10748)
 * Clarify that now() function is calculated on the coordinator node in CQL documentation (CASSANDRA-10900)
 * Fix bloom filter sizing with LCS (CASSANDRA-11344)
 * (cqlsh) Fix error when result is 0 rows with EXPAND ON (CASSANDRA-11092)
 * Add missing newline at end of bin/cqlsh (CASSANDRA-11325)
 * Fix AE in nodetool cfstats (backport CASSANDRA-10859) (CASSANDRA-11297)
 * Unresolved hostname leads to replace being ignored (CASSANDRA-11210)
 * Only log yaml config once, at startup (CASSANDRA-11217)
 * Reference leak with parallel repairs on the same table (CASSANDRA-11215)
Merged from 2.1:
 * Add a -j parameter to scrub/cleanup/upgradesstables to state how
   many threads to use (CASSANDRA-11179)
 * Backport CASSANDRA-10679 (CASSANDRA-9598)
 * InvalidateKeys should have a weak ref to key cache (CASSANDRA-11176)
 * COPY FROM on large datasets: fix progress report and debug performance (CASSANDRA-11053)

3.0.4
 * Preserve order for preferred SSL cipher suites (CASSANDRA-11164)
 * MV should only query complex columns included in the view (CASSANDRA-11069)
 * Failed aggregate creation breaks server permanently (CASSANDRA-11064)
 * Add sstabledump tool (CASSANDRA-7464)
 * Introduce backpressure for hints (CASSANDRA-10972)
 * Fix ClusteringPrefix not being able to read tombstone range boundaries (CASSANDRA-11158)
 * Prevent logging in sandboxed state (CASSANDRA-11033)
 * Disallow drop/alter operations of UDTs used by UDAs (CASSANDRA-10721)
 * Add query time validation method on Index (CASSANDRA-11043)
 * Avoid potential AssertionError in mixed version cluster (CASSANDRA-11128)
 * Properly handle hinted handoff after topology changes (CASSANDRA-5902)
 * AssertionError when listing sstable files on inconsistent disk state (CASSANDRA-11156)
 * Fix wrong rack counting and invalid conditions check for TokenAllocation
   (CASSANDRA-11139)
 * Avoid creating empty hint files (CASSANDRA-11090)
 * Fix leak detection strong reference loop using weak reference (CASSANDRA-11120)
 * Configurie BatchlogManager to stop delayed tasks on shutdown (CASSANDRA-11062)
 * Hadoop integration is incompatible with Cassandra Driver 3.0.0 (CASSANDRA-11001)
 * Add dropped_columns to the list of schema table so it gets handled
   properly (CASSANDRA-11050)
 * Fix NPE when using forceRepairRangeAsync without DC (CASSANDRA-11239)
Merged from 2.2:
 * Range.compareTo() violates the contract of Comparable (CASSANDRA-11216)
 * Avoid NPE when serializing ErrorMessage with null message (CASSANDRA-11167)
 * Replacing an aggregate with a new version doesn't reset INITCOND (CASSANDRA-10840)
 * (cqlsh) cqlsh cannot be called through symlink (CASSANDRA-11037)
 * fix ohc and java-driver pom dependencies in build.xml (CASSANDRA-10793)
 * Protect from keyspace dropped during repair (CASSANDRA-11065)
 * Handle adding fields to a UDT in SELECT JSON and toJson() (CASSANDRA-11146)
 * Better error message for cleanup (CASSANDRA-10991)
 * cqlsh pg-style-strings broken if line ends with ';' (CASSANDRA-11123)
 * Always persist upsampled index summaries (CASSANDRA-10512)
 * (cqlsh) Fix inconsistent auto-complete (CASSANDRA-10733)
 * Make SELECT JSON and toJson() threadsafe (CASSANDRA-11048)
 * Fix SELECT on tuple relations for mixed ASC/DESC clustering order (CASSANDRA-7281)
 * Use cloned TokenMetadata in size estimates to avoid race against membership check
   (CASSANDRA-10736)
 * (cqlsh) Support utf-8/cp65001 encoding on Windows (CASSANDRA-11030)
 * Fix paging on DISTINCT queries repeats result when first row in partition changes
   (CASSANDRA-10010)
 * cqlsh: change default encoding to UTF-8 (CASSANDRA-11124)
Merged from 2.1:
 * Checking if an unlogged batch is local is inefficient (CASSANDRA-11529)
 * Fix out-of-space error treatment in memtable flushing (CASSANDRA-11448).
 * Don't do defragmentation if reading from repaired sstables (CASSANDRA-10342)
 * Fix streaming_socket_timeout_in_ms not enforced (CASSANDRA-11286)
 * Avoid dropping message too quickly due to missing unit conversion (CASSANDRA-11302)
 * Don't remove FailureDetector history on removeEndpoint (CASSANDRA-10371)
 * Only notify if repair status changed (CASSANDRA-11172)
 * Use logback setting for 'cassandra -v' command (CASSANDRA-10767)
 * Fix sstableloader to unthrottle streaming by default (CASSANDRA-9714)
 * Fix incorrect warning in 'nodetool status' (CASSANDRA-10176)
 * Properly release sstable ref when doing offline scrub (CASSANDRA-10697)
 * Improve nodetool status performance for large cluster (CASSANDRA-7238)
 * Gossiper#isEnabled is not thread safe (CASSANDRA-11116)
 * Avoid major compaction mixing repaired and unrepaired sstables in DTCS (CASSANDRA-11113)
 * Make it clear what DTCS timestamp_resolution is used for (CASSANDRA-11041)
 * (cqlsh) Support timezone conversion using pytz (CASSANDRA-10397)
 * (cqlsh) Display milliseconds when datetime overflows (CASSANDRA-10625)


3.0.3
 * Remove double initialization of newly added tables (CASSANDRA-11027)
 * Filter keys searcher results by target range (CASSANDRA-11104)
 * Fix deserialization of legacy read commands (CASSANDRA-11087)
 * Fix incorrect computation of deletion time in sstable metadata (CASSANDRA-11102)
 * Avoid memory leak when collecting sstable metadata (CASSANDRA-11026)
 * Mutations do not block for completion under view lock contention (CASSANDRA-10779)
 * Invalidate legacy schema tables when unloading them (CASSANDRA-11071)
 * (cqlsh) handle INSERT and UPDATE statements with LWT conditions correctly
   (CASSANDRA-11003)
 * Fix DISTINCT queries in mixed version clusters (CASSANDRA-10762)
 * Migrate build status for indexes along with legacy schema (CASSANDRA-11046)
 * Ensure SSTables for legacy KEYS indexes can be read (CASSANDRA-11045)
 * Added support for IBM zSystems architecture (CASSANDRA-11054)
 * Update CQL documentation (CASSANDRA-10899)
 * Check the column name, not cell name, for dropped columns when reading
   legacy sstables (CASSANDRA-11018)
 * Don't attempt to index clustering values of static rows (CASSANDRA-11021)
 * Remove checksum files after replaying hints (CASSANDRA-10947)
 * Support passing base table metadata to custom 2i validation (CASSANDRA-10924)
 * Ensure stale index entries are purged during reads (CASSANDRA-11013)
 * Fix AssertionError when removing from list using UPDATE (CASSANDRA-10954)
 * Fix UnsupportedOperationException when reading old sstable with range
   tombstone (CASSANDRA-10743)
 * MV should use the maximum timestamp of the primary key (CASSANDRA-10910)
 * Fix potential assertion error during compaction (CASSANDRA-10944)
 * Fix counting of received sstables in streaming (CASSANDRA-10949)
 * Implement hints compression (CASSANDRA-9428)
 * Fix potential assertion error when reading static columns (CASSANDRA-10903)
 * Avoid NoSuchElementException when executing empty batch (CASSANDRA-10711)
 * Avoid building PartitionUpdate in toString (CASSANDRA-10897)
 * Reduce heap spent when receiving many SSTables (CASSANDRA-10797)
 * Add back support for 3rd party auth providers to bulk loader (CASSANDRA-10873)
 * Eliminate the dependency on jgrapht for UDT resolution (CASSANDRA-10653)
 * (Hadoop) Close Clusters and Sessions in Hadoop Input/Output classes (CASSANDRA-10837)
 * Fix sstableloader not working with upper case keyspace name (CASSANDRA-10806)
Merged from 2.2:
 * maxPurgeableTimestamp needs to check memtables too (CASSANDRA-9949)
 * Apply change to compaction throughput in real time (CASSANDRA-10025)
 * Fix potential NPE on ORDER BY queries with IN (CASSANDRA-10955)
 * Start L0 STCS-compactions even if there is a L0 -> L1 compaction
   going (CASSANDRA-10979)
 * Make UUID LSB unique per process (CASSANDRA-7925)
 * Avoid NPE when performing sstable tasks (scrub etc.) (CASSANDRA-10980)
 * Make sure client gets tombstone overwhelmed warning (CASSANDRA-9465)
 * Fix error streaming section more than 2GB (CASSANDRA-10961)
 * (cqlsh) Also apply --connect-timeout to control connection
   timeout (CASSANDRA-10959)
 * Histogram buckets exposed in jmx are sorted incorrectly (CASSANDRA-10975)
 * Enable GC logging by default (CASSANDRA-10140)
 * Optimize pending range computation (CASSANDRA-9258)
 * Skip commit log and saved cache directories in SSTable version startup check (CASSANDRA-10902)
 * drop/alter user should be case sensitive (CASSANDRA-10817)
 * jemalloc detection fails due to quoting issues in regexv (CASSANDRA-10946)
 * (cqlsh) show correct column names for empty result sets (CASSANDRA-9813)
 * Add new types to Stress (CASSANDRA-9556)
 * Add property to allow listening on broadcast interface (CASSANDRA-9748)
 * Fix regression in split size on CqlInputFormat (CASSANDRA-10835)
 * Better handling of SSL connection errors inter-node (CASSANDRA-10816)
 * Disable reloading of GossipingPropertyFileSnitch (CASSANDRA-9474)
 * Verify tables in pseudo-system keyspaces at startup (CASSANDRA-10761)
 * (cqlsh) encode input correctly when saving history
Merged from 2.1:
 * test_bulk_round_trip_blogposts is failing occasionally (CASSANDRA-10938)
 * Fix isJoined return true only after becoming cluster member (CASANDRA-11007)
 * Fix bad gossip generation seen in long-running clusters (CASSANDRA-10969)
 * Avoid NPE when incremental repair fails (CASSANDRA-10909)
 * Unmark sstables compacting once they are done in cleanup/scrub/upgradesstables (CASSANDRA-10829)
 * Allow simultaneous bootstrapping with strict consistency when no vnodes are used (CASSANDRA-11005)
 * Log a message when major compaction does not result in a single file (CASSANDRA-10847)
 * (cqlsh) fix cqlsh_copy_tests when vnodes are disabled (CASSANDRA-10997)
 * (cqlsh) Add request timeout option to cqlsh (CASSANDRA-10686)
 * Avoid AssertionError while submitting hint with LWT (CASSANDRA-10477)
 * If CompactionMetadata is not in stats file, use index summary instead (CASSANDRA-10676)
 * Retry sending gossip syn multiple times during shadow round (CASSANDRA-8072)
 * Fix pending range calculation during moves (CASSANDRA-10887)
 * Sane default (200Mbps) for inter-DC streaming througput (CASSANDRA-8708)
 * Match cassandra-loader options in COPY FROM (CASSANDRA-9303)
 * Fix binding to any address in CqlBulkRecordWriter (CASSANDRA-9309)
 * cqlsh fails to decode utf-8 characters for text typed columns (CASSANDRA-10875)
 * Log error when stream session fails (CASSANDRA-9294)
 * Fix bugs in commit log archiving startup behavior (CASSANDRA-10593)
 * (cqlsh) further optimise COPY FROM (CASSANDRA-9302)
 * Allow CREATE TABLE WITH ID (CASSANDRA-9179)
 * Make Stress compiles within eclipse (CASSANDRA-10807)
 * Cassandra Daemon should print JVM arguments (CASSANDRA-10764)
 * Allow cancellation of index summary redistribution (CASSANDRA-8805)


3.0.2
 * Fix upgrade data loss due to range tombstone deleting more data than then should
   (CASSANDRA-10822)


3.0.1
 * Avoid MV race during node decommission (CASSANDRA-10674)
 * Disable reloading of GossipingPropertyFileSnitch (CASSANDRA-9474)
 * Handle single-column deletions correction in materialized views
   when the column is part of the view primary key (CASSANDRA-10796)
 * Fix issue with datadir migration on upgrade (CASSANDRA-10788)
 * Fix bug with range tombstones on reverse queries and test coverage for
   AbstractBTreePartition (CASSANDRA-10059)
 * Remove 64k limit on collection elements (CASSANDRA-10374)
 * Remove unclear Indexer.indexes() method (CASSANDRA-10690)
 * Fix NPE on stream read error (CASSANDRA-10771)
 * Normalize cqlsh DESC output (CASSANDRA-10431)
 * Rejects partition range deletions when columns are specified (CASSANDRA-10739)
 * Fix error when saving cached key for old format sstable (CASSANDRA-10778)
 * Invalidate prepared statements on DROP INDEX (CASSANDRA-10758)
 * Fix SELECT statement with IN restrictions on partition key,
   ORDER BY and LIMIT (CASSANDRA-10729)
 * Improve stress performance over 1k threads (CASSANDRA-7217)
 * Wait for migration responses to complete before bootstrapping (CASSANDRA-10731)
 * Unable to create a function with argument of type Inet (CASSANDRA-10741)
 * Fix backward incompatibiliy in CqlInputFormat (CASSANDRA-10717)
 * Correctly preserve deletion info on updated rows when notifying indexers
   of single-row deletions (CASSANDRA-10694)
 * Notify indexers of partition delete during cleanup (CASSANDRA-10685)
 * Keep the file open in trySkipCache (CASSANDRA-10669)
 * Updated trigger example (CASSANDRA-10257)
Merged from 2.2:
 * Verify tables in pseudo-system keyspaces at startup (CASSANDRA-10761)
 * Fix IllegalArgumentException in DataOutputBuffer.reallocate for large buffers (CASSANDRA-10592)
 * Show CQL help in cqlsh in web browser (CASSANDRA-7225)
 * Serialize on disk the proper SSTable compression ratio (CASSANDRA-10775)
 * Reject index queries while the index is building (CASSANDRA-8505)
 * CQL.textile syntax incorrectly includes optional keyspace for aggregate SFUNC and FINALFUNC (CASSANDRA-10747)
 * Fix JSON update with prepared statements (CASSANDRA-10631)
 * Don't do anticompaction after subrange repair (CASSANDRA-10422)
 * Fix SimpleDateType type compatibility (CASSANDRA-10027)
 * (Hadoop) fix splits calculation (CASSANDRA-10640)
 * (Hadoop) ensure that Cluster instances are always closed (CASSANDRA-10058)
Merged from 2.1:
 * Fix Stress profile parsing on Windows (CASSANDRA-10808)
 * Fix incremental repair hang when replica is down (CASSANDRA-10288)
 * Optimize the way we check if a token is repaired in anticompaction (CASSANDRA-10768)
 * Add proper error handling to stream receiver (CASSANDRA-10774)
 * Warn or fail when changing cluster topology live (CASSANDRA-10243)
 * Status command in debian/ubuntu init script doesn't work (CASSANDRA-10213)
 * Some DROP ... IF EXISTS incorrectly result in exceptions on non-existing KS (CASSANDRA-10658)
 * DeletionTime.compareTo wrong in rare cases (CASSANDRA-10749)
 * Force encoding when computing statement ids (CASSANDRA-10755)
 * Properly reject counters as map keys (CASSANDRA-10760)
 * Fix the sstable-needs-cleanup check (CASSANDRA-10740)
 * (cqlsh) Print column names before COPY operation (CASSANDRA-8935)
 * Fix CompressedInputStream for proper cleanup (CASSANDRA-10012)
 * (cqlsh) Support counters in COPY commands (CASSANDRA-9043)
 * Try next replica if not possible to connect to primary replica on
   ColumnFamilyRecordReader (CASSANDRA-2388)
 * Limit window size in DTCS (CASSANDRA-10280)
 * sstableloader does not use MAX_HEAP_SIZE env parameter (CASSANDRA-10188)
 * (cqlsh) Improve COPY TO performance and error handling (CASSANDRA-9304)
 * Create compression chunk for sending file only (CASSANDRA-10680)
 * Forbid compact clustering column type changes in ALTER TABLE (CASSANDRA-8879)
 * Reject incremental repair with subrange repair (CASSANDRA-10422)
 * Add a nodetool command to refresh size_estimates (CASSANDRA-9579)
 * Invalidate cache after stream receive task is completed (CASSANDRA-10341)
 * Reject counter writes in CQLSSTableWriter (CASSANDRA-10258)
 * Remove superfluous COUNTER_MUTATION stage mapping (CASSANDRA-10605)


3.0
 * Fix AssertionError while flushing memtable due to materialized views
   incorrectly inserting empty rows (CASSANDRA-10614)
 * Store UDA initcond as CQL literal in the schema table, instead of a blob (CASSANDRA-10650)
 * Don't use -1 for the position of partition key in schema (CASSANDRA-10491)
 * Fix distinct queries in mixed version cluster (CASSANDRA-10573)
 * Skip sstable on clustering in names query (CASSANDRA-10571)
 * Remove value skipping as it breaks read-repair (CASSANDRA-10655)
 * Fix bootstrapping with MVs (CASSANDRA-10621)
 * Make sure EACH_QUORUM reads are using NTS (CASSANDRA-10584)
 * Fix MV replica filtering for non-NetworkTopologyStrategy (CASSANDRA-10634)
 * (Hadoop) fix CIF describeSplits() not handling 0 size estimates (CASSANDRA-10600)
 * Fix reading of legacy sstables (CASSANDRA-10590)
 * Use CQL type names in schema metadata tables (CASSANDRA-10365)
 * Guard batchlog replay against integer division by zero (CASSANDRA-9223)
 * Fix bug when adding a column to thrift with the same name than a primary key (CASSANDRA-10608)
 * Add client address argument to IAuthenticator::newSaslNegotiator (CASSANDRA-8068)
 * Fix implementation of LegacyLayout.LegacyBoundComparator (CASSANDRA-10602)
 * Don't use 'names query' read path for counters (CASSANDRA-10572)
 * Fix backward compatibility for counters (CASSANDRA-10470)
 * Remove memory_allocator paramter from cassandra.yaml (CASSANDRA-10581,10628)
 * Execute the metadata reload task of all registered indexes on CFS::reload (CASSANDRA-10604)
 * Fix thrift cas operations with defined columns (CASSANDRA-10576)
 * Fix PartitionUpdate.operationCount()for updates with static column operations (CASSANDRA-10606)
 * Fix thrift get() queries with defined columns (CASSANDRA-10586)
 * Fix marking of indexes as built and removed (CASSANDRA-10601)
 * Skip initialization of non-registered 2i instances, remove Index::getIndexName (CASSANDRA-10595)
 * Fix batches on multiple tables (CASSANDRA-10554)
 * Ensure compaction options are validated when updating KeyspaceMetadata (CASSANDRA-10569)
 * Flatten Iterator Transformation Hierarchy (CASSANDRA-9975)
 * Remove token generator (CASSANDRA-5261)
 * RolesCache should not be created for any authenticator that does not requireAuthentication (CASSANDRA-10562)
 * Fix LogTransaction checking only a single directory for files (CASSANDRA-10421)
 * Fix handling of range tombstones when reading old format sstables (CASSANDRA-10360)
 * Aggregate with Initial Condition fails with C* 3.0 (CASSANDRA-10367)
Merged from 2.2:
 * (cqlsh) show partial trace if incomplete after max_trace_wait (CASSANDRA-7645)
 * Use most up-to-date version of schema for system tables (CASSANDRA-10652)
 * Deprecate memory_allocator in cassandra.yaml (CASSANDRA-10581,10628)
 * Expose phi values from failure detector via JMX and tweak debug
   and trace logging (CASSANDRA-9526)
 * Fix IllegalArgumentException in DataOutputBuffer.reallocate for large buffers (CASSANDRA-10592)
Merged from 2.1:
 * Shutdown compaction in drain to prevent leak (CASSANDRA-10079)
 * (cqlsh) fix COPY using wrong variable name for time_format (CASSANDRA-10633)
 * Do not run SizeEstimatesRecorder if a node is not a member of the ring (CASSANDRA-9912)
 * Improve handling of dead nodes in gossip (CASSANDRA-10298)
 * Fix logback-tools.xml incorrectly configured for outputing to System.err
   (CASSANDRA-9937)
 * Fix streaming to catch exception so retry not fail (CASSANDRA-10557)
 * Add validation method to PerRowSecondaryIndex (CASSANDRA-10092)
 * Support encrypted and plain traffic on the same port (CASSANDRA-10559)
 * Do STCS in DTCS windows (CASSANDRA-10276)
 * Avoid repetition of JVM_OPTS in debian package (CASSANDRA-10251)
 * Fix potential NPE from handling result of SIM.highestSelectivityIndex (CASSANDRA-10550)
 * Fix paging issues with partitions containing only static columns data (CASSANDRA-10381)
 * Fix conditions on static columns (CASSANDRA-10264)
 * AssertionError: attempted to delete non-existing file CommitLog (CASSANDRA-10377)
 * Fix sorting for queries with an IN condition on partition key columns (CASSANDRA-10363)


3.0-rc2
 * Fix SELECT DISTINCT queries between 2.2.2 nodes and 3.0 nodes (CASSANDRA-10473)
 * Remove circular references in SegmentedFile (CASSANDRA-10543)
 * Ensure validation of indexed values only occurs once per-partition (CASSANDRA-10536)
 * Fix handling of static columns for range tombstones in thrift (CASSANDRA-10174)
 * Support empty ColumnFilter for backward compatility on empty IN (CASSANDRA-10471)
 * Remove Pig support (CASSANDRA-10542)
 * Fix LogFile throws Exception when assertion is disabled (CASSANDRA-10522)
 * Revert CASSANDRA-7486, make CMS default GC, move GC config to
   conf/jvm.options (CASSANDRA-10403)
 * Fix TeeingAppender causing some logs to be truncated/empty (CASSANDRA-10447)
 * Allow EACH_QUORUM for reads (CASSANDRA-9602)
 * Fix potential ClassCastException while upgrading (CASSANDRA-10468)
 * Fix NPE in MVs on update (CASSANDRA-10503)
 * Only include modified cell data in indexing deltas (CASSANDRA-10438)
 * Do not load keyspace when creating sstable writer (CASSANDRA-10443)
 * If node is not yet gossiping write all MV updates to batchlog only (CASSANDRA-10413)
 * Re-populate token metadata after commit log recovery (CASSANDRA-10293)
 * Provide additional metrics for materialized views (CASSANDRA-10323)
 * Flush system schema tables after local schema changes (CASSANDRA-10429)
Merged from 2.2:
 * Reduce contention getting instances of CompositeType (CASSANDRA-10433)
 * Fix the regression when using LIMIT with aggregates (CASSANDRA-10487)
 * Avoid NoClassDefFoundError during DataDescriptor initialization on windows (CASSANDRA-10412)
 * Preserve case of quoted Role & User names (CASSANDRA-10394)
 * cqlsh pg-style-strings broken (CASSANDRA-10484)
 * cqlsh prompt includes name of keyspace after failed `use` statement (CASSANDRA-10369)
Merged from 2.1:
 * (cqlsh) Distinguish negative and positive infinity in output (CASSANDRA-10523)
 * (cqlsh) allow custom time_format for COPY TO (CASSANDRA-8970)
 * Don't allow startup if the node's rack has changed (CASSANDRA-10242)
 * (cqlsh) show partial trace if incomplete after max_trace_wait (CASSANDRA-7645)
 * Allow LOCAL_JMX to be easily overridden (CASSANDRA-10275)
 * Mark nodes as dead even if they've already left (CASSANDRA-10205)


3.0.0-rc1
 * Fix mixed version read request compatibility for compact static tables
   (CASSANDRA-10373)
 * Fix paging of DISTINCT with static and IN (CASSANDRA-10354)
 * Allow MATERIALIZED VIEW's SELECT statement to restrict primary key
   columns (CASSANDRA-9664)
 * Move crc_check_chance out of compression options (CASSANDRA-9839)
 * Fix descending iteration past end of BTreeSearchIterator (CASSANDRA-10301)
 * Transfer hints to a different node on decommission (CASSANDRA-10198)
 * Check partition keys for CAS operations during stmt validation (CASSANDRA-10338)
 * Add custom query expressions to SELECT (CASSANDRA-10217)
 * Fix minor bugs in MV handling (CASSANDRA-10362)
 * Allow custom indexes with 0,1 or multiple target columns (CASSANDRA-10124)
 * Improve MV schema representation (CASSANDRA-9921)
 * Add flag to enable/disable coordinator batchlog for MV writes (CASSANDRA-10230)
 * Update cqlsh COPY for new internal driver serialization interface (CASSANDRA-10318)
 * Give index implementations more control over rebuild operations (CASSANDRA-10312)
 * Update index file format (CASSANDRA-10314)
 * Add "shadowable" row tombstones to deal with mv timestamp issues (CASSANDRA-10261)
 * CFS.loadNewSSTables() broken for pre-3.0 sstables
 * Cache selected index in read command to reduce lookups (CASSANDRA-10215)
 * Small optimizations of sstable index serialization (CASSANDRA-10232)
 * Support for both encrypted and unencrypted native transport connections (CASSANDRA-9590)
Merged from 2.2:
 * Configurable page size in cqlsh (CASSANDRA-9855)
 * Defer default role manager setup until all nodes are on 2.2+ (CASSANDRA-9761)
 * Handle missing RoleManager in config after upgrade to 2.2 (CASSANDRA-10209)
Merged from 2.1:
 * Bulk Loader API could not tolerate even node failure (CASSANDRA-10347)
 * Avoid misleading pushed notifications when multiple nodes
   share an rpc_address (CASSANDRA-10052)
 * Fix dropping undroppable when message queue is full (CASSANDRA-10113)
 * Fix potential ClassCastException during paging (CASSANDRA-10352)
 * Prevent ALTER TYPE from creating circular references (CASSANDRA-10339)
 * Fix cache handling of 2i and base tables (CASSANDRA-10155, 10359)
 * Fix NPE in nodetool compactionhistory (CASSANDRA-9758)
 * (Pig) support BulkOutputFormat as a URL parameter (CASSANDRA-7410)
 * BATCH statement is broken in cqlsh (CASSANDRA-10272)
 * (cqlsh) Make cqlsh PEP8 Compliant (CASSANDRA-10066)
 * (cqlsh) Fix error when starting cqlsh with --debug (CASSANDRA-10282)
 * Scrub, Cleanup and Upgrade do not unmark compacting until all operations
   have completed, regardless of the occurence of exceptions (CASSANDRA-10274)


3.0.0-beta2
 * Fix columns returned by AbstractBtreePartitions (CASSANDRA-10220)
 * Fix backward compatibility issue due to AbstractBounds serialization bug (CASSANDRA-9857)
 * Fix startup error when upgrading nodes (CASSANDRA-10136)
 * Base table PRIMARY KEY can be assumed to be NOT NULL in MV creation (CASSANDRA-10147)
 * Improve batchlog write patch (CASSANDRA-9673)
 * Re-apply MaterializedView updates on commitlog replay (CASSANDRA-10164)
 * Require AbstractType.isByteOrderComparable declaration in constructor (CASSANDRA-9901)
 * Avoid digest mismatch on upgrade to 3.0 (CASSANDRA-9554)
 * Fix Materialized View builder when adding multiple MVs (CASSANDRA-10156)
 * Choose better poolingOptions for protocol v4 in cassandra-stress (CASSANDRA-10182)
 * Fix LWW bug affecting Materialized Views (CASSANDRA-10197)
 * Ensures frozen sets and maps are always sorted (CASSANDRA-10162)
 * Don't deadlock when flushing CFS backed custom indexes (CASSANDRA-10181)
 * Fix double flushing of secondary index tables (CASSANDRA-10180)
 * Fix incorrect handling of range tombstones in thrift (CASSANDRA-10046)
 * Only use batchlog when paired materialized view replica is remote (CASSANDRA-10061)
 * Reuse TemporalRow when updating multiple MaterializedViews (CASSANDRA-10060)
 * Validate gc_grace_seconds for batchlog writes and MVs (CASSANDRA-9917)
 * Fix sstablerepairedset (CASSANDRA-10132)
Merged from 2.2:
 * Cancel transaction for sstables we wont redistribute index summary
   for (CASSANDRA-10270)
 * Retry snapshot deletion after compaction and gc on Windows (CASSANDRA-10222)
 * Fix failure to start with space in directory path on Windows (CASSANDRA-10239)
 * Fix repair hang when snapshot failed (CASSANDRA-10057)
 * Fall back to 1/4 commitlog volume for commitlog_total_space on small disks
   (CASSANDRA-10199)
Merged from 2.1:
 * Added configurable warning threshold for GC duration (CASSANDRA-8907)
 * Fix handling of streaming EOF (CASSANDRA-10206)
 * Only check KeyCache when it is enabled
 * Change streaming_socket_timeout_in_ms default to 1 hour (CASSANDRA-8611)
 * (cqlsh) update list of CQL keywords (CASSANDRA-9232)
 * Add nodetool gettraceprobability command (CASSANDRA-10234)
Merged from 2.0:
 * Fix rare race where older gossip states can be shadowed (CASSANDRA-10366)
 * Fix consolidating racks violating the RF contract (CASSANDRA-10238)
 * Disallow decommission when node is in drained state (CASSANDRA-8741)


2.2.1
 * Fix race during construction of commit log (CASSANDRA-10049)
 * Fix LeveledCompactionStrategyTest (CASSANDRA-9757)
 * Fix broken UnbufferedDataOutputStreamPlus.writeUTF (CASSANDRA-10203)
 * (cqlsh) default load-from-file encoding to utf-8 (CASSANDRA-9898)
 * Avoid returning Permission.NONE when failing to query users table (CASSANDRA-10168)
 * (cqlsh) add CLEAR command (CASSANDRA-10086)
 * Support string literals as Role names for compatibility (CASSANDRA-10135)
Merged from 2.1:
 * Only check KeyCache when it is enabled
 * Change streaming_socket_timeout_in_ms default to 1 hour (CASSANDRA-8611)
 * (cqlsh) update list of CQL keywords (CASSANDRA-9232)


3.0.0-beta1
 * Redesign secondary index API (CASSANDRA-9459, 7771, 9041)
 * Fix throwing ReadFailure instead of ReadTimeout on range queries (CASSANDRA-10125)
 * Rewrite hinted handoff (CASSANDRA-6230)
 * Fix query on static compact tables (CASSANDRA-10093)
 * Fix race during construction of commit log (CASSANDRA-10049)
 * Add option to only purge repaired tombstones (CASSANDRA-6434)
 * Change authorization handling for MVs (CASSANDRA-9927)
 * Add custom JMX enabled executor for UDF sandbox (CASSANDRA-10026)
 * Fix row deletion bug for Materialized Views (CASSANDRA-10014)
 * Support mixed-version clusters with Cassandra 2.1 and 2.2 (CASSANDRA-9704)
 * Fix multiple slices on RowSearchers (CASSANDRA-10002)
 * Fix bug in merging of collections (CASSANDRA-10001)
 * Optimize batchlog replay to avoid full scans (CASSANDRA-7237)
 * Repair improvements when using vnodes (CASSANDRA-5220)
 * Disable scripted UDFs by default (CASSANDRA-9889)
 * Bytecode inspection for Java-UDFs (CASSANDRA-9890)
 * Use byte to serialize MT hash length (CASSANDRA-9792)
 * Replace usage of Adler32 with CRC32 (CASSANDRA-8684)
 * Fix migration to new format from 2.1 SSTable (CASSANDRA-10006)
 * SequentialWriter should extend BufferedDataOutputStreamPlus (CASSANDRA-9500)
 * Use the same repairedAt timestamp within incremental repair session (CASSANDRA-9111)
Merged from 2.2:
 * Allow count(*) and count(1) to be use as normal aggregation (CASSANDRA-10114)
 * An NPE is thrown if the column name is unknown for an IN relation (CASSANDRA-10043)
 * Apply commit_failure_policy to more errors on startup (CASSANDRA-9749)
 * Fix histogram overflow exception (CASSANDRA-9973)
 * Route gossip messages over dedicated socket (CASSANDRA-9237)
 * Add checksum to saved cache files (CASSANDRA-9265)
 * Log warning when using an aggregate without partition key (CASSANDRA-9737)
Merged from 2.1:
 * (cqlsh) Allow encoding to be set through command line (CASSANDRA-10004)
 * Add new JMX methods to change local compaction strategy (CASSANDRA-9965)
 * Write hints for paxos commits (CASSANDRA-7342)
 * (cqlsh) Fix timestamps before 1970 on Windows, always
   use UTC for timestamp display (CASSANDRA-10000)
 * (cqlsh) Avoid overwriting new config file with old config
   when both exist (CASSANDRA-9777)
 * Release snapshot selfRef when doing snapshot repair (CASSANDRA-9998)
 * Cannot replace token does not exist - DN node removed as Fat Client (CASSANDRA-9871)
Merged from 2.0:
 * Don't cast expected bf size to an int (CASSANDRA-9959)
 * Make getFullyExpiredSSTables less expensive (CASSANDRA-9882)


3.0.0-alpha1
 * Implement proper sandboxing for UDFs (CASSANDRA-9402)
 * Simplify (and unify) cleanup of compaction leftovers (CASSANDRA-7066)
 * Allow extra schema definitions in cassandra-stress yaml (CASSANDRA-9850)
 * Metrics should use up to date nomenclature (CASSANDRA-9448)
 * Change CREATE/ALTER TABLE syntax for compression (CASSANDRA-8384)
 * Cleanup crc and adler code for java 8 (CASSANDRA-9650)
 * Storage engine refactor (CASSANDRA-8099, 9743, 9746, 9759, 9781, 9808, 9825,
   9848, 9705, 9859, 9867, 9874, 9828, 9801)
 * Update Guava to 18.0 (CASSANDRA-9653)
 * Bloom filter false positive ratio is not honoured (CASSANDRA-8413)
 * New option for cassandra-stress to leave a ratio of columns null (CASSANDRA-9522)
 * Change hinted_handoff_enabled yaml setting, JMX (CASSANDRA-9035)
 * Add algorithmic token allocation (CASSANDRA-7032)
 * Add nodetool command to replay batchlog (CASSANDRA-9547)
 * Make file buffer cache independent of paths being read (CASSANDRA-8897)
 * Remove deprecated legacy Hadoop code (CASSANDRA-9353)
 * Decommissioned nodes will not rejoin the cluster (CASSANDRA-8801)
 * Change gossip stabilization to use endpoit size (CASSANDRA-9401)
 * Change default garbage collector to G1 (CASSANDRA-7486)
 * Populate TokenMetadata early during startup (CASSANDRA-9317)
 * Undeprecate cache recentHitRate (CASSANDRA-6591)
 * Add support for selectively varint encoding fields (CASSANDRA-9499, 9865)
 * Materialized Views (CASSANDRA-6477)
Merged from 2.2:
 * Avoid grouping sstables for anticompaction with DTCS (CASSANDRA-9900)
 * UDF / UDA execution time in trace (CASSANDRA-9723)
 * Fix broken internode SSL (CASSANDRA-9884)
Merged from 2.1:
 * Add new JMX methods to change local compaction strategy (CASSANDRA-9965)
 * Fix handling of enable/disable autocompaction (CASSANDRA-9899)
 * Add consistency level to tracing ouput (CASSANDRA-9827)
 * Remove repair snapshot leftover on startup (CASSANDRA-7357)
 * Use random nodes for batch log when only 2 racks (CASSANDRA-8735)
 * Ensure atomicity inside thrift and stream session (CASSANDRA-7757)
 * Fix nodetool info error when the node is not joined (CASSANDRA-9031)
Merged from 2.0:
 * Log when messages are dropped due to cross_node_timeout (CASSANDRA-9793)
 * Don't track hotness when opening from snapshot for validation (CASSANDRA-9382)


2.2.0
 * Allow the selection of columns together with aggregates (CASSANDRA-9767)
 * Fix cqlsh copy methods and other windows specific issues (CASSANDRA-9795)
 * Don't wrap byte arrays in SequentialWriter (CASSANDRA-9797)
 * sum() and avg() functions missing for smallint and tinyint types (CASSANDRA-9671)
 * Revert CASSANDRA-9542 (allow native functions in UDA) (CASSANDRA-9771)
Merged from 2.1:
 * Fix MarshalException when upgrading superColumn family (CASSANDRA-9582)
 * Fix broken logging for "empty" flushes in Memtable (CASSANDRA-9837)
 * Handle corrupt files on startup (CASSANDRA-9686)
 * Fix clientutil jar and tests (CASSANDRA-9760)
 * (cqlsh) Allow the SSL protocol version to be specified through the
    config file or environment variables (CASSANDRA-9544)
Merged from 2.0:
 * Add tool to find why expired sstables are not getting dropped (CASSANDRA-10015)
 * Remove erroneous pending HH tasks from tpstats/jmx (CASSANDRA-9129)
 * Don't cast expected bf size to an int (CASSANDRA-9959)
 * checkForEndpointCollision fails for legitimate collisions (CASSANDRA-9765)
 * Complete CASSANDRA-8448 fix (CASSANDRA-9519)
 * Don't include auth credentials in debug log (CASSANDRA-9682)
 * Can't transition from write survey to normal mode (CASSANDRA-9740)
 * Scrub (recover) sstables even when -Index.db is missing (CASSANDRA-9591)
 * Fix growing pending background compaction (CASSANDRA-9662)


2.2.0-rc2
 * Re-enable memory-mapped I/O on Windows (CASSANDRA-9658)
 * Warn when an extra-large partition is compacted (CASSANDRA-9643)
 * (cqlsh) Allow setting the initial connection timeout (CASSANDRA-9601)
 * BulkLoader has --transport-factory option but does not use it (CASSANDRA-9675)
 * Allow JMX over SSL directly from nodetool (CASSANDRA-9090)
 * Update cqlsh for UDFs (CASSANDRA-7556)
 * Change Windows kernel default timer resolution (CASSANDRA-9634)
 * Deprected sstable2json and json2sstable (CASSANDRA-9618)
 * Allow native functions in user-defined aggregates (CASSANDRA-9542)
 * Don't repair system_distributed by default (CASSANDRA-9621)
 * Fix mixing min, max, and count aggregates for blob type (CASSANRA-9622)
 * Rename class for DATE type in Java driver (CASSANDRA-9563)
 * Duplicate compilation of UDFs on coordinator (CASSANDRA-9475)
 * Fix connection leak in CqlRecordWriter (CASSANDRA-9576)
 * Mlockall before opening system sstables & remove boot_without_jna option (CASSANDRA-9573)
 * Add functions to convert timeuuid to date or time, deprecate dateOf and unixTimestampOf (CASSANDRA-9229)
 * Make sure we cancel non-compacting sstables from LifecycleTransaction (CASSANDRA-9566)
 * Fix deprecated repair JMX API (CASSANDRA-9570)
 * Add logback metrics (CASSANDRA-9378)
 * Update and refactor ant test/test-compression to run the tests in parallel (CASSANDRA-9583)
 * Fix upgrading to new directory for secondary index (CASSANDRA-9687)
Merged from 2.1:
 * (cqlsh) Fix bad check for CQL compatibility when DESCRIBE'ing
   COMPACT STORAGE tables with no clustering columns
 * Eliminate strong self-reference chains in sstable ref tidiers (CASSANDRA-9656)
 * Ensure StreamSession uses canonical sstable reader instances (CASSANDRA-9700) 
 * Ensure memtable book keeping is not corrupted in the event we shrink usage (CASSANDRA-9681)
 * Update internal python driver for cqlsh (CASSANDRA-9064)
 * Fix IndexOutOfBoundsException when inserting tuple with too many
   elements using the string literal notation (CASSANDRA-9559)
 * Enable describe on indices (CASSANDRA-7814)
 * Fix incorrect result for IN queries where column not found (CASSANDRA-9540)
 * ColumnFamilyStore.selectAndReference may block during compaction (CASSANDRA-9637)
 * Fix bug in cardinality check when compacting (CASSANDRA-9580)
 * Fix memory leak in Ref due to ConcurrentLinkedQueue.remove() behaviour (CASSANDRA-9549)
 * Make rebuild only run one at a time (CASSANDRA-9119)
Merged from 2.0:
 * Avoid NPE in AuthSuccess#decode (CASSANDRA-9727)
 * Add listen_address to system.local (CASSANDRA-9603)
 * Bug fixes to resultset metadata construction (CASSANDRA-9636)
 * Fix setting 'durable_writes' in ALTER KEYSPACE (CASSANDRA-9560)
 * Avoids ballot clash in Paxos (CASSANDRA-9649)
 * Improve trace messages for RR (CASSANDRA-9479)
 * Fix suboptimal secondary index selection when restricted
   clustering column is also indexed (CASSANDRA-9631)
 * (cqlsh) Add min_threshold to DTCS option autocomplete (CASSANDRA-9385)
 * Fix error message when attempting to create an index on a column
   in a COMPACT STORAGE table with clustering columns (CASSANDRA-9527)
 * 'WITH WITH' in alter keyspace statements causes NPE (CASSANDRA-9565)
 * Expose some internals of SelectStatement for inspection (CASSANDRA-9532)
 * ArrivalWindow should use primitives (CASSANDRA-9496)
 * Periodically submit background compaction tasks (CASSANDRA-9592)
 * Set HAS_MORE_PAGES flag to false when PagingState is null (CASSANDRA-9571)


2.2.0-rc1
 * Compressed commit log should measure compressed space used (CASSANDRA-9095)
 * Fix comparison bug in CassandraRoleManager#collectRoles (CASSANDRA-9551)
 * Add tinyint,smallint,time,date support for UDFs (CASSANDRA-9400)
 * Deprecates SSTableSimpleWriter and SSTableSimpleUnsortedWriter (CASSANDRA-9546)
 * Empty INITCOND treated as null in aggregate (CASSANDRA-9457)
 * Remove use of Cell in Thrift MapReduce classes (CASSANDRA-8609)
 * Integrate pre-release Java Driver 2.2-rc1, custom build (CASSANDRA-9493)
 * Clean up gossiper logic for old versions (CASSANDRA-9370)
 * Fix custom payload coding/decoding to match the spec (CASSANDRA-9515)
 * ant test-all results incomplete when parsed (CASSANDRA-9463)
 * Disallow frozen<> types in function arguments and return types for
   clarity (CASSANDRA-9411)
 * Static Analysis to warn on unsafe use of Autocloseable instances (CASSANDRA-9431)
 * Update commitlog archiving examples now that commitlog segments are
   not recycled (CASSANDRA-9350)
 * Extend Transactional API to sstable lifecycle management (CASSANDRA-8568)
 * (cqlsh) Add support for native protocol 4 (CASSANDRA-9399)
 * Ensure that UDF and UDAs are keyspace-isolated (CASSANDRA-9409)
 * Revert CASSANDRA-7807 (tracing completion client notifications) (CASSANDRA-9429)
 * Add ability to stop compaction by ID (CASSANDRA-7207)
 * Let CassandraVersion handle SNAPSHOT version (CASSANDRA-9438)
Merged from 2.1:
 * (cqlsh) Fix using COPY through SOURCE or -f (CASSANDRA-9083)
 * Fix occasional lack of `system` keyspace in schema tables (CASSANDRA-8487)
 * Use ProtocolError code instead of ServerError code for native protocol
   error responses to unsupported protocol versions (CASSANDRA-9451)
 * Default commitlog_sync_batch_window_in_ms changed to 2ms (CASSANDRA-9504)
 * Fix empty partition assertion in unsorted sstable writing tools (CASSANDRA-9071)
 * Ensure truncate without snapshot cannot produce corrupt responses (CASSANDRA-9388) 
 * Consistent error message when a table mixes counter and non-counter
   columns (CASSANDRA-9492)
 * Avoid getting unreadable keys during anticompaction (CASSANDRA-9508)
 * (cqlsh) Better float precision by default (CASSANDRA-9224)
 * Improve estimated row count (CASSANDRA-9107)
 * Optimize range tombstone memory footprint (CASSANDRA-8603)
 * Use configured gcgs in anticompaction (CASSANDRA-9397)
Merged from 2.0:
 * Don't accumulate more range than necessary in RangeTombstone.Tracker (CASSANDRA-9486)
 * Add broadcast and rpc addresses to system.local (CASSANDRA-9436)
 * Always mark sstable suspect when corrupted (CASSANDRA-9478)
 * Add database users and permissions to CQL3 documentation (CASSANDRA-7558)
 * Allow JVM_OPTS to be passed to standalone tools (CASSANDRA-5969)
 * Fix bad condition in RangeTombstoneList (CASSANDRA-9485)
 * Fix potential StackOverflow when setting CrcCheckChance over JMX (CASSANDRA-9488)
 * Fix null static columns in pages after the first, paged reversed
   queries (CASSANDRA-8502)
 * Fix counting cache serialization in request metrics (CASSANDRA-9466)
 * Add option not to validate atoms during scrub (CASSANDRA-9406)


2.2.0-beta1
 * Introduce Transactional API for internal state changes (CASSANDRA-8984)
 * Add a flag in cassandra.yaml to enable UDFs (CASSANDRA-9404)
 * Better support of null for UDF (CASSANDRA-8374)
 * Use ecj instead of javassist for UDFs (CASSANDRA-8241)
 * faster async logback configuration for tests (CASSANDRA-9376)
 * Add `smallint` and `tinyint` data types (CASSANDRA-8951)
 * Avoid thrift schema creation when native driver is used in stress tool (CASSANDRA-9374)
 * Make Functions.declared thread-safe
 * Add client warnings to native protocol v4 (CASSANDRA-8930)
 * Allow roles cache to be invalidated (CASSANDRA-8967)
 * Upgrade Snappy (CASSANDRA-9063)
 * Don't start Thrift rpc by default (CASSANDRA-9319)
 * Only stream from unrepaired sstables with incremental repair (CASSANDRA-8267)
 * Aggregate UDFs allow SFUNC return type to differ from STYPE if FFUNC specified (CASSANDRA-9321)
 * Remove Thrift dependencies in bundled tools (CASSANDRA-8358)
 * Disable memory mapping of hsperfdata file for JVM statistics (CASSANDRA-9242)
 * Add pre-startup checks to detect potential incompatibilities (CASSANDRA-8049)
 * Distinguish between null and unset in protocol v4 (CASSANDRA-7304)
 * Add user/role permissions for user-defined functions (CASSANDRA-7557)
 * Allow cassandra config to be updated to restart daemon without unloading classes (CASSANDRA-9046)
 * Don't initialize compaction writer before checking if iter is empty (CASSANDRA-9117)
 * Don't execute any functions at prepare-time (CASSANDRA-9037)
 * Share file handles between all instances of a SegmentedFile (CASSANDRA-8893)
 * Make it possible to major compact LCS (CASSANDRA-7272)
 * Make FunctionExecutionException extend RequestExecutionException
   (CASSANDRA-9055)
 * Add support for SELECT JSON, INSERT JSON syntax and new toJson(), fromJson()
   functions (CASSANDRA-7970)
 * Optimise max purgeable timestamp calculation in compaction (CASSANDRA-8920)
 * Constrain internode message buffer sizes, and improve IO class hierarchy (CASSANDRA-8670) 
 * New tool added to validate all sstables in a node (CASSANDRA-5791)
 * Push notification when tracing completes for an operation (CASSANDRA-7807)
 * Delay "node up" and "node added" notifications until native protocol server is started (CASSANDRA-8236)
 * Compressed Commit Log (CASSANDRA-6809)
 * Optimise IntervalTree (CASSANDRA-8988)
 * Add a key-value payload for third party usage (CASSANDRA-8553, 9212)
 * Bump metrics-reporter-config dependency for metrics 3.0 (CASSANDRA-8149)
 * Partition intra-cluster message streams by size, not type (CASSANDRA-8789)
 * Add WriteFailureException to native protocol, notify coordinator of
   write failures (CASSANDRA-8592)
 * Convert SequentialWriter to nio (CASSANDRA-8709)
 * Add role based access control (CASSANDRA-7653, 8650, 7216, 8760, 8849, 8761, 8850)
 * Record client ip address in tracing sessions (CASSANDRA-8162)
 * Indicate partition key columns in response metadata for prepared
   statements (CASSANDRA-7660)
 * Merge UUIDType and TimeUUIDType parse logic (CASSANDRA-8759)
 * Avoid memory allocation when searching index summary (CASSANDRA-8793)
 * Optimise (Time)?UUIDType Comparisons (CASSANDRA-8730)
 * Make CRC32Ex into a separate maven dependency (CASSANDRA-8836)
 * Use preloaded jemalloc w/ Unsafe (CASSANDRA-8714, 9197)
 * Avoid accessing partitioner through StorageProxy (CASSANDRA-8244, 8268)
 * Upgrade Metrics library and remove depricated metrics (CASSANDRA-5657)
 * Serializing Row cache alternative, fully off heap (CASSANDRA-7438)
 * Duplicate rows returned when in clause has repeated values (CASSANDRA-6706)
 * Make CassandraException unchecked, extend RuntimeException (CASSANDRA-8560)
 * Support direct buffer decompression for reads (CASSANDRA-8464)
 * DirectByteBuffer compatible LZ4 methods (CASSANDRA-7039)
 * Group sstables for anticompaction correctly (CASSANDRA-8578)
 * Add ReadFailureException to native protocol, respond
   immediately when replicas encounter errors while handling
   a read request (CASSANDRA-7886)
 * Switch CommitLogSegment from RandomAccessFile to nio (CASSANDRA-8308)
 * Allow mixing token and partition key restrictions (CASSANDRA-7016)
 * Support index key/value entries on map collections (CASSANDRA-8473)
 * Modernize schema tables (CASSANDRA-8261)
 * Support for user-defined aggregation functions (CASSANDRA-8053)
 * Fix NPE in SelectStatement with empty IN values (CASSANDRA-8419)
 * Refactor SelectStatement, return IN results in natural order instead
   of IN value list order and ignore duplicate values in partition key IN restrictions (CASSANDRA-7981)
 * Support UDTs, tuples, and collections in user-defined
   functions (CASSANDRA-7563)
 * Fix aggregate fn results on empty selection, result column name,
   and cqlsh parsing (CASSANDRA-8229)
 * Mark sstables as repaired after full repair (CASSANDRA-7586)
 * Extend Descriptor to include a format value and refactor reader/writer
   APIs (CASSANDRA-7443)
 * Integrate JMH for microbenchmarks (CASSANDRA-8151)
 * Keep sstable levels when bootstrapping (CASSANDRA-7460)
 * Add Sigar library and perform basic OS settings check on startup (CASSANDRA-7838)
 * Support for aggregation functions (CASSANDRA-4914)
 * Remove cassandra-cli (CASSANDRA-7920)
 * Accept dollar quoted strings in CQL (CASSANDRA-7769)
 * Make assassinate a first class command (CASSANDRA-7935)
 * Support IN clause on any partition key column (CASSANDRA-7855)
 * Support IN clause on any clustering column (CASSANDRA-4762)
 * Improve compaction logging (CASSANDRA-7818)
 * Remove YamlFileNetworkTopologySnitch (CASSANDRA-7917)
 * Do anticompaction in groups (CASSANDRA-6851)
 * Support user-defined functions (CASSANDRA-7395, 7526, 7562, 7740, 7781, 7929,
   7924, 7812, 8063, 7813, 7708)
 * Permit configurable timestamps with cassandra-stress (CASSANDRA-7416)
 * Move sstable RandomAccessReader to nio2, which allows using the
   FILE_SHARE_DELETE flag on Windows (CASSANDRA-4050)
 * Remove CQL2 (CASSANDRA-5918)
 * Optimize fetching multiple cells by name (CASSANDRA-6933)
 * Allow compilation in java 8 (CASSANDRA-7028)
 * Make incremental repair default (CASSANDRA-7250)
 * Enable code coverage thru JaCoCo (CASSANDRA-7226)
 * Switch external naming of 'column families' to 'tables' (CASSANDRA-4369) 
 * Shorten SSTable path (CASSANDRA-6962)
 * Use unsafe mutations for most unit tests (CASSANDRA-6969)
 * Fix race condition during calculation of pending ranges (CASSANDRA-7390)
 * Fail on very large batch sizes (CASSANDRA-8011)
 * Improve concurrency of repair (CASSANDRA-6455, 8208, 9145)
 * Select optimal CRC32 implementation at runtime (CASSANDRA-8614)
 * Evaluate MurmurHash of Token once per query (CASSANDRA-7096)
 * Generalize progress reporting (CASSANDRA-8901)
 * Resumable bootstrap streaming (CASSANDRA-8838, CASSANDRA-8942)
 * Allow scrub for secondary index (CASSANDRA-5174)
 * Save repair data to system table (CASSANDRA-5839)
 * fix nodetool names that reference column families (CASSANDRA-8872)
 Merged from 2.1:
 * Warn on misuse of unlogged batches (CASSANDRA-9282)
 * Failure detector detects and ignores local pauses (CASSANDRA-9183)
 * Add utility class to support for rate limiting a given log statement (CASSANDRA-9029)
 * Add missing consistency levels to cassandra-stess (CASSANDRA-9361)
 * Fix commitlog getCompletedTasks to not increment (CASSANDRA-9339)
 * Fix for harmless exceptions logged as ERROR (CASSANDRA-8564)
 * Delete processed sstables in sstablesplit/sstableupgrade (CASSANDRA-8606)
 * Improve sstable exclusion from partition tombstones (CASSANDRA-9298)
 * Validate the indexed column rather than the cell's contents for 2i (CASSANDRA-9057)
 * Add support for top-k custom 2i queries (CASSANDRA-8717)
 * Fix error when dropping table during compaction (CASSANDRA-9251)
 * cassandra-stress supports validation operations over user profiles (CASSANDRA-8773)
 * Add support for rate limiting log messages (CASSANDRA-9029)
 * Log the partition key with tombstone warnings (CASSANDRA-8561)
 * Reduce runWithCompactionsDisabled poll interval to 1ms (CASSANDRA-9271)
 * Fix PITR commitlog replay (CASSANDRA-9195)
 * GCInspector logs very different times (CASSANDRA-9124)
 * Fix deleting from an empty list (CASSANDRA-9198)
 * Update tuple and collection types that use a user-defined type when that UDT
   is modified (CASSANDRA-9148, CASSANDRA-9192)
 * Use higher timeout for prepair and snapshot in repair (CASSANDRA-9261)
 * Fix anticompaction blocking ANTI_ENTROPY stage (CASSANDRA-9151)
 * Repair waits for anticompaction to finish (CASSANDRA-9097)
 * Fix streaming not holding ref when stream error (CASSANDRA-9295)
 * Fix canonical view returning early opened SSTables (CASSANDRA-9396)
Merged from 2.0:
 * (cqlsh) Add LOGIN command to switch users (CASSANDRA-7212)
 * Clone SliceQueryFilter in AbstractReadCommand implementations (CASSANDRA-8940)
 * Push correct protocol notification for DROP INDEX (CASSANDRA-9310)
 * token-generator - generated tokens too long (CASSANDRA-9300)
 * Fix counting of tombstones for TombstoneOverwhelmingException (CASSANDRA-9299)
 * Fix ReconnectableSnitch reconnecting to peers during upgrade (CASSANDRA-6702)
 * Include keyspace and table name in error log for collections over the size
   limit (CASSANDRA-9286)
 * Avoid potential overlap in LCS with single-partition sstables (CASSANDRA-9322)
 * Log warning message when a table is queried before the schema has fully
   propagated (CASSANDRA-9136)
 * Overload SecondaryIndex#indexes to accept the column definition (CASSANDRA-9314)
 * (cqlsh) Add SERIAL and LOCAL_SERIAL consistency levels (CASSANDRA-8051)
 * Fix index selection during rebuild with certain table layouts (CASSANDRA-9281)
 * Fix partition-level-delete-only workload accounting (CASSANDRA-9194)
 * Allow scrub to handle corrupted compressed chunks (CASSANDRA-9140)
 * Fix assertion error when resetlocalschema is run during repair (CASSANDRA-9249)
 * Disable single sstable tombstone compactions for DTCS by default (CASSANDRA-9234)
 * IncomingTcpConnection thread is not named (CASSANDRA-9262)
 * Close incoming connections when MessagingService is stopped (CASSANDRA-9238)
 * Fix streaming hang when retrying (CASSANDRA-9132)


2.1.5
 * Re-add deprecated cold_reads_to_omit param for backwards compat (CASSANDRA-9203)
 * Make anticompaction visible in compactionstats (CASSANDRA-9098)
 * Improve nodetool getendpoints documentation about the partition
   key parameter (CASSANDRA-6458)
 * Don't check other keyspaces for schema changes when an user-defined
   type is altered (CASSANDRA-9187)
 * Add generate-idea-files target to build.xml (CASSANDRA-9123)
 * Allow takeColumnFamilySnapshot to take a list of tables (CASSANDRA-8348)
 * Limit major sstable operations to their canonical representation (CASSANDRA-8669)
 * cqlsh: Add tests for INSERT and UPDATE tab completion (CASSANDRA-9125)
 * cqlsh: quote column names when needed in COPY FROM inserts (CASSANDRA-9080)
 * Do not load read meter for offline operations (CASSANDRA-9082)
 * cqlsh: Make CompositeType data readable (CASSANDRA-8919)
 * cqlsh: Fix display of triggers (CASSANDRA-9081)
 * Fix NullPointerException when deleting or setting an element by index on
   a null list collection (CASSANDRA-9077)
 * Buffer bloom filter serialization (CASSANDRA-9066)
 * Fix anti-compaction target bloom filter size (CASSANDRA-9060)
 * Make FROZEN and TUPLE unreserved keywords in CQL (CASSANDRA-9047)
 * Prevent AssertionError from SizeEstimatesRecorder (CASSANDRA-9034)
 * Avoid overwriting index summaries for sstables with an older format that
   does not support downsampling; rebuild summaries on startup when this
   is detected (CASSANDRA-8993)
 * Fix potential data loss in CompressedSequentialWriter (CASSANDRA-8949)
 * Make PasswordAuthenticator number of hashing rounds configurable (CASSANDRA-8085)
 * Fix AssertionError when binding nested collections in DELETE (CASSANDRA-8900)
 * Check for overlap with non-early sstables in LCS (CASSANDRA-8739)
 * Only calculate max purgable timestamp if we have to (CASSANDRA-8914)
 * (cqlsh) Greatly improve performance of COPY FROM (CASSANDRA-8225)
 * IndexSummary effectiveIndexInterval is now a guideline, not a rule (CASSANDRA-8993)
 * Use correct bounds for page cache eviction of compressed files (CASSANDRA-8746)
 * SSTableScanner enforces its bounds (CASSANDRA-8946)
 * Cleanup cell equality (CASSANDRA-8947)
 * Introduce intra-cluster message coalescing (CASSANDRA-8692)
 * DatabaseDescriptor throws NPE when rpc_interface is used (CASSANDRA-8839)
 * Don't check if an sstable is live for offline compactions (CASSANDRA-8841)
 * Don't set clientMode in SSTableLoader (CASSANDRA-8238)
 * Fix SSTableRewriter with disabled early open (CASSANDRA-8535)
 * Fix cassandra-stress so it respects the CL passed in user mode (CASSANDRA-8948)
 * Fix rare NPE in ColumnDefinition#hasIndexOption() (CASSANDRA-8786)
 * cassandra-stress reports per-operation statistics, plus misc (CASSANDRA-8769)
 * Add SimpleDate (cql date) and Time (cql time) types (CASSANDRA-7523)
 * Use long for key count in cfstats (CASSANDRA-8913)
 * Make SSTableRewriter.abort() more robust to failure (CASSANDRA-8832)
 * Remove cold_reads_to_omit from STCS (CASSANDRA-8860)
 * Make EstimatedHistogram#percentile() use ceil instead of floor (CASSANDRA-8883)
 * Fix top partitions reporting wrong cardinality (CASSANDRA-8834)
 * Fix rare NPE in KeyCacheSerializer (CASSANDRA-8067)
 * Pick sstables for validation as late as possible inc repairs (CASSANDRA-8366)
 * Fix commitlog getPendingTasks to not increment (CASSANDRA-8862)
 * Fix parallelism adjustment in range and secondary index queries
   when the first fetch does not satisfy the limit (CASSANDRA-8856)
 * Check if the filtered sstables is non-empty in STCS (CASSANDRA-8843)
 * Upgrade java-driver used for cassandra-stress (CASSANDRA-8842)
 * Fix CommitLog.forceRecycleAllSegments() memory access error (CASSANDRA-8812)
 * Improve assertions in Memory (CASSANDRA-8792)
 * Fix SSTableRewriter cleanup (CASSANDRA-8802)
 * Introduce SafeMemory for CompressionMetadata.Writer (CASSANDRA-8758)
 * 'nodetool info' prints exception against older node (CASSANDRA-8796)
 * Ensure SSTableReader.last corresponds exactly with the file end (CASSANDRA-8750)
 * Make SSTableWriter.openEarly more robust and obvious (CASSANDRA-8747)
 * Enforce SSTableReader.first/last (CASSANDRA-8744)
 * Cleanup SegmentedFile API (CASSANDRA-8749)
 * Avoid overlap with early compaction replacement (CASSANDRA-8683)
 * Safer Resource Management++ (CASSANDRA-8707)
 * Write partition size estimates into a system table (CASSANDRA-7688)
 * cqlsh: Fix keys() and full() collection indexes in DESCRIBE output
   (CASSANDRA-8154)
 * Show progress of streaming in nodetool netstats (CASSANDRA-8886)
 * IndexSummaryBuilder utilises offheap memory, and shares data between
   each IndexSummary opened from it (CASSANDRA-8757)
 * markCompacting only succeeds if the exact SSTableReader instances being 
   marked are in the live set (CASSANDRA-8689)
 * cassandra-stress support for varint (CASSANDRA-8882)
 * Fix Adler32 digest for compressed sstables (CASSANDRA-8778)
 * Add nodetool statushandoff/statusbackup (CASSANDRA-8912)
 * Use stdout for progress and stats in sstableloader (CASSANDRA-8982)
 * Correctly identify 2i datadir from older versions (CASSANDRA-9116)
Merged from 2.0:
 * Ignore gossip SYNs after shutdown (CASSANDRA-9238)
 * Avoid overflow when calculating max sstable size in LCS (CASSANDRA-9235)
 * Make sstable blacklisting work with compression (CASSANDRA-9138)
 * Do not attempt to rebuild indexes if no index accepts any column (CASSANDRA-9196)
 * Don't initiate snitch reconnection for dead states (CASSANDRA-7292)
 * Fix ArrayIndexOutOfBoundsException in CQLSSTableWriter (CASSANDRA-8978)
 * Add shutdown gossip state to prevent timeouts during rolling restarts (CASSANDRA-8336)
 * Fix running with java.net.preferIPv6Addresses=true (CASSANDRA-9137)
 * Fix failed bootstrap/replace attempts being persisted in system.peers (CASSANDRA-9180)
 * Flush system.IndexInfo after marking index built (CASSANDRA-9128)
 * Fix updates to min/max_compaction_threshold through cassandra-cli
   (CASSANDRA-8102)
 * Don't include tmp files when doing offline relevel (CASSANDRA-9088)
 * Use the proper CAS WriteType when finishing a previous round during Paxos
   preparation (CASSANDRA-8672)
 * Avoid race in cancelling compactions (CASSANDRA-9070)
 * More aggressive check for expired sstables in DTCS (CASSANDRA-8359)
 * Fix ignored index_interval change in ALTER TABLE statements (CASSANDRA-7976)
 * Do more aggressive compaction in old time windows in DTCS (CASSANDRA-8360)
 * java.lang.AssertionError when reading saved cache (CASSANDRA-8740)
 * "disk full" when running cleanup (CASSANDRA-9036)
 * Lower logging level from ERROR to DEBUG when a scheduled schema pull
   cannot be completed due to a node being down (CASSANDRA-9032)
 * Fix MOVED_NODE client event (CASSANDRA-8516)
 * Allow overriding MAX_OUTSTANDING_REPLAY_COUNT (CASSANDRA-7533)
 * Fix malformed JMX ObjectName containing IPv6 addresses (CASSANDRA-9027)
 * (cqlsh) Allow increasing CSV field size limit through
   cqlshrc config option (CASSANDRA-8934)
 * Stop logging range tombstones when exceeding the threshold
   (CASSANDRA-8559)
 * Fix NullPointerException when nodetool getendpoints is run
   against invalid keyspaces or tables (CASSANDRA-8950)
 * Allow specifying the tmp dir (CASSANDRA-7712)
 * Improve compaction estimated tasks estimation (CASSANDRA-8904)
 * Fix duplicate up/down messages sent to native clients (CASSANDRA-7816)
 * Expose commit log archive status via JMX (CASSANDRA-8734)
 * Provide better exceptions for invalid replication strategy parameters
   (CASSANDRA-8909)
 * Fix regression in mixed single and multi-column relation support for
   SELECT statements (CASSANDRA-8613)
 * Add ability to limit number of native connections (CASSANDRA-8086)
 * Fix CQLSSTableWriter throwing exception and spawning threads
   (CASSANDRA-8808)
 * Fix MT mismatch between empty and GC-able data (CASSANDRA-8979)
 * Fix incorrect validation when snapshotting single table (CASSANDRA-8056)
 * Add offline tool to relevel sstables (CASSANDRA-8301)
 * Preserve stream ID for more protocol errors (CASSANDRA-8848)
 * Fix combining token() function with multi-column relations on
   clustering columns (CASSANDRA-8797)
 * Make CFS.markReferenced() resistant to bad refcounting (CASSANDRA-8829)
 * Fix StreamTransferTask abort/complete bad refcounting (CASSANDRA-8815)
 * Fix AssertionError when querying a DESC clustering ordered
   table with ASC ordering and paging (CASSANDRA-8767)
 * AssertionError: "Memory was freed" when running cleanup (CASSANDRA-8716)
 * Make it possible to set max_sstable_age to fractional days (CASSANDRA-8406)
 * Fix some multi-column relations with indexes on some clustering
   columns (CASSANDRA-8275)
 * Fix memory leak in SSTableSimple*Writer and SSTableReader.validate()
   (CASSANDRA-8748)
 * Throw OOM if allocating memory fails to return a valid pointer (CASSANDRA-8726)
 * Fix SSTableSimpleUnsortedWriter ConcurrentModificationException (CASSANDRA-8619)
 * 'nodetool info' prints exception against older node (CASSANDRA-8796)
 * Ensure SSTableSimpleUnsortedWriter.close() terminates if
   disk writer has crashed (CASSANDRA-8807)


2.1.4
 * Bind JMX to localhost unless explicitly configured otherwise (CASSANDRA-9085)


2.1.3
 * Fix HSHA/offheap_objects corruption (CASSANDRA-8719)
 * Upgrade libthrift to 0.9.2 (CASSANDRA-8685)
 * Don't use the shared ref in sstableloader (CASSANDRA-8704)
 * Purge internal prepared statements if related tables or
   keyspaces are dropped (CASSANDRA-8693)
 * (cqlsh) Handle unicode BOM at start of files (CASSANDRA-8638)
 * Stop compactions before exiting offline tools (CASSANDRA-8623)
 * Update tools/stress/README.txt to match current behaviour (CASSANDRA-7933)
 * Fix schema from Thrift conversion with empty metadata (CASSANDRA-8695)
 * Safer Resource Management (CASSANDRA-7705)
 * Make sure we compact highly overlapping cold sstables with
   STCS (CASSANDRA-8635)
 * rpc_interface and listen_interface generate NPE on startup when specified
   interface doesn't exist (CASSANDRA-8677)
 * Fix ArrayIndexOutOfBoundsException in nodetool cfhistograms (CASSANDRA-8514)
 * Switch from yammer metrics for nodetool cf/proxy histograms (CASSANDRA-8662)
 * Make sure we don't add tmplink files to the compaction
   strategy (CASSANDRA-8580)
 * (cqlsh) Handle maps with blob keys (CASSANDRA-8372)
 * (cqlsh) Handle DynamicCompositeType schemas correctly (CASSANDRA-8563)
 * Duplicate rows returned when in clause has repeated values (CASSANDRA-6706)
 * Add tooling to detect hot partitions (CASSANDRA-7974)
 * Fix cassandra-stress user-mode truncation of partition generation (CASSANDRA-8608)
 * Only stream from unrepaired sstables during inc repair (CASSANDRA-8267)
 * Don't allow starting multiple inc repairs on the same sstables (CASSANDRA-8316)
 * Invalidate prepared BATCH statements when related tables
   or keyspaces are dropped (CASSANDRA-8652)
 * Fix missing results in secondary index queries on collections
   with ALLOW FILTERING (CASSANDRA-8421)
 * Expose EstimatedHistogram metrics for range slices (CASSANDRA-8627)
 * (cqlsh) Escape clqshrc passwords properly (CASSANDRA-8618)
 * Fix NPE when passing wrong argument in ALTER TABLE statement (CASSANDRA-8355)
 * Pig: Refactor and deprecate CqlStorage (CASSANDRA-8599)
 * Don't reuse the same cleanup strategy for all sstables (CASSANDRA-8537)
 * Fix case-sensitivity of index name on CREATE and DROP INDEX
   statements (CASSANDRA-8365)
 * Better detection/logging for corruption in compressed sstables (CASSANDRA-8192)
 * Use the correct repairedAt value when closing writer (CASSANDRA-8570)
 * (cqlsh) Handle a schema mismatch being detected on startup (CASSANDRA-8512)
 * Properly calculate expected write size during compaction (CASSANDRA-8532)
 * Invalidate affected prepared statements when a table's columns
   are altered (CASSANDRA-7910)
 * Stress - user defined writes should populate sequentally (CASSANDRA-8524)
 * Fix regression in SSTableRewriter causing some rows to become unreadable 
   during compaction (CASSANDRA-8429)
 * Run major compactions for repaired/unrepaired in parallel (CASSANDRA-8510)
 * (cqlsh) Fix compression options in DESCRIBE TABLE output when compression
   is disabled (CASSANDRA-8288)
 * (cqlsh) Fix DESCRIBE output after keyspaces are altered (CASSANDRA-7623)
 * Make sure we set lastCompactedKey correctly (CASSANDRA-8463)
 * (cqlsh) Fix output of CONSISTENCY command (CASSANDRA-8507)
 * (cqlsh) Fixed the handling of LIST statements (CASSANDRA-8370)
 * Make sstablescrub check leveled manifest again (CASSANDRA-8432)
 * Check first/last keys in sstable when giving out positions (CASSANDRA-8458)
 * Disable mmap on Windows (CASSANDRA-6993)
 * Add missing ConsistencyLevels to cassandra-stress (CASSANDRA-8253)
 * Add auth support to cassandra-stress (CASSANDRA-7985)
 * Fix ArrayIndexOutOfBoundsException when generating error message
   for some CQL syntax errors (CASSANDRA-8455)
 * Scale memtable slab allocation logarithmically (CASSANDRA-7882)
 * cassandra-stress simultaneous inserts over same seed (CASSANDRA-7964)
 * Reduce cassandra-stress sampling memory requirements (CASSANDRA-7926)
 * Ensure memtable flush cannot expire commit log entries from its future (CASSANDRA-8383)
 * Make read "defrag" async to reclaim memtables (CASSANDRA-8459)
 * Remove tmplink files for offline compactions (CASSANDRA-8321)
 * Reduce maxHintsInProgress (CASSANDRA-8415)
 * BTree updates may call provided update function twice (CASSANDRA-8018)
 * Release sstable references after anticompaction (CASSANDRA-8386)
 * Handle abort() in SSTableRewriter properly (CASSANDRA-8320)
 * Centralize shared executors (CASSANDRA-8055)
 * Fix filtering for CONTAINS (KEY) relations on frozen collection
   clustering columns when the query is restricted to a single
   partition (CASSANDRA-8203)
 * Do more aggressive entire-sstable TTL expiry checks (CASSANDRA-8243)
 * Add more log info if readMeter is null (CASSANDRA-8238)
 * add check of the system wall clock time at startup (CASSANDRA-8305)
 * Support for frozen collections (CASSANDRA-7859)
 * Fix overflow on histogram computation (CASSANDRA-8028)
 * Have paxos reuse the timestamp generation of normal queries (CASSANDRA-7801)
 * Fix incremental repair not remove parent session on remote (CASSANDRA-8291)
 * Improve JBOD disk utilization (CASSANDRA-7386)
 * Log failed host when preparing incremental repair (CASSANDRA-8228)
 * Force config client mode in CQLSSTableWriter (CASSANDRA-8281)
 * Fix sstableupgrade throws exception (CASSANDRA-8688)
 * Fix hang when repairing empty keyspace (CASSANDRA-8694)
Merged from 2.0:
 * Fix IllegalArgumentException in dynamic snitch (CASSANDRA-8448)
 * Add support for UPDATE ... IF EXISTS (CASSANDRA-8610)
 * Fix reversal of list prepends (CASSANDRA-8733)
 * Prevent non-zero default_time_to_live on tables with counters
   (CASSANDRA-8678)
 * Fix SSTableSimpleUnsortedWriter ConcurrentModificationException
   (CASSANDRA-8619)
 * Round up time deltas lower than 1ms in BulkLoader (CASSANDRA-8645)
 * Add batch remove iterator to ABSC (CASSANDRA-8414, 8666)
 * Round up time deltas lower than 1ms in BulkLoader (CASSANDRA-8645)
 * Fix isClientMode check in Keyspace (CASSANDRA-8687)
 * Use more efficient slice size for querying internal secondary
   index tables (CASSANDRA-8550)
 * Fix potentially returning deleted rows with range tombstone (CASSANDRA-8558)
 * Check for available disk space before starting a compaction (CASSANDRA-8562)
 * Fix DISTINCT queries with LIMITs or paging when some partitions
   contain only tombstones (CASSANDRA-8490)
 * Introduce background cache refreshing to permissions cache
   (CASSANDRA-8194)
 * Fix race condition in StreamTransferTask that could lead to
   infinite loops and premature sstable deletion (CASSANDRA-7704)
 * Add an extra version check to MigrationTask (CASSANDRA-8462)
 * Ensure SSTableWriter cleans up properly after failure (CASSANDRA-8499)
 * Increase bf true positive count on key cache hit (CASSANDRA-8525)
 * Move MeteredFlusher to its own thread (CASSANDRA-8485)
 * Fix non-distinct results in DISTNCT queries on static columns when
   paging is enabled (CASSANDRA-8087)
 * Move all hints related tasks to hints internal executor (CASSANDRA-8285)
 * Fix paging for multi-partition IN queries (CASSANDRA-8408)
 * Fix MOVED_NODE topology event never being emitted when a node
   moves its token (CASSANDRA-8373)
 * Fix validation of indexes in COMPACT tables (CASSANDRA-8156)
 * Avoid StackOverflowError when a large list of IN values
   is used for a clustering column (CASSANDRA-8410)
 * Fix NPE when writetime() or ttl() calls are wrapped by
   another function call (CASSANDRA-8451)
 * Fix NPE after dropping a keyspace (CASSANDRA-8332)
 * Fix error message on read repair timeouts (CASSANDRA-7947)
 * Default DTCS base_time_seconds changed to 60 (CASSANDRA-8417)
 * Refuse Paxos operation with more than one pending endpoint (CASSANDRA-8346, 8640)
 * Throw correct exception when trying to bind a keyspace or table
   name (CASSANDRA-6952)
 * Make HHOM.compact synchronized (CASSANDRA-8416)
 * cancel latency-sampling task when CF is dropped (CASSANDRA-8401)
 * don't block SocketThread for MessagingService (CASSANDRA-8188)
 * Increase quarantine delay on replacement (CASSANDRA-8260)
 * Expose off-heap memory usage stats (CASSANDRA-7897)
 * Ignore Paxos commits for truncated tables (CASSANDRA-7538)
 * Validate size of indexed column values (CASSANDRA-8280)
 * Make LCS split compaction results over all data directories (CASSANDRA-8329)
 * Fix some failing queries that use multi-column relations
   on COMPACT STORAGE tables (CASSANDRA-8264)
 * Fix InvalidRequestException with ORDER BY (CASSANDRA-8286)
 * Disable SSLv3 for POODLE (CASSANDRA-8265)
 * Fix millisecond timestamps in Tracing (CASSANDRA-8297)
 * Include keyspace name in error message when there are insufficient
   live nodes to stream from (CASSANDRA-8221)
 * Avoid overlap in L1 when L0 contains many nonoverlapping
   sstables (CASSANDRA-8211)
 * Improve PropertyFileSnitch logging (CASSANDRA-8183)
 * Add DC-aware sequential repair (CASSANDRA-8193)
 * Use live sstables in snapshot repair if possible (CASSANDRA-8312)
 * Fix hints serialized size calculation (CASSANDRA-8587)


2.1.2
 * (cqlsh) parse_for_table_meta errors out on queries with undefined
   grammars (CASSANDRA-8262)
 * (cqlsh) Fix SELECT ... TOKEN() function broken in C* 2.1.1 (CASSANDRA-8258)
 * Fix Cassandra crash when running on JDK8 update 40 (CASSANDRA-8209)
 * Optimize partitioner tokens (CASSANDRA-8230)
 * Improve compaction of repaired/unrepaired sstables (CASSANDRA-8004)
 * Make cache serializers pluggable (CASSANDRA-8096)
 * Fix issues with CONTAINS (KEY) queries on secondary indexes
   (CASSANDRA-8147)
 * Fix read-rate tracking of sstables for some queries (CASSANDRA-8239)
 * Fix default timestamp in QueryOptions (CASSANDRA-8246)
 * Set socket timeout when reading remote version (CASSANDRA-8188)
 * Refactor how we track live size (CASSANDRA-7852)
 * Make sure unfinished compaction files are removed (CASSANDRA-8124)
 * Fix shutdown when run as Windows service (CASSANDRA-8136)
 * Fix DESCRIBE TABLE with custom indexes (CASSANDRA-8031)
 * Fix race in RecoveryManagerTest (CASSANDRA-8176)
 * Avoid IllegalArgumentException while sorting sstables in
   IndexSummaryManager (CASSANDRA-8182)
 * Shutdown JVM on file descriptor exhaustion (CASSANDRA-7579)
 * Add 'die' policy for commit log and disk failure (CASSANDRA-7927)
 * Fix installing as service on Windows (CASSANDRA-8115)
 * Fix CREATE TABLE for CQL2 (CASSANDRA-8144)
 * Avoid boxing in ColumnStats min/max trackers (CASSANDRA-8109)
Merged from 2.0:
 * Correctly handle non-text column names in cql3 (CASSANDRA-8178)
 * Fix deletion for indexes on primary key columns (CASSANDRA-8206)
 * Add 'nodetool statusgossip' (CASSANDRA-8125)
 * Improve client notification that nodes are ready for requests (CASSANDRA-7510)
 * Handle negative timestamp in writetime method (CASSANDRA-8139)
 * Pig: Remove errant LIMIT clause in CqlNativeStorage (CASSANDRA-8166)
 * Throw ConfigurationException when hsha is used with the default
   rpc_max_threads setting of 'unlimited' (CASSANDRA-8116)
 * Allow concurrent writing of the same table in the same JVM using
   CQLSSTableWriter (CASSANDRA-7463)
 * Fix totalDiskSpaceUsed calculation (CASSANDRA-8205)


2.1.1
 * Fix spin loop in AtomicSortedColumns (CASSANDRA-7546)
 * Dont notify when replacing tmplink files (CASSANDRA-8157)
 * Fix validation with multiple CONTAINS clause (CASSANDRA-8131)
 * Fix validation of collections in TriggerExecutor (CASSANDRA-8146)
 * Fix IllegalArgumentException when a list of IN values containing tuples
   is passed as a single arg to a prepared statement with the v1 or v2
   protocol (CASSANDRA-8062)
 * Fix ClassCastException in DISTINCT query on static columns with
   query paging (CASSANDRA-8108)
 * Fix NPE on null nested UDT inside a set (CASSANDRA-8105)
 * Fix exception when querying secondary index on set items or map keys
   when some clustering columns are specified (CASSANDRA-8073)
 * Send proper error response when there is an error during native
   protocol message decode (CASSANDRA-8118)
 * Gossip should ignore generation numbers too far in the future (CASSANDRA-8113)
 * Fix NPE when creating a table with frozen sets, lists (CASSANDRA-8104)
 * Fix high memory use due to tracking reads on incrementally opened sstable
   readers (CASSANDRA-8066)
 * Fix EXECUTE request with skipMetadata=false returning no metadata
   (CASSANDRA-8054)
 * Allow concurrent use of CQLBulkOutputFormat (CASSANDRA-7776)
 * Shutdown JVM on OOM (CASSANDRA-7507)
 * Upgrade netty version and enable epoll event loop (CASSANDRA-7761)
 * Don't duplicate sstables smaller than split size when using
   the sstablesplitter tool (CASSANDRA-7616)
 * Avoid re-parsing already prepared statements (CASSANDRA-7923)
 * Fix some Thrift slice deletions and updates of COMPACT STORAGE
   tables with some clustering columns omitted (CASSANDRA-7990)
 * Fix filtering for CONTAINS on sets (CASSANDRA-8033)
 * Properly track added size (CASSANDRA-7239)
 * Allow compilation in java 8 (CASSANDRA-7208)
 * Fix Assertion error on RangeTombstoneList diff (CASSANDRA-8013)
 * Release references to overlapping sstables during compaction (CASSANDRA-7819)
 * Send notification when opening compaction results early (CASSANDRA-8034)
 * Make native server start block until properly bound (CASSANDRA-7885)
 * (cqlsh) Fix IPv6 support (CASSANDRA-7988)
 * Ignore fat clients when checking for endpoint collision (CASSANDRA-7939)
 * Make sstablerepairedset take a list of files (CASSANDRA-7995)
 * (cqlsh) Tab completeion for indexes on map keys (CASSANDRA-7972)
 * (cqlsh) Fix UDT field selection in select clause (CASSANDRA-7891)
 * Fix resource leak in event of corrupt sstable
 * (cqlsh) Add command line option for cqlshrc file path (CASSANDRA-7131)
 * Provide visibility into prepared statements churn (CASSANDRA-7921, CASSANDRA-7930)
 * Invalidate prepared statements when their keyspace or table is
   dropped (CASSANDRA-7566)
 * cassandra-stress: fix support for NetworkTopologyStrategy (CASSANDRA-7945)
 * Fix saving caches when a table is dropped (CASSANDRA-7784)
 * Add better error checking of new stress profile (CASSANDRA-7716)
 * Use ThreadLocalRandom and remove FBUtilities.threadLocalRandom (CASSANDRA-7934)
 * Prevent operator mistakes due to simultaneous bootstrap (CASSANDRA-7069)
 * cassandra-stress supports whitelist mode for node config (CASSANDRA-7658)
 * GCInspector more closely tracks GC; cassandra-stress and nodetool report it (CASSANDRA-7916)
 * nodetool won't output bogus ownership info without a keyspace (CASSANDRA-7173)
 * Add human readable option to nodetool commands (CASSANDRA-5433)
 * Don't try to set repairedAt on old sstables (CASSANDRA-7913)
 * Add metrics for tracking PreparedStatement use (CASSANDRA-7719)
 * (cqlsh) tab-completion for triggers (CASSANDRA-7824)
 * (cqlsh) Support for query paging (CASSANDRA-7514)
 * (cqlsh) Show progress of COPY operations (CASSANDRA-7789)
 * Add syntax to remove multiple elements from a map (CASSANDRA-6599)
 * Support non-equals conditions in lightweight transactions (CASSANDRA-6839)
 * Add IF [NOT] EXISTS to create/drop triggers (CASSANDRA-7606)
 * (cqlsh) Display the current logged-in user (CASSANDRA-7785)
 * (cqlsh) Don't ignore CTRL-C during COPY FROM execution (CASSANDRA-7815)
 * (cqlsh) Order UDTs according to cross-type dependencies in DESCRIBE
   output (CASSANDRA-7659)
 * (cqlsh) Fix handling of CAS statement results (CASSANDRA-7671)
 * (cqlsh) COPY TO/FROM improvements (CASSANDRA-7405)
 * Support list index operations with conditions (CASSANDRA-7499)
 * Add max live/tombstoned cells to nodetool cfstats output (CASSANDRA-7731)
 * Validate IPv6 wildcard addresses properly (CASSANDRA-7680)
 * (cqlsh) Error when tracing query (CASSANDRA-7613)
 * Avoid IOOBE when building SyntaxError message snippet (CASSANDRA-7569)
 * SSTableExport uses correct validator to create string representation of partition
   keys (CASSANDRA-7498)
 * Avoid NPEs when receiving type changes for an unknown keyspace (CASSANDRA-7689)
 * Add support for custom 2i validation (CASSANDRA-7575)
 * Pig support for hadoop CqlInputFormat (CASSANDRA-6454)
 * Add duration mode to cassandra-stress (CASSANDRA-7468)
 * Add listen_interface and rpc_interface options (CASSANDRA-7417)
 * Improve schema merge performance (CASSANDRA-7444)
 * Adjust MT depth based on # of partition validating (CASSANDRA-5263)
 * Optimise NativeCell comparisons (CASSANDRA-6755)
 * Configurable client timeout for cqlsh (CASSANDRA-7516)
 * Include snippet of CQL query near syntax error in messages (CASSANDRA-7111)
 * Make repair -pr work with -local (CASSANDRA-7450)
 * Fix error in sstableloader with -cph > 1 (CASSANDRA-8007)
 * Fix snapshot repair error on indexed tables (CASSANDRA-8020)
 * Do not exit nodetool repair when receiving JMX NOTIF_LOST (CASSANDRA-7909)
 * Stream to private IP when available (CASSANDRA-8084)
Merged from 2.0:
 * Reject conditions on DELETE unless full PK is given (CASSANDRA-6430)
 * Properly reject the token function DELETE (CASSANDRA-7747)
 * Force batchlog replay before decommissioning a node (CASSANDRA-7446)
 * Fix hint replay with many accumulated expired hints (CASSANDRA-6998)
 * Fix duplicate results in DISTINCT queries on static columns with query
   paging (CASSANDRA-8108)
 * Add DateTieredCompactionStrategy (CASSANDRA-6602)
 * Properly validate ascii and utf8 string literals in CQL queries (CASSANDRA-8101)
 * (cqlsh) Fix autocompletion for alter keyspace (CASSANDRA-8021)
 * Create backup directories for commitlog archiving during startup (CASSANDRA-8111)
 * Reduce totalBlockFor() for LOCAL_* consistency levels (CASSANDRA-8058)
 * Fix merging schemas with re-dropped keyspaces (CASSANDRA-7256)
 * Fix counters in supercolumns during live upgrades from 1.2 (CASSANDRA-7188)
 * Notify DT subscribers when a column family is truncated (CASSANDRA-8088)
 * Add sanity check of $JAVA on startup (CASSANDRA-7676)
 * Schedule fat client schema pull on join (CASSANDRA-7993)
 * Don't reset nodes' versions when closing IncomingTcpConnections
   (CASSANDRA-7734)
 * Record the real messaging version in all cases in OutboundTcpConnection
   (CASSANDRA-8057)
 * SSL does not work in cassandra-cli (CASSANDRA-7899)
 * Fix potential exception when using ReversedType in DynamicCompositeType
   (CASSANDRA-7898)
 * Better validation of collection values (CASSANDRA-7833)
 * Track min/max timestamps correctly (CASSANDRA-7969)
 * Fix possible overflow while sorting CL segments for replay (CASSANDRA-7992)
 * Increase nodetool Xmx (CASSANDRA-7956)
 * Archive any commitlog segments present at startup (CASSANDRA-6904)
 * CrcCheckChance should adjust based on live CFMetadata not 
   sstable metadata (CASSANDRA-7978)
 * token() should only accept columns in the partitioning
   key order (CASSANDRA-6075)
 * Add method to invalidate permission cache via JMX (CASSANDRA-7977)
 * Allow propagating multiple gossip states atomically (CASSANDRA-6125)
 * Log exceptions related to unclean native protocol client disconnects
   at DEBUG or INFO (CASSANDRA-7849)
 * Allow permissions cache to be set via JMX (CASSANDRA-7698)
 * Include schema_triggers CF in readable system resources (CASSANDRA-7967)
 * Fix RowIndexEntry to report correct serializedSize (CASSANDRA-7948)
 * Make CQLSSTableWriter sync within partitions (CASSANDRA-7360)
 * Potentially use non-local replicas in CqlConfigHelper (CASSANDRA-7906)
 * Explicitly disallow mixing multi-column and single-column
   relations on clustering columns (CASSANDRA-7711)
 * Better error message when condition is set on PK column (CASSANDRA-7804)
 * Don't send schema change responses and events for no-op DDL
   statements (CASSANDRA-7600)
 * (Hadoop) fix cluster initialisation for a split fetching (CASSANDRA-7774)
 * Throw InvalidRequestException when queries contain relations on entire
   collection columns (CASSANDRA-7506)
 * (cqlsh) enable CTRL-R history search with libedit (CASSANDRA-7577)
 * (Hadoop) allow ACFRW to limit nodes to local DC (CASSANDRA-7252)
 * (cqlsh) cqlsh should automatically disable tracing when selecting
   from system_traces (CASSANDRA-7641)
 * (Hadoop) Add CqlOutputFormat (CASSANDRA-6927)
 * Don't depend on cassandra config for nodetool ring (CASSANDRA-7508)
 * (cqlsh) Fix failing cqlsh formatting tests (CASSANDRA-7703)
 * Fix IncompatibleClassChangeError from hadoop2 (CASSANDRA-7229)
 * Add 'nodetool sethintedhandoffthrottlekb' (CASSANDRA-7635)
 * (cqlsh) Add tab-completion for CREATE/DROP USER IF [NOT] EXISTS (CASSANDRA-7611)
 * Catch errors when the JVM pulls the rug out from GCInspector (CASSANDRA-5345)
 * cqlsh fails when version number parts are not int (CASSANDRA-7524)
 * Fix NPE when table dropped during streaming (CASSANDRA-7946)
 * Fix wrong progress when streaming uncompressed (CASSANDRA-7878)
 * Fix possible infinite loop in creating repair range (CASSANDRA-7983)
 * Fix unit in nodetool for streaming throughput (CASSANDRA-7375)
Merged from 1.2:
 * Don't index tombstones (CASSANDRA-7828)
 * Improve PasswordAuthenticator default super user setup (CASSANDRA-7788)


2.1.0
 * (cqlsh) Removed "ALTER TYPE <name> RENAME TO <name>" from tab-completion
   (CASSANDRA-7895)
 * Fixed IllegalStateException in anticompaction (CASSANDRA-7892)
 * cqlsh: DESCRIBE support for frozen UDTs, tuples (CASSANDRA-7863)
 * Avoid exposing internal classes over JMX (CASSANDRA-7879)
 * Add null check for keys when freezing collection (CASSANDRA-7869)
 * Improve stress workload realism (CASSANDRA-7519)
Merged from 2.0:
 * Configure system.paxos with LeveledCompactionStrategy (CASSANDRA-7753)
 * Fix ALTER clustering column type from DateType to TimestampType when
   using DESC clustering order (CASSANRDA-7797)
 * Throw EOFException if we run out of chunks in compressed datafile
   (CASSANDRA-7664)
 * Fix PRSI handling of CQL3 row markers for row cleanup (CASSANDRA-7787)
 * Fix dropping collection when it's the last regular column (CASSANDRA-7744)
 * Make StreamReceiveTask thread safe and gc friendly (CASSANDRA-7795)
 * Validate empty cell names from counter updates (CASSANDRA-7798)
Merged from 1.2:
 * Don't allow compacted sstables to be marked as compacting (CASSANDRA-7145)
 * Track expired tombstones (CASSANDRA-7810)


2.1.0-rc7
 * Add frozen keyword and require UDT to be frozen (CASSANDRA-7857)
 * Track added sstable size correctly (CASSANDRA-7239)
 * (cqlsh) Fix case insensitivity (CASSANDRA-7834)
 * Fix failure to stream ranges when moving (CASSANDRA-7836)
 * Correctly remove tmplink files (CASSANDRA-7803)
 * (cqlsh) Fix column name formatting for functions, CAS operations,
   and UDT field selections (CASSANDRA-7806)
 * (cqlsh) Fix COPY FROM handling of null/empty primary key
   values (CASSANDRA-7792)
 * Fix ordering of static cells (CASSANDRA-7763)
Merged from 2.0:
 * Forbid re-adding dropped counter columns (CASSANDRA-7831)
 * Fix CFMetaData#isThriftCompatible() for PK-only tables (CASSANDRA-7832)
 * Always reject inequality on the partition key without token()
   (CASSANDRA-7722)
 * Always send Paxos commit to all replicas (CASSANDRA-7479)
 * Make disruptor_thrift_server invocation pool configurable (CASSANDRA-7594)
 * Make repair no-op when RF=1 (CASSANDRA-7864)


2.1.0-rc6
 * Fix OOM issue from netty caching over time (CASSANDRA-7743)
 * json2sstable couldn't import JSON for CQL table (CASSANDRA-7477)
 * Invalidate all caches on table drop (CASSANDRA-7561)
 * Skip strict endpoint selection for ranges if RF == nodes (CASSANRA-7765)
 * Fix Thrift range filtering without 2ary index lookups (CASSANDRA-7741)
 * Add tracing entries about concurrent range requests (CASSANDRA-7599)
 * (cqlsh) Fix DESCRIBE for NTS keyspaces (CASSANDRA-7729)
 * Remove netty buffer ref-counting (CASSANDRA-7735)
 * Pass mutated cf to index updater for use by PRSI (CASSANDRA-7742)
 * Include stress yaml example in release and deb (CASSANDRA-7717)
 * workaround for netty issue causing corrupted data off the wire (CASSANDRA-7695)
 * cqlsh DESC CLUSTER fails retrieving ring information (CASSANDRA-7687)
 * Fix binding null values inside UDT (CASSANDRA-7685)
 * Fix UDT field selection with empty fields (CASSANDRA-7670)
 * Bogus deserialization of static cells from sstable (CASSANDRA-7684)
 * Fix NPE on compaction leftover cleanup for dropped table (CASSANDRA-7770)
Merged from 2.0:
 * Fix race condition in StreamTransferTask that could lead to
   infinite loops and premature sstable deletion (CASSANDRA-7704)
 * (cqlsh) Wait up to 10 sec for a tracing session (CASSANDRA-7222)
 * Fix NPE in FileCacheService.sizeInBytes (CASSANDRA-7756)
 * Remove duplicates from StorageService.getJoiningNodes (CASSANDRA-7478)
 * Clone token map outside of hot gossip loops (CASSANDRA-7758)
 * Fix MS expiring map timeout for Paxos messages (CASSANDRA-7752)
 * Do not flush on truncate if durable_writes is false (CASSANDRA-7750)
 * Give CRR a default input_cql Statement (CASSANDRA-7226)
 * Better error message when adding a collection with the same name
   than a previously dropped one (CASSANDRA-6276)
 * Fix validation when adding static columns (CASSANDRA-7730)
 * (Thrift) fix range deletion of supercolumns (CASSANDRA-7733)
 * Fix potential AssertionError in RangeTombstoneList (CASSANDRA-7700)
 * Validate arguments of blobAs* functions (CASSANDRA-7707)
 * Fix potential AssertionError with 2ndary indexes (CASSANDRA-6612)
 * Avoid logging CompactionInterrupted at ERROR (CASSANDRA-7694)
 * Minor leak in sstable2jon (CASSANDRA-7709)
 * Add cassandra.auto_bootstrap system property (CASSANDRA-7650)
 * Update java driver (for hadoop) (CASSANDRA-7618)
 * Remove CqlPagingRecordReader/CqlPagingInputFormat (CASSANDRA-7570)
 * Support connecting to ipv6 jmx with nodetool (CASSANDRA-7669)


2.1.0-rc5
 * Reject counters inside user types (CASSANDRA-7672)
 * Switch to notification-based GCInspector (CASSANDRA-7638)
 * (cqlsh) Handle nulls in UDTs and tuples correctly (CASSANDRA-7656)
 * Don't use strict consistency when replacing (CASSANDRA-7568)
 * Fix min/max cell name collection on 2.0 SSTables with range
   tombstones (CASSANDRA-7593)
 * Tolerate min/max cell names of different lengths (CASSANDRA-7651)
 * Filter cached results correctly (CASSANDRA-7636)
 * Fix tracing on the new SEPExecutor (CASSANDRA-7644)
 * Remove shuffle and taketoken (CASSANDRA-7601)
 * Clean up Windows batch scripts (CASSANDRA-7619)
 * Fix native protocol drop user type notification (CASSANDRA-7571)
 * Give read access to system.schema_usertypes to all authenticated users
   (CASSANDRA-7578)
 * (cqlsh) Fix cqlsh display when zero rows are returned (CASSANDRA-7580)
 * Get java version correctly when JAVA_TOOL_OPTIONS is set (CASSANDRA-7572)
 * Fix NPE when dropping index from non-existent keyspace, AssertionError when
   dropping non-existent index with IF EXISTS (CASSANDRA-7590)
 * Fix sstablelevelresetter hang (CASSANDRA-7614)
 * (cqlsh) Fix deserialization of blobs (CASSANDRA-7603)
 * Use "keyspace updated" schema change message for UDT changes in v1 and
   v2 protocols (CASSANDRA-7617)
 * Fix tracing of range slices and secondary index lookups that are local
   to the coordinator (CASSANDRA-7599)
 * Set -Dcassandra.storagedir for all tool shell scripts (CASSANDRA-7587)
 * Don't swap max/min col names when mutating sstable metadata (CASSANDRA-7596)
 * (cqlsh) Correctly handle paged result sets (CASSANDRA-7625)
 * (cqlsh) Improve waiting for a trace to complete (CASSANDRA-7626)
 * Fix tracing of concurrent range slices and 2ary index queries (CASSANDRA-7626)
 * Fix scrub against collection type (CASSANDRA-7665)
Merged from 2.0:
 * Set gc_grace_seconds to seven days for system schema tables (CASSANDRA-7668)
 * SimpleSeedProvider no longer caches seeds forever (CASSANDRA-7663)
 * Always flush on truncate (CASSANDRA-7511)
 * Fix ReversedType(DateType) mapping to native protocol (CASSANDRA-7576)
 * Always merge ranges owned by a single node (CASSANDRA-6930)
 * Track max/min timestamps for range tombstones (CASSANDRA-7647)
 * Fix NPE when listing saved caches dir (CASSANDRA-7632)


2.1.0-rc4
 * Fix word count hadoop example (CASSANDRA-7200)
 * Updated memtable_cleanup_threshold and memtable_flush_writers defaults 
   (CASSANDRA-7551)
 * (Windows) fix startup when WMI memory query fails (CASSANDRA-7505)
 * Anti-compaction proceeds if any part of the repair failed (CASSANDRA-7521)
 * Add missing table name to DROP INDEX responses and notifications (CASSANDRA-7539)
 * Bump CQL version to 3.2.0 and update CQL documentation (CASSANDRA-7527)
 * Fix configuration error message when running nodetool ring (CASSANDRA-7508)
 * Support conditional updates, tuple type, and the v3 protocol in cqlsh (CASSANDRA-7509)
 * Handle queries on multiple secondary index types (CASSANDRA-7525)
 * Fix cqlsh authentication with v3 native protocol (CASSANDRA-7564)
 * Fix NPE when unknown prepared statement ID is used (CASSANDRA-7454)
Merged from 2.0:
 * (Windows) force range-based repair to non-sequential mode (CASSANDRA-7541)
 * Fix range merging when DES scores are zero (CASSANDRA-7535)
 * Warn when SSL certificates have expired (CASSANDRA-7528)
 * Fix error when doing reversed queries with static columns (CASSANDRA-7490)
Merged from 1.2:
 * Set correct stream ID on responses when non-Exception Throwables
   are thrown while handling native protocol messages (CASSANDRA-7470)


2.1.0-rc3
 * Consider expiry when reconciling otherwise equal cells (CASSANDRA-7403)
 * Introduce CQL support for stress tool (CASSANDRA-6146)
 * Fix ClassCastException processing expired messages (CASSANDRA-7496)
 * Fix prepared marker for collections inside UDT (CASSANDRA-7472)
 * Remove left-over populate_io_cache_on_flush and replicate_on_write
   uses (CASSANDRA-7493)
 * (Windows) handle spaces in path names (CASSANDRA-7451)
 * Ensure writes have completed after dropping a table, before recycling
   commit log segments (CASSANDRA-7437)
 * Remove left-over rows_per_partition_to_cache (CASSANDRA-7493)
 * Fix error when CONTAINS is used with a bind marker (CASSANDRA-7502)
 * Properly reject unknown UDT field (CASSANDRA-7484)
Merged from 2.0:
 * Fix CC#collectTimeOrderedData() tombstone optimisations (CASSANDRA-7394)
 * Support DISTINCT for static columns and fix behaviour when DISTINC is
   not use (CASSANDRA-7305).
 * Workaround JVM NPE on JMX bind failure (CASSANDRA-7254)
 * Fix race in FileCacheService RemovalListener (CASSANDRA-7278)
 * Fix inconsistent use of consistencyForCommit that allowed LOCAL_QUORUM
   operations to incorrect become full QUORUM (CASSANDRA-7345)
 * Properly handle unrecognized opcodes and flags (CASSANDRA-7440)
 * (Hadoop) close CqlRecordWriter clients when finished (CASSANDRA-7459)
 * Commit disk failure policy (CASSANDRA-7429)
 * Make sure high level sstables get compacted (CASSANDRA-7414)
 * Fix AssertionError when using empty clustering columns and static columns
   (CASSANDRA-7455)
 * Add option to disable STCS in L0 (CASSANDRA-6621)
 * Upgrade to snappy-java 1.0.5.2 (CASSANDRA-7476)


2.1.0-rc2
 * Fix heap size calculation for CompoundSparseCellName and 
   CompoundSparseCellName.WithCollection (CASSANDRA-7421)
 * Allow counter mutations in UNLOGGED batches (CASSANDRA-7351)
 * Modify reconcile logic to always pick a tombstone over a counter cell
   (CASSANDRA-7346)
 * Avoid incremental compaction on Windows (CASSANDRA-7365)
 * Fix exception when querying a composite-keyed table with a collection index
   (CASSANDRA-7372)
 * Use node's host id in place of counter ids (CASSANDRA-7366)
 * Fix error when doing reversed queries with static columns (CASSANDRA-7490)
 * Backport CASSANDRA-6747 (CASSANDRA-7560)
 * Track max/min timestamps for range tombstones (CASSANDRA-7647)
 * Fix NPE when listing saved caches dir (CASSANDRA-7632)
 * Fix sstableloader unable to connect encrypted node (CASSANDRA-7585)
Merged from 1.2:
 * Clone token map outside of hot gossip loops (CASSANDRA-7758)
 * Add stop method to EmbeddedCassandraService (CASSANDRA-7595)
 * Support connecting to ipv6 jmx with nodetool (CASSANDRA-7669)
 * Set gc_grace_seconds to seven days for system schema tables (CASSANDRA-7668)
 * SimpleSeedProvider no longer caches seeds forever (CASSANDRA-7663)
 * Set correct stream ID on responses when non-Exception Throwables
   are thrown while handling native protocol messages (CASSANDRA-7470)
 * Fix row size miscalculation in LazilyCompactedRow (CASSANDRA-7543)
 * Fix race in background compaction check (CASSANDRA-7745)
 * Don't clear out range tombstones during compaction (CASSANDRA-7808)


2.1.0-rc1
 * Revert flush directory (CASSANDRA-6357)
 * More efficient executor service for fast operations (CASSANDRA-4718)
 * Move less common tools into a new cassandra-tools package (CASSANDRA-7160)
 * Support more concurrent requests in native protocol (CASSANDRA-7231)
 * Add tab-completion to debian nodetool packaging (CASSANDRA-6421)
 * Change concurrent_compactors defaults (CASSANDRA-7139)
 * Add PowerShell Windows launch scripts (CASSANDRA-7001)
 * Make commitlog archive+restore more robust (CASSANDRA-6974)
 * Fix marking commitlogsegments clean (CASSANDRA-6959)
 * Add snapshot "manifest" describing files included (CASSANDRA-6326)
 * Parallel streaming for sstableloader (CASSANDRA-3668)
 * Fix bugs in supercolumns handling (CASSANDRA-7138)
 * Fix ClassClassException on composite dense tables (CASSANDRA-7112)
 * Cleanup and optimize collation and slice iterators (CASSANDRA-7107)
 * Upgrade NBHM lib (CASSANDRA-7128)
 * Optimize netty server (CASSANDRA-6861)
 * Fix repair hang when given CF does not exist (CASSANDRA-7189)
 * Allow c* to be shutdown in an embedded mode (CASSANDRA-5635)
 * Add server side batching to native transport (CASSANDRA-5663)
 * Make batchlog replay asynchronous (CASSANDRA-6134)
 * remove unused classes (CASSANDRA-7197)
 * Limit user types to the keyspace they are defined in (CASSANDRA-6643)
 * Add validate method to CollectionType (CASSANDRA-7208)
 * New serialization format for UDT values (CASSANDRA-7209, CASSANDRA-7261)
 * Fix nodetool netstats (CASSANDRA-7270)
 * Fix potential ClassCastException in HintedHandoffManager (CASSANDRA-7284)
 * Use prepared statements internally (CASSANDRA-6975)
 * Fix broken paging state with prepared statement (CASSANDRA-7120)
 * Fix IllegalArgumentException in CqlStorage (CASSANDRA-7287)
 * Allow nulls/non-existant fields in UDT (CASSANDRA-7206)
 * Add Thrift MultiSliceRequest (CASSANDRA-6757, CASSANDRA-7027)
 * Handle overlapping MultiSlices (CASSANDRA-7279)
 * Fix DataOutputTest on Windows (CASSANDRA-7265)
 * Embedded sets in user defined data-types are not updating (CASSANDRA-7267)
 * Add tuple type to CQL/native protocol (CASSANDRA-7248)
 * Fix CqlPagingRecordReader on tables with few rows (CASSANDRA-7322)
Merged from 2.0:
 * Copy compaction options to make sure they are reloaded (CASSANDRA-7290)
 * Add option to do more aggressive tombstone compactions (CASSANDRA-6563)
 * Don't try to compact already-compacting files in HHOM (CASSANDRA-7288)
 * Always reallocate buffers in HSHA (CASSANDRA-6285)
 * (Hadoop) support authentication in CqlRecordReader (CASSANDRA-7221)
 * (Hadoop) Close java driver Cluster in CQLRR.close (CASSANDRA-7228)
 * Warn when 'USING TIMESTAMP' is used on a CAS BATCH (CASSANDRA-7067)
 * return all cpu values from BackgroundActivityMonitor.readAndCompute (CASSANDRA-7183)
 * Correctly delete scheduled range xfers (CASSANDRA-7143)
 * return all cpu values from BackgroundActivityMonitor.readAndCompute (CASSANDRA-7183)  
 * reduce garbage creation in calculatePendingRanges (CASSANDRA-7191)
 * fix c* launch issues on Russian os's due to output of linux 'free' cmd (CASSANDRA-6162)
 * Fix disabling autocompaction (CASSANDRA-7187)
 * Fix potential NumberFormatException when deserializing IntegerType (CASSANDRA-7088)
 * cqlsh can't tab-complete disabling compaction (CASSANDRA-7185)
 * cqlsh: Accept and execute CQL statement(s) from command-line parameter (CASSANDRA-7172)
 * Fix IllegalStateException in CqlPagingRecordReader (CASSANDRA-7198)
 * Fix the InvertedIndex trigger example (CASSANDRA-7211)
 * Add --resolve-ip option to 'nodetool ring' (CASSANDRA-7210)
 * reduce garbage on codec flag deserialization (CASSANDRA-7244) 
 * Fix duplicated error messages on directory creation error at startup (CASSANDRA-5818)
 * Proper null handle for IF with map element access (CASSANDRA-7155)
 * Improve compaction visibility (CASSANDRA-7242)
 * Correctly delete scheduled range xfers (CASSANDRA-7143)
 * Make batchlog replica selection rack-aware (CASSANDRA-6551)
 * Fix CFMetaData#getColumnDefinitionFromColumnName() (CASSANDRA-7074)
 * Fix writetime/ttl functions for static columns (CASSANDRA-7081)
 * Suggest CTRL-C or semicolon after three blank lines in cqlsh (CASSANDRA-7142)
 * Fix 2ndary index queries with DESC clustering order (CASSANDRA-6950)
 * Invalid key cache entries on DROP (CASSANDRA-6525)
 * Fix flapping RecoveryManagerTest (CASSANDRA-7084)
 * Add missing iso8601 patterns for date strings (CASSANDRA-6973)
 * Support selecting multiple rows in a partition using IN (CASSANDRA-6875)
 * Add authentication support to shuffle (CASSANDRA-6484)
 * Swap local and global default read repair chances (CASSANDRA-7320)
 * Add conditional CREATE/DROP USER support (CASSANDRA-7264)
 * Cqlsh counts non-empty lines for "Blank lines" warning (CASSANDRA-7325)
Merged from 1.2:
 * Add Cloudstack snitch (CASSANDRA-7147)
 * Update system.peers correctly when relocating tokens (CASSANDRA-7126)
 * Add Google Compute Engine snitch (CASSANDRA-7132)
 * remove duplicate query for local tokens (CASSANDRA-7182)
 * exit CQLSH with error status code if script fails (CASSANDRA-6344)
 * Fix bug with some IN queries missig results (CASSANDRA-7105)
 * Fix availability validation for LOCAL_ONE CL (CASSANDRA-7319)
 * Hint streaming can cause decommission to fail (CASSANDRA-7219)


2.1.0-beta2
 * Increase default CL space to 8GB (CASSANDRA-7031)
 * Add range tombstones to read repair digests (CASSANDRA-6863)
 * Fix BTree.clear for large updates (CASSANDRA-6943)
 * Fail write instead of logging a warning when unable to append to CL
   (CASSANDRA-6764)
 * Eliminate possibility of CL segment appearing twice in active list 
   (CASSANDRA-6557)
 * Apply DONTNEED fadvise to commitlog segments (CASSANDRA-6759)
 * Switch CRC component to Adler and include it for compressed sstables 
   (CASSANDRA-4165)
 * Allow cassandra-stress to set compaction strategy options (CASSANDRA-6451)
 * Add broadcast_rpc_address option to cassandra.yaml (CASSANDRA-5899)
 * Auto reload GossipingPropertyFileSnitch config (CASSANDRA-5897)
 * Fix overflow of memtable_total_space_in_mb (CASSANDRA-6573)
 * Fix ABTC NPE and apply update function correctly (CASSANDRA-6692)
 * Allow nodetool to use a file or prompt for password (CASSANDRA-6660)
 * Fix AIOOBE when concurrently accessing ABSC (CASSANDRA-6742)
 * Fix assertion error in ALTER TYPE RENAME (CASSANDRA-6705)
 * Scrub should not always clear out repaired status (CASSANDRA-5351)
 * Improve handling of range tombstone for wide partitions (CASSANDRA-6446)
 * Fix ClassCastException for compact table with composites (CASSANDRA-6738)
 * Fix potentially repairing with wrong nodes (CASSANDRA-6808)
 * Change caching option syntax (CASSANDRA-6745)
 * Fix stress to do proper counter reads (CASSANDRA-6835)
 * Fix help message for stress counter_write (CASSANDRA-6824)
 * Fix stress smart Thrift client to pick servers correctly (CASSANDRA-6848)
 * Add logging levels (minimal, normal or verbose) to stress tool (CASSANDRA-6849)
 * Fix race condition in Batch CLE (CASSANDRA-6860)
 * Improve cleanup/scrub/upgradesstables failure handling (CASSANDRA-6774)
 * ByteBuffer write() methods for serializing sstables (CASSANDRA-6781)
 * Proper compare function for CollectionType (CASSANDRA-6783)
 * Update native server to Netty 4 (CASSANDRA-6236)
 * Fix off-by-one error in stress (CASSANDRA-6883)
 * Make OpOrder AutoCloseable (CASSANDRA-6901)
 * Remove sync repair JMX interface (CASSANDRA-6900)
 * Add multiple memory allocation options for memtables (CASSANDRA-6689, 6694)
 * Remove adjusted op rate from stress output (CASSANDRA-6921)
 * Add optimized CF.hasColumns() implementations (CASSANDRA-6941)
 * Serialize batchlog mutations with the version of the target node
   (CASSANDRA-6931)
 * Optimize CounterColumn#reconcile() (CASSANDRA-6953)
 * Properly remove 1.2 sstable support in 2.1 (CASSANDRA-6869)
 * Lock counter cells, not partitions (CASSANDRA-6880)
 * Track presence of legacy counter shards in sstables (CASSANDRA-6888)
 * Ensure safe resource cleanup when replacing sstables (CASSANDRA-6912)
 * Add failure handler to async callback (CASSANDRA-6747)
 * Fix AE when closing SSTable without releasing reference (CASSANDRA-7000)
 * Clean up IndexInfo on keyspace/table drops (CASSANDRA-6924)
 * Only snapshot relative SSTables when sequential repair (CASSANDRA-7024)
 * Require nodetool rebuild_index to specify index names (CASSANDRA-7038)
 * fix cassandra stress errors on reads with native protocol (CASSANDRA-7033)
 * Use OpOrder to guard sstable references for reads (CASSANDRA-6919)
 * Preemptive opening of compaction result (CASSANDRA-6916)
 * Multi-threaded scrub/cleanup/upgradesstables (CASSANDRA-5547)
 * Optimize cellname comparison (CASSANDRA-6934)
 * Native protocol v3 (CASSANDRA-6855)
 * Optimize Cell liveness checks and clean up Cell (CASSANDRA-7119)
 * Support consistent range movements (CASSANDRA-2434)
 * Display min timestamp in sstablemetadata viewer (CASSANDRA-6767)
Merged from 2.0:
 * Avoid race-prone second "scrub" of system keyspace (CASSANDRA-6797)
 * Pool CqlRecordWriter clients by inetaddress rather than Range
   (CASSANDRA-6665)
 * Fix compaction_history timestamps (CASSANDRA-6784)
 * Compare scores of full replica ordering in DES (CASSANDRA-6683)
 * fix CME in SessionInfo updateProgress affecting netstats (CASSANDRA-6577)
 * Allow repairing between specific replicas (CASSANDRA-6440)
 * Allow per-dc enabling of hints (CASSANDRA-6157)
 * Add compatibility for Hadoop 0.2.x (CASSANDRA-5201)
 * Fix EstimatedHistogram races (CASSANDRA-6682)
 * Failure detector correctly converts initial value to nanos (CASSANDRA-6658)
 * Add nodetool taketoken to relocate vnodes (CASSANDRA-4445)
 * Expose bulk loading progress over JMX (CASSANDRA-4757)
 * Correctly handle null with IF conditions and TTL (CASSANDRA-6623)
 * Account for range/row tombstones in tombstone drop
   time histogram (CASSANDRA-6522)
 * Stop CommitLogSegment.close() from calling sync() (CASSANDRA-6652)
 * Make commitlog failure handling configurable (CASSANDRA-6364)
 * Avoid overlaps in LCS (CASSANDRA-6688)
 * Improve support for paginating over composites (CASSANDRA-4851)
 * Fix count(*) queries in a mixed cluster (CASSANDRA-6707)
 * Improve repair tasks(snapshot, differencing) concurrency (CASSANDRA-6566)
 * Fix replaying pre-2.0 commit logs (CASSANDRA-6714)
 * Add static columns to CQL3 (CASSANDRA-6561)
 * Optimize single partition batch statements (CASSANDRA-6737)
 * Disallow post-query re-ordering when paging (CASSANDRA-6722)
 * Fix potential paging bug with deleted columns (CASSANDRA-6748)
 * Fix NPE on BulkLoader caused by losing StreamEvent (CASSANDRA-6636)
 * Fix truncating compression metadata (CASSANDRA-6791)
 * Add CMSClassUnloadingEnabled JVM option (CASSANDRA-6541)
 * Catch memtable flush exceptions during shutdown (CASSANDRA-6735)
 * Fix upgradesstables NPE for non-CF-based indexes (CASSANDRA-6645)
 * Fix UPDATE updating PRIMARY KEY columns implicitly (CASSANDRA-6782)
 * Fix IllegalArgumentException when updating from 1.2 with SuperColumns
   (CASSANDRA-6733)
 * FBUtilities.singleton() should use the CF comparator (CASSANDRA-6778)
 * Fix CQLSStableWriter.addRow(Map<String, Object>) (CASSANDRA-6526)
 * Fix HSHA server introducing corrupt data (CASSANDRA-6285)
 * Fix CAS conditions for COMPACT STORAGE tables (CASSANDRA-6813)
 * Starting threads in OutboundTcpConnectionPool constructor causes race conditions (CASSANDRA-7177)
 * Allow overriding cassandra-rackdc.properties file (CASSANDRA-7072)
 * Set JMX RMI port to 7199 (CASSANDRA-7087)
 * Use LOCAL_QUORUM for data reads at LOCAL_SERIAL (CASSANDRA-6939)
 * Log a warning for large batches (CASSANDRA-6487)
 * Put nodes in hibernate when join_ring is false (CASSANDRA-6961)
 * Avoid early loading of non-system keyspaces before compaction-leftovers 
   cleanup at startup (CASSANDRA-6913)
 * Restrict Windows to parallel repairs (CASSANDRA-6907)
 * (Hadoop) Allow manually specifying start/end tokens in CFIF (CASSANDRA-6436)
 * Fix NPE in MeteredFlusher (CASSANDRA-6820)
 * Fix race processing range scan responses (CASSANDRA-6820)
 * Allow deleting snapshots from dropped keyspaces (CASSANDRA-6821)
 * Add uuid() function (CASSANDRA-6473)
 * Omit tombstones from schema digests (CASSANDRA-6862)
 * Include correct consistencyLevel in LWT timeout (CASSANDRA-6884)
 * Lower chances for losing new SSTables during nodetool refresh and
   ColumnFamilyStore.loadNewSSTables (CASSANDRA-6514)
 * Add support for DELETE ... IF EXISTS to CQL3 (CASSANDRA-5708)
 * Update hadoop_cql3_word_count example (CASSANDRA-6793)
 * Fix handling of RejectedExecution in sync Thrift server (CASSANDRA-6788)
 * Log more information when exceeding tombstone_warn_threshold (CASSANDRA-6865)
 * Fix truncate to not abort due to unreachable fat clients (CASSANDRA-6864)
 * Fix schema concurrency exceptions (CASSANDRA-6841)
 * Fix leaking validator FH in StreamWriter (CASSANDRA-6832)
 * Fix saving triggers to schema (CASSANDRA-6789)
 * Fix trigger mutations when base mutation list is immutable (CASSANDRA-6790)
 * Fix accounting in FileCacheService to allow re-using RAR (CASSANDRA-6838)
 * Fix static counter columns (CASSANDRA-6827)
 * Restore expiring->deleted (cell) compaction optimization (CASSANDRA-6844)
 * Fix CompactionManager.needsCleanup (CASSANDRA-6845)
 * Correctly compare BooleanType values other than 0 and 1 (CASSANDRA-6779)
 * Read message id as string from earlier versions (CASSANDRA-6840)
 * Properly use the Paxos consistency for (non-protocol) batch (CASSANDRA-6837)
 * Add paranoid disk failure option (CASSANDRA-6646)
 * Improve PerRowSecondaryIndex performance (CASSANDRA-6876)
 * Extend triggers to support CAS updates (CASSANDRA-6882)
 * Static columns with IF NOT EXISTS don't always work as expected (CASSANDRA-6873)
 * Fix paging with SELECT DISTINCT (CASSANDRA-6857)
 * Fix UnsupportedOperationException on CAS timeout (CASSANDRA-6923)
 * Improve MeteredFlusher handling of MF-unaffected column families
   (CASSANDRA-6867)
 * Add CqlRecordReader using native pagination (CASSANDRA-6311)
 * Add QueryHandler interface (CASSANDRA-6659)
 * Track liveRatio per-memtable, not per-CF (CASSANDRA-6945)
 * Make sure upgradesstables keeps sstable level (CASSANDRA-6958)
 * Fix LIMIT with static columns (CASSANDRA-6956)
 * Fix clash with CQL column name in thrift validation (CASSANDRA-6892)
 * Fix error with super columns in mixed 1.2-2.0 clusters (CASSANDRA-6966)
 * Fix bad skip of sstables on slice query with composite start/finish (CASSANDRA-6825)
 * Fix unintended update with conditional statement (CASSANDRA-6893)
 * Fix map element access in IF (CASSANDRA-6914)
 * Avoid costly range calculations for range queries on system keyspaces
   (CASSANDRA-6906)
 * Fix SSTable not released if stream session fails (CASSANDRA-6818)
 * Avoid build failure due to ANTLR timeout (CASSANDRA-6991)
 * Queries on compact tables can return more rows that requested (CASSANDRA-7052)
 * USING TIMESTAMP for batches does not work (CASSANDRA-7053)
 * Fix performance regression from CASSANDRA-5614 (CASSANDRA-6949)
 * Ensure that batchlog and hint timeouts do not produce hints (CASSANDRA-7058)
 * Merge groupable mutations in TriggerExecutor#execute() (CASSANDRA-7047)
 * Plug holes in resource release when wiring up StreamSession (CASSANDRA-7073)
 * Re-add parameter columns to tracing session (CASSANDRA-6942)
 * Preserves CQL metadata when updating table from thrift (CASSANDRA-6831)
Merged from 1.2:
 * Fix nodetool display with vnodes (CASSANDRA-7082)
 * Add UNLOGGED, COUNTER options to BATCH documentation (CASSANDRA-6816)
 * add extra SSL cipher suites (CASSANDRA-6613)
 * fix nodetool getsstables for blob PK (CASSANDRA-6803)
 * Fix BatchlogManager#deleteBatch() use of millisecond timestamps
   (CASSANDRA-6822)
 * Continue assassinating even if the endpoint vanishes (CASSANDRA-6787)
 * Schedule schema pulls on change (CASSANDRA-6971)
 * Non-droppable verbs shouldn't be dropped from OTC (CASSANDRA-6980)
 * Shutdown batchlog executor in SS#drain() (CASSANDRA-7025)
 * Fix batchlog to account for CF truncation records (CASSANDRA-6999)
 * Fix CQLSH parsing of functions and BLOB literals (CASSANDRA-7018)
 * Properly load trustore in the native protocol (CASSANDRA-6847)
 * Always clean up references in SerializingCache (CASSANDRA-6994)
 * Don't shut MessagingService down when replacing a node (CASSANDRA-6476)
 * fix npe when doing -Dcassandra.fd_initial_value_ms (CASSANDRA-6751)


2.1.0-beta1
 * Add flush directory distinct from compaction directories (CASSANDRA-6357)
 * Require JNA by default (CASSANDRA-6575)
 * add listsnapshots command to nodetool (CASSANDRA-5742)
 * Introduce AtomicBTreeColumns (CASSANDRA-6271, 6692)
 * Multithreaded commitlog (CASSANDRA-3578)
 * allocate fixed index summary memory pool and resample cold index summaries 
   to use less memory (CASSANDRA-5519)
 * Removed multithreaded compaction (CASSANDRA-6142)
 * Parallelize fetching rows for low-cardinality indexes (CASSANDRA-1337)
 * change logging from log4j to logback (CASSANDRA-5883)
 * switch to LZ4 compression for internode communication (CASSANDRA-5887)
 * Stop using Thrift-generated Index* classes internally (CASSANDRA-5971)
 * Remove 1.2 network compatibility code (CASSANDRA-5960)
 * Remove leveled json manifest migration code (CASSANDRA-5996)
 * Remove CFDefinition (CASSANDRA-6253)
 * Use AtomicIntegerFieldUpdater in RefCountedMemory (CASSANDRA-6278)
 * User-defined types for CQL3 (CASSANDRA-5590)
 * Use of o.a.c.metrics in nodetool (CASSANDRA-5871, 6406)
 * Batch read from OTC's queue and cleanup (CASSANDRA-1632)
 * Secondary index support for collections (CASSANDRA-4511, 6383)
 * SSTable metadata(Stats.db) format change (CASSANDRA-6356)
 * Push composites support in the storage engine
   (CASSANDRA-5417, CASSANDRA-6520)
 * Add snapshot space used to cfstats (CASSANDRA-6231)
 * Add cardinality estimator for key count estimation (CASSANDRA-5906)
 * CF id is changed to be non-deterministic. Data dir/key cache are created
   uniquely for CF id (CASSANDRA-5202)
 * New counters implementation (CASSANDRA-6504)
 * Replace UnsortedColumns, EmptyColumns, TreeMapBackedSortedColumns with new
   ArrayBackedSortedColumns (CASSANDRA-6630, CASSANDRA-6662, CASSANDRA-6690)
 * Add option to use row cache with a given amount of rows (CASSANDRA-5357)
 * Avoid repairing already repaired data (CASSANDRA-5351)
 * Reject counter updates with USING TTL/TIMESTAMP (CASSANDRA-6649)
 * Replace index_interval with min/max_index_interval (CASSANDRA-6379)
 * Lift limitation that order by columns must be selected for IN queries (CASSANDRA-4911)


2.0.5
 * Reduce garbage generated by bloom filter lookups (CASSANDRA-6609)
 * Add ks.cf names to tombstone logging (CASSANDRA-6597)
 * Use LOCAL_QUORUM for LWT operations at LOCAL_SERIAL (CASSANDRA-6495)
 * Wait for gossip to settle before accepting client connections (CASSANDRA-4288)
 * Delete unfinished compaction incrementally (CASSANDRA-6086)
 * Allow specifying custom secondary index options in CQL3 (CASSANDRA-6480)
 * Improve replica pinning for cache efficiency in DES (CASSANDRA-6485)
 * Fix LOCAL_SERIAL from thrift (CASSANDRA-6584)
 * Don't special case received counts in CAS timeout exceptions (CASSANDRA-6595)
 * Add support for 2.1 global counter shards (CASSANDRA-6505)
 * Fix NPE when streaming connection is not yet established (CASSANDRA-6210)
 * Avoid rare duplicate read repair triggering (CASSANDRA-6606)
 * Fix paging discardFirst (CASSANDRA-6555)
 * Fix ArrayIndexOutOfBoundsException in 2ndary index query (CASSANDRA-6470)
 * Release sstables upon rebuilding 2i (CASSANDRA-6635)
 * Add AbstractCompactionStrategy.startup() method (CASSANDRA-6637)
 * SSTableScanner may skip rows during cleanup (CASSANDRA-6638)
 * sstables from stalled repair sessions can resurrect deleted data (CASSANDRA-6503)
 * Switch stress to use ITransportFactory (CASSANDRA-6641)
 * Fix IllegalArgumentException during prepare (CASSANDRA-6592)
 * Fix possible loss of 2ndary index entries during compaction (CASSANDRA-6517)
 * Fix direct Memory on architectures that do not support unaligned long access
   (CASSANDRA-6628)
 * Let scrub optionally skip broken counter partitions (CASSANDRA-5930)
Merged from 1.2:
 * fsync compression metadata (CASSANDRA-6531)
 * Validate CF existence on execution for prepared statement (CASSANDRA-6535)
 * Add ability to throttle batchlog replay (CASSANDRA-6550)
 * Fix executing LOCAL_QUORUM with SimpleStrategy (CASSANDRA-6545)
 * Avoid StackOverflow when using large IN queries (CASSANDRA-6567)
 * Nodetool upgradesstables includes secondary indexes (CASSANDRA-6598)
 * Paginate batchlog replay (CASSANDRA-6569)
 * skip blocking on streaming during drain (CASSANDRA-6603)
 * Improve error message when schema doesn't match loaded sstable (CASSANDRA-6262)
 * Add properties to adjust FD initial value and max interval (CASSANDRA-4375)
 * Fix preparing with batch and delete from collection (CASSANDRA-6607)
 * Fix ABSC reverse iterator's remove() method (CASSANDRA-6629)
 * Handle host ID conflicts properly (CASSANDRA-6615)
 * Move handling of migration event source to solve bootstrap race. (CASSANDRA-6648)
 * Make sure compaction throughput value doesn't overflow with int math (CASSANDRA-6647)


2.0.4
 * Allow removing snapshots of no-longer-existing CFs (CASSANDRA-6418)
 * add StorageService.stopDaemon() (CASSANDRA-4268)
 * add IRE for invalid CF supplied to get_count (CASSANDRA-5701)
 * add client encryption support to sstableloader (CASSANDRA-6378)
 * Fix accept() loop for SSL sockets post-shutdown (CASSANDRA-6468)
 * Fix size-tiered compaction in LCS L0 (CASSANDRA-6496)
 * Fix assertion failure in filterColdSSTables (CASSANDRA-6483)
 * Fix row tombstones in larger-than-memory compactions (CASSANDRA-6008)
 * Fix cleanup ClassCastException (CASSANDRA-6462)
 * Reduce gossip memory use by interning VersionedValue strings (CASSANDRA-6410)
 * Allow specifying datacenters to participate in a repair (CASSANDRA-6218)
 * Fix divide-by-zero in PCI (CASSANDRA-6403)
 * Fix setting last compacted key in the wrong level for LCS (CASSANDRA-6284)
 * Add millisecond precision formats to the timestamp parser (CASSANDRA-6395)
 * Expose a total memtable size metric for a CF (CASSANDRA-6391)
 * cqlsh: handle symlinks properly (CASSANDRA-6425)
 * Fix potential infinite loop when paging query with IN (CASSANDRA-6464)
 * Fix assertion error in AbstractQueryPager.discardFirst (CASSANDRA-6447)
 * Fix streaming older SSTable yields unnecessary tombstones (CASSANDRA-6527)
Merged from 1.2:
 * Improved error message on bad properties in DDL queries (CASSANDRA-6453)
 * Randomize batchlog candidates selection (CASSANDRA-6481)
 * Fix thundering herd on endpoint cache invalidation (CASSANDRA-6345, 6485)
 * Improve batchlog write performance with vnodes (CASSANDRA-6488)
 * cqlsh: quote single quotes in strings inside collections (CASSANDRA-6172)
 * Improve gossip performance for typical messages (CASSANDRA-6409)
 * Throw IRE if a prepared statement has more markers than supported 
   (CASSANDRA-5598)
 * Expose Thread metrics for the native protocol server (CASSANDRA-6234)
 * Change snapshot response message verb to INTERNAL to avoid dropping it 
   (CASSANDRA-6415)
 * Warn when collection read has > 65K elements (CASSANDRA-5428)
 * Fix cache persistence when both row and key cache are enabled 
   (CASSANDRA-6413)
 * (Hadoop) add describe_local_ring (CASSANDRA-6268)
 * Fix handling of concurrent directory creation failure (CASSANDRA-6459)
 * Allow executing CREATE statements multiple times (CASSANDRA-6471)
 * Don't send confusing info with timeouts (CASSANDRA-6491)
 * Don't resubmit counter mutation runnables internally (CASSANDRA-6427)
 * Don't drop local mutations without a hint (CASSANDRA-6510)
 * Don't allow null max_hint_window_in_ms (CASSANDRA-6419)
 * Validate SliceRange start and finish lengths (CASSANDRA-6521)


2.0.3
 * Fix FD leak on slice read path (CASSANDRA-6275)
 * Cancel read meter task when closing SSTR (CASSANDRA-6358)
 * free off-heap IndexSummary during bulk (CASSANDRA-6359)
 * Recover from IOException in accept() thread (CASSANDRA-6349)
 * Improve Gossip tolerance of abnormally slow tasks (CASSANDRA-6338)
 * Fix trying to hint timed out counter writes (CASSANDRA-6322)
 * Allow restoring specific columnfamilies from archived CL (CASSANDRA-4809)
 * Avoid flushing compaction_history after each operation (CASSANDRA-6287)
 * Fix repair assertion error when tombstones expire (CASSANDRA-6277)
 * Skip loading corrupt key cache (CASSANDRA-6260)
 * Fixes for compacting larger-than-memory rows (CASSANDRA-6274)
 * Compact hottest sstables first and optionally omit coldest from
   compaction entirely (CASSANDRA-6109)
 * Fix modifying column_metadata from thrift (CASSANDRA-6182)
 * cqlsh: fix LIST USERS output (CASSANDRA-6242)
 * Add IRequestSink interface (CASSANDRA-6248)
 * Update memtable size while flushing (CASSANDRA-6249)
 * Provide hooks around CQL2/CQL3 statement execution (CASSANDRA-6252)
 * Require Permission.SELECT for CAS updates (CASSANDRA-6247)
 * New CQL-aware SSTableWriter (CASSANDRA-5894)
 * Reject CAS operation when the protocol v1 is used (CASSANDRA-6270)
 * Correctly throw error when frame too large (CASSANDRA-5981)
 * Fix serialization bug in PagedRange with 2ndary indexes (CASSANDRA-6299)
 * Fix CQL3 table validation in Thrift (CASSANDRA-6140)
 * Fix bug missing results with IN clauses (CASSANDRA-6327)
 * Fix paging with reversed slices (CASSANDRA-6343)
 * Set minTimestamp correctly to be able to drop expired sstables (CASSANDRA-6337)
 * Support NaN and Infinity as float literals (CASSANDRA-6003)
 * Remove RF from nodetool ring output (CASSANDRA-6289)
 * Fix attempting to flush empty rows (CASSANDRA-6374)
 * Fix potential out of bounds exception when paging (CASSANDRA-6333)
Merged from 1.2:
 * Optimize FD phi calculation (CASSANDRA-6386)
 * Improve initial FD phi estimate when starting up (CASSANDRA-6385)
 * Don't list CQL3 table in CLI describe even if named explicitely 
   (CASSANDRA-5750)
 * Invalidate row cache when dropping CF (CASSANDRA-6351)
 * add non-jamm path for cached statements (CASSANDRA-6293)
 * add windows bat files for shell commands (CASSANDRA-6145)
 * Require logging in for Thrift CQL2/3 statement preparation (CASSANDRA-6254)
 * restrict max_num_tokens to 1536 (CASSANDRA-6267)
 * Nodetool gets default JMX port from cassandra-env.sh (CASSANDRA-6273)
 * make calculatePendingRanges asynchronous (CASSANDRA-6244)
 * Remove blocking flushes in gossip thread (CASSANDRA-6297)
 * Fix potential socket leak in connectionpool creation (CASSANDRA-6308)
 * Allow LOCAL_ONE/LOCAL_QUORUM to work with SimpleStrategy (CASSANDRA-6238)
 * cqlsh: handle 'null' as session duration (CASSANDRA-6317)
 * Fix json2sstable handling of range tombstones (CASSANDRA-6316)
 * Fix missing one row in reverse query (CASSANDRA-6330)
 * Fix reading expired row value from row cache (CASSANDRA-6325)
 * Fix AssertionError when doing set element deletion (CASSANDRA-6341)
 * Make CL code for the native protocol match the one in C* 2.0
   (CASSANDRA-6347)
 * Disallow altering CQL3 table from thrift (CASSANDRA-6370)
 * Fix size computation of prepared statement (CASSANDRA-6369)


2.0.2
 * Update FailureDetector to use nanontime (CASSANDRA-4925)
 * Fix FileCacheService regressions (CASSANDRA-6149)
 * Never return WriteTimeout for CL.ANY (CASSANDRA-6132)
 * Fix race conditions in bulk loader (CASSANDRA-6129)
 * Add configurable metrics reporting (CASSANDRA-4430)
 * drop queries exceeding a configurable number of tombstones (CASSANDRA-6117)
 * Track and persist sstable read activity (CASSANDRA-5515)
 * Fixes for speculative retry (CASSANDRA-5932, CASSANDRA-6194)
 * Improve memory usage of metadata min/max column names (CASSANDRA-6077)
 * Fix thrift validation refusing row markers on CQL3 tables (CASSANDRA-6081)
 * Fix insertion of collections with CAS (CASSANDRA-6069)
 * Correctly send metadata on SELECT COUNT (CASSANDRA-6080)
 * Track clients' remote addresses in ClientState (CASSANDRA-6070)
 * Create snapshot dir if it does not exist when migrating
   leveled manifest (CASSANDRA-6093)
 * make sequential nodetool repair the default (CASSANDRA-5950)
 * Add more hooks for compaction strategy implementations (CASSANDRA-6111)
 * Fix potential NPE on composite 2ndary indexes (CASSANDRA-6098)
 * Delete can potentially be skipped in batch (CASSANDRA-6115)
 * Allow alter keyspace on system_traces (CASSANDRA-6016)
 * Disallow empty column names in cql (CASSANDRA-6136)
 * Use Java7 file-handling APIs and fix file moving on Windows (CASSANDRA-5383)
 * Save compaction history to system keyspace (CASSANDRA-5078)
 * Fix NPE if StorageService.getOperationMode() is executed before full startup (CASSANDRA-6166)
 * CQL3: support pre-epoch longs for TimestampType (CASSANDRA-6212)
 * Add reloadtriggers command to nodetool (CASSANDRA-4949)
 * cqlsh: ignore empty 'value alias' in DESCRIBE (CASSANDRA-6139)
 * Fix sstable loader (CASSANDRA-6205)
 * Reject bootstrapping if the node already exists in gossip (CASSANDRA-5571)
 * Fix NPE while loading paxos state (CASSANDRA-6211)
 * cqlsh: add SHOW SESSION <tracing-session> command (CASSANDRA-6228)
Merged from 1.2:
 * (Hadoop) Require CFRR batchSize to be at least 2 (CASSANDRA-6114)
 * Add a warning for small LCS sstable size (CASSANDRA-6191)
 * Add ability to list specific KS/CF combinations in nodetool cfstats (CASSANDRA-4191)
 * Mark CF clean if a mutation raced the drop and got it marked dirty (CASSANDRA-5946)
 * Add a LOCAL_ONE consistency level (CASSANDRA-6202)
 * Limit CQL prepared statement cache by size instead of count (CASSANDRA-6107)
 * Tracing should log write failure rather than raw exceptions (CASSANDRA-6133)
 * lock access to TM.endpointToHostIdMap (CASSANDRA-6103)
 * Allow estimated memtable size to exceed slab allocator size (CASSANDRA-6078)
 * Start MeteredFlusher earlier to prevent OOM during CL replay (CASSANDRA-6087)
 * Avoid sending Truncate command to fat clients (CASSANDRA-6088)
 * Allow where clause conditions to be in parenthesis (CASSANDRA-6037)
 * Do not open non-ssl storage port if encryption option is all (CASSANDRA-3916)
 * Move batchlog replay to its own executor (CASSANDRA-6079)
 * Add tombstone debug threshold and histogram (CASSANDRA-6042, 6057)
 * Enable tcp keepalive on incoming connections (CASSANDRA-4053)
 * Fix fat client schema pull NPE (CASSANDRA-6089)
 * Fix memtable flushing for indexed tables (CASSANDRA-6112)
 * Fix skipping columns with multiple slices (CASSANDRA-6119)
 * Expose connected thrift + native client counts (CASSANDRA-5084)
 * Optimize auth setup (CASSANDRA-6122)
 * Trace index selection (CASSANDRA-6001)
 * Update sstablesPerReadHistogram to use biased sampling (CASSANDRA-6164)
 * Log UnknownColumnfamilyException when closing socket (CASSANDRA-5725)
 * Properly error out on CREATE INDEX for counters table (CASSANDRA-6160)
 * Handle JMX notification failure for repair (CASSANDRA-6097)
 * (Hadoop) Fetch no more than 128 splits in parallel (CASSANDRA-6169)
 * stress: add username/password authentication support (CASSANDRA-6068)
 * Fix indexed queries with row cache enabled on parent table (CASSANDRA-5732)
 * Fix compaction race during columnfamily drop (CASSANDRA-5957)
 * Fix validation of empty column names for compact tables (CASSANDRA-6152)
 * Skip replaying mutations that pass CRC but fail to deserialize (CASSANDRA-6183)
 * Rework token replacement to use replace_address (CASSANDRA-5916)
 * Fix altering column types (CASSANDRA-6185)
 * cqlsh: fix CREATE/ALTER WITH completion (CASSANDRA-6196)
 * add windows bat files for shell commands (CASSANDRA-6145)
 * Fix potential stack overflow during range tombstones insertion (CASSANDRA-6181)
 * (Hadoop) Make LOCAL_ONE the default consistency level (CASSANDRA-6214)


2.0.1
 * Fix bug that could allow reading deleted data temporarily (CASSANDRA-6025)
 * Improve memory use defaults (CASSANDRA-6059)
 * Make ThriftServer more easlly extensible (CASSANDRA-6058)
 * Remove Hadoop dependency from ITransportFactory (CASSANDRA-6062)
 * add file_cache_size_in_mb setting (CASSANDRA-5661)
 * Improve error message when yaml contains invalid properties (CASSANDRA-5958)
 * Improve leveled compaction's ability to find non-overlapping L0 compactions
   to work on concurrently (CASSANDRA-5921)
 * Notify indexer of columns shadowed by range tombstones (CASSANDRA-5614)
 * Log Merkle tree stats (CASSANDRA-2698)
 * Switch from crc32 to adler32 for compressed sstable checksums (CASSANDRA-5862)
 * Improve offheap memcpy performance (CASSANDRA-5884)
 * Use a range aware scanner for cleanup (CASSANDRA-2524)
 * Cleanup doesn't need to inspect sstables that contain only local data
   (CASSANDRA-5722)
 * Add ability for CQL3 to list partition keys (CASSANDRA-4536)
 * Improve native protocol serialization (CASSANDRA-5664)
 * Upgrade Thrift to 0.9.1 (CASSANDRA-5923)
 * Require superuser status for adding triggers (CASSANDRA-5963)
 * Make standalone scrubber handle old and new style leveled manifest
   (CASSANDRA-6005)
 * Fix paxos bugs (CASSANDRA-6012, 6013, 6023)
 * Fix paged ranges with multiple replicas (CASSANDRA-6004)
 * Fix potential AssertionError during tracing (CASSANDRA-6041)
 * Fix NPE in sstablesplit (CASSANDRA-6027)
 * Migrate pre-2.0 key/value/column aliases to system.schema_columns
   (CASSANDRA-6009)
 * Paging filter empty rows too agressively (CASSANDRA-6040)
 * Support variadic parameters for IN clauses (CASSANDRA-4210)
 * cqlsh: return the result of CAS writes (CASSANDRA-5796)
 * Fix validation of IN clauses with 2ndary indexes (CASSANDRA-6050)
 * Support named bind variables in CQL (CASSANDRA-6033)
Merged from 1.2:
 * Allow cache-keys-to-save to be set at runtime (CASSANDRA-5980)
 * Avoid second-guessing out-of-space state (CASSANDRA-5605)
 * Tuning knobs for dealing with large blobs and many CFs (CASSANDRA-5982)
 * (Hadoop) Fix CQLRW for thrift tables (CASSANDRA-6002)
 * Fix possible divide-by-zero in HHOM (CASSANDRA-5990)
 * Allow local batchlog writes for CL.ANY (CASSANDRA-5967)
 * Upgrade metrics-core to version 2.2.0 (CASSANDRA-5947)
 * Fix CqlRecordWriter with composite keys (CASSANDRA-5949)
 * Add snitch, schema version, cluster, partitioner to JMX (CASSANDRA-5881)
 * Allow disabling SlabAllocator (CASSANDRA-5935)
 * Make user-defined compaction JMX blocking (CASSANDRA-4952)
 * Fix streaming does not transfer wrapped range (CASSANDRA-5948)
 * Fix loading index summary containing empty key (CASSANDRA-5965)
 * Correctly handle limits in CompositesSearcher (CASSANDRA-5975)
 * Pig: handle CQL collections (CASSANDRA-5867)
 * Pass the updated cf to the PRSI index() method (CASSANDRA-5999)
 * Allow empty CQL3 batches (as no-op) (CASSANDRA-5994)
 * Support null in CQL3 functions (CASSANDRA-5910)
 * Replace the deprecated MapMaker with CacheLoader (CASSANDRA-6007)
 * Add SSTableDeletingNotification to DataTracker (CASSANDRA-6010)
 * Fix snapshots in use get deleted during snapshot repair (CASSANDRA-6011)
 * Move hints and exception count to o.a.c.metrics (CASSANDRA-6017)
 * Fix memory leak in snapshot repair (CASSANDRA-6047)
 * Fix sstable2sjon for CQL3 tables (CASSANDRA-5852)


2.0.0
 * Fix thrift validation when inserting into CQL3 tables (CASSANDRA-5138)
 * Fix periodic memtable flushing behavior with clean memtables (CASSANDRA-5931)
 * Fix dateOf() function for pre-2.0 timestamp columns (CASSANDRA-5928)
 * Fix SSTable unintentionally loads BF when opened for batch (CASSANDRA-5938)
 * Add stream session progress to JMX (CASSANDRA-4757)
 * Fix NPE during CAS operation (CASSANDRA-5925)
Merged from 1.2:
 * Fix getBloomFilterDiskSpaceUsed for AlwaysPresentFilter (CASSANDRA-5900)
 * Don't announce schema version until we've loaded the changes locally
   (CASSANDRA-5904)
 * Fix to support off heap bloom filters size greater than 2 GB (CASSANDRA-5903)
 * Properly handle parsing huge map and set literals (CASSANDRA-5893)


2.0.0-rc2
 * enable vnodes by default (CASSANDRA-5869)
 * fix CAS contention timeout (CASSANDRA-5830)
 * fix HsHa to respect max frame size (CASSANDRA-4573)
 * Fix (some) 2i on composite components omissions (CASSANDRA-5851)
 * cqlsh: add DESCRIBE FULL SCHEMA variant (CASSANDRA-5880)
Merged from 1.2:
 * Correctly validate sparse composite cells in scrub (CASSANDRA-5855)
 * Add KeyCacheHitRate metric to CF metrics (CASSANDRA-5868)
 * cqlsh: add support for multiline comments (CASSANDRA-5798)
 * Handle CQL3 SELECT duplicate IN restrictions on clustering columns
   (CASSANDRA-5856)


2.0.0-rc1
 * improve DecimalSerializer performance (CASSANDRA-5837)
 * fix potential spurious wakeup in AsyncOneResponse (CASSANDRA-5690)
 * fix schema-related trigger issues (CASSANDRA-5774)
 * Better validation when accessing CQL3 table from thrift (CASSANDRA-5138)
 * Fix assertion error during repair (CASSANDRA-5801)
 * Fix range tombstone bug (CASSANDRA-5805)
 * DC-local CAS (CASSANDRA-5797)
 * Add a native_protocol_version column to the system.local table (CASSANRDA-5819)
 * Use index_interval from cassandra.yaml when upgraded (CASSANDRA-5822)
 * Fix buffer underflow on socket close (CASSANDRA-5792)
Merged from 1.2:
 * Fix reading DeletionTime from 1.1-format sstables (CASSANDRA-5814)
 * cqlsh: add collections support to COPY (CASSANDRA-5698)
 * retry important messages for any IOException (CASSANDRA-5804)
 * Allow empty IN relations in SELECT/UPDATE/DELETE statements (CASSANDRA-5626)
 * cqlsh: fix crashing on Windows due to libedit detection (CASSANDRA-5812)
 * fix bulk-loading compressed sstables (CASSANDRA-5820)
 * (Hadoop) fix quoting in CqlPagingRecordReader and CqlRecordWriter 
   (CASSANDRA-5824)
 * update default LCS sstable size to 160MB (CASSANDRA-5727)
 * Allow compacting 2Is via nodetool (CASSANDRA-5670)
 * Hex-encode non-String keys in OPP (CASSANDRA-5793)
 * nodetool history logging (CASSANDRA-5823)
 * (Hadoop) fix support for Thrift tables in CqlPagingRecordReader 
   (CASSANDRA-5752)
 * add "all time blocked" to StatusLogger output (CASSANDRA-5825)
 * Future-proof inter-major-version schema migrations (CASSANDRA-5845)
 * (Hadoop) add CqlPagingRecordReader support for ReversedType in Thrift table
   (CASSANDRA-5718)
 * Add -no-snapshot option to scrub (CASSANDRA-5891)
 * Fix to support off heap bloom filters size greater than 2 GB (CASSANDRA-5903)
 * Properly handle parsing huge map and set literals (CASSANDRA-5893)
 * Fix LCS L0 compaction may overlap in L1 (CASSANDRA-5907)
 * New sstablesplit tool to split large sstables offline (CASSANDRA-4766)
 * Fix potential deadlock in native protocol server (CASSANDRA-5926)
 * Disallow incompatible type change in CQL3 (CASSANDRA-5882)
Merged from 1.1:
 * Correctly validate sparse composite cells in scrub (CASSANDRA-5855)


2.0.0-beta2
 * Replace countPendingHints with Hints Created metric (CASSANDRA-5746)
 * Allow nodetool with no args, and with help to run without a server (CASSANDRA-5734)
 * Cleanup AbstractType/TypeSerializer classes (CASSANDRA-5744)
 * Remove unimplemented cli option schema-mwt (CASSANDRA-5754)
 * Support range tombstones in thrift (CASSANDRA-5435)
 * Normalize table-manipulating CQL3 statements' class names (CASSANDRA-5759)
 * cqlsh: add missing table options to DESCRIBE output (CASSANDRA-5749)
 * Fix assertion error during repair (CASSANDRA-5757)
 * Fix bulkloader (CASSANDRA-5542)
 * Add LZ4 compression to the native protocol (CASSANDRA-5765)
 * Fix bugs in the native protocol v2 (CASSANDRA-5770)
 * CAS on 'primary key only' table (CASSANDRA-5715)
 * Support streaming SSTables of old versions (CASSANDRA-5772)
 * Always respect protocol version in native protocol (CASSANDRA-5778)
 * Fix ConcurrentModificationException during streaming (CASSANDRA-5782)
 * Update deletion timestamp in Commit#updatesWithPaxosTime (CASSANDRA-5787)
 * Thrift cas() method crashes if input columns are not sorted (CASSANDRA-5786)
 * Order columns names correctly when querying for CAS (CASSANDRA-5788)
 * Fix streaming retry (CASSANDRA-5775)
Merged from 1.2:
 * if no seeds can be a reached a node won't start in a ring by itself (CASSANDRA-5768)
 * add cassandra.unsafesystem property (CASSANDRA-5704)
 * (Hadoop) quote identifiers in CqlPagingRecordReader (CASSANDRA-5763)
 * Add replace_node functionality for vnodes (CASSANDRA-5337)
 * Add timeout events to query traces (CASSANDRA-5520)
 * Fix serialization of the LEFT gossip value (CASSANDRA-5696)
 * Pig: support for cql3 tables (CASSANDRA-5234)
 * Fix skipping range tombstones with reverse queries (CASSANDRA-5712)
 * Expire entries out of ThriftSessionManager (CASSANDRA-5719)
 * Don't keep ancestor information in memory (CASSANDRA-5342)
 * Expose native protocol server status in nodetool info (CASSANDRA-5735)
 * Fix pathetic performance of range tombstones (CASSANDRA-5677)
 * Fix querying with an empty (impossible) range (CASSANDRA-5573)
 * cqlsh: handle CUSTOM 2i in DESCRIBE output (CASSANDRA-5760)
 * Fix minor bug in Range.intersects(Bound) (CASSANDRA-5771)
 * cqlsh: handle disabled compression in DESCRIBE output (CASSANDRA-5766)
 * Ensure all UP events are notified on the native protocol (CASSANDRA-5769)
 * Fix formatting of sstable2json with multiple -k arguments (CASSANDRA-5781)
 * Don't rely on row marker for queries in general to hide lost markers
   after TTL expires (CASSANDRA-5762)
 * Sort nodetool help output (CASSANDRA-5776)
 * Fix column expiring during 2 phases compaction (CASSANDRA-5799)
 * now() is being rejected in INSERTs when inside collections (CASSANDRA-5795)


2.0.0-beta1
 * Add support for indexing clustered columns (CASSANDRA-5125)
 * Removed on-heap row cache (CASSANDRA-5348)
 * use nanotime consistently for node-local timeouts (CASSANDRA-5581)
 * Avoid unnecessary second pass on name-based queries (CASSANDRA-5577)
 * Experimental triggers (CASSANDRA-1311)
 * JEMalloc support for off-heap allocation (CASSANDRA-3997)
 * Single-pass compaction (CASSANDRA-4180)
 * Removed token range bisection (CASSANDRA-5518)
 * Removed compatibility with pre-1.2.5 sstables and network messages
   (CASSANDRA-5511)
 * removed PBSPredictor (CASSANDRA-5455)
 * CAS support (CASSANDRA-5062, 5441, 5442, 5443, 5619, 5667)
 * Leveled compaction performs size-tiered compactions in L0 
   (CASSANDRA-5371, 5439)
 * Add yaml network topology snitch for mixed ec2/other envs (CASSANDRA-5339)
 * Log when a node is down longer than the hint window (CASSANDRA-4554)
 * Optimize tombstone creation for ExpiringColumns (CASSANDRA-4917)
 * Improve LeveledScanner work estimation (CASSANDRA-5250, 5407)
 * Replace compaction lock with runWithCompactionsDisabled (CASSANDRA-3430)
 * Change Message IDs to ints (CASSANDRA-5307)
 * Move sstable level information into the Stats component, removing the
   need for a separate Manifest file (CASSANDRA-4872)
 * avoid serializing to byte[] on commitlog append (CASSANDRA-5199)
 * make index_interval configurable per columnfamily (CASSANDRA-3961, CASSANDRA-5650)
 * add default_time_to_live (CASSANDRA-3974)
 * add memtable_flush_period_in_ms (CASSANDRA-4237)
 * replace supercolumns internally by composites (CASSANDRA-3237, 5123)
 * upgrade thrift to 0.9.0 (CASSANDRA-3719)
 * drop unnecessary keyspace parameter from user-defined compaction API 
   (CASSANDRA-5139)
 * more robust solution to incomplete compactions + counters (CASSANDRA-5151)
 * Change order of directory searching for c*.in.sh (CASSANDRA-3983)
 * Add tool to reset SSTable compaction level for LCS (CASSANDRA-5271)
 * Allow custom configuration loader (CASSANDRA-5045)
 * Remove memory emergency pressure valve logic (CASSANDRA-3534)
 * Reduce request latency with eager retry (CASSANDRA-4705)
 * cqlsh: Remove ASSUME command (CASSANDRA-5331)
 * Rebuild BF when loading sstables if bloom_filter_fp_chance
   has changed since compaction (CASSANDRA-5015)
 * remove row-level bloom filters (CASSANDRA-4885)
 * Change Kernel Page Cache skipping into row preheating (disabled by default)
   (CASSANDRA-4937)
 * Improve repair by deciding on a gcBefore before sending
   out TreeRequests (CASSANDRA-4932)
 * Add an official way to disable compactions (CASSANDRA-5074)
 * Reenable ALTER TABLE DROP with new semantics (CASSANDRA-3919)
 * Add binary protocol versioning (CASSANDRA-5436)
 * Swap THshaServer for TThreadedSelectorServer (CASSANDRA-5530)
 * Add alias support to SELECT statement (CASSANDRA-5075)
 * Don't create empty RowMutations in CommitLogReplayer (CASSANDRA-5541)
 * Use range tombstones when dropping cfs/columns from schema (CASSANDRA-5579)
 * cqlsh: drop CQL2/CQL3-beta support (CASSANDRA-5585)
 * Track max/min column names in sstables to be able to optimize slice
   queries (CASSANDRA-5514, CASSANDRA-5595, CASSANDRA-5600)
 * Binary protocol: allow batching already prepared statements (CASSANDRA-4693)
 * Allow preparing timestamp, ttl and limit in CQL3 queries (CASSANDRA-4450)
 * Support native link w/o JNA in Java7 (CASSANDRA-3734)
 * Use SASL authentication in binary protocol v2 (CASSANDRA-5545)
 * Replace Thrift HsHa with LMAX Disruptor based implementation (CASSANDRA-5582)
 * cqlsh: Add row count to SELECT output (CASSANDRA-5636)
 * Include a timestamp with all read commands to determine column expiration
   (CASSANDRA-5149)
 * Streaming 2.0 (CASSANDRA-5286, 5699)
 * Conditional create/drop ks/table/index statements in CQL3 (CASSANDRA-2737)
 * more pre-table creation property validation (CASSANDRA-5693)
 * Redesign repair messages (CASSANDRA-5426)
 * Fix ALTER RENAME post-5125 (CASSANDRA-5702)
 * Disallow renaming a 2ndary indexed column (CASSANDRA-5705)
 * Rename Table to Keyspace (CASSANDRA-5613)
 * Ensure changing column_index_size_in_kb on different nodes don't corrupt the
   sstable (CASSANDRA-5454)
 * Move resultset type information into prepare, not execute (CASSANDRA-5649)
 * Auto paging in binary protocol (CASSANDRA-4415, 5714)
 * Don't tie client side use of AbstractType to JDBC (CASSANDRA-4495)
 * Adds new TimestampType to replace DateType (CASSANDRA-5723, CASSANDRA-5729)
Merged from 1.2:
 * make starting native protocol server idempotent (CASSANDRA-5728)
 * Fix loading key cache when a saved entry is no longer valid (CASSANDRA-5706)
 * Fix serialization of the LEFT gossip value (CASSANDRA-5696)
 * cqlsh: Don't show 'null' in place of empty values (CASSANDRA-5675)
 * Race condition in detecting version on a mixed 1.1/1.2 cluster
   (CASSANDRA-5692)
 * Fix skipping range tombstones with reverse queries (CASSANDRA-5712)
 * Expire entries out of ThriftSessionManager (CASSANRDA-5719)
 * Don't keep ancestor information in memory (CASSANDRA-5342)
 * cqlsh: fix handling of semicolons inside BATCH queries (CASSANDRA-5697)


1.2.6
 * Fix tracing when operation completes before all responses arrive 
   (CASSANDRA-5668)
 * Fix cross-DC mutation forwarding (CASSANDRA-5632)
 * Reduce SSTableLoader memory usage (CASSANDRA-5555)
 * Scale hinted_handoff_throttle_in_kb to cluster size (CASSANDRA-5272)
 * (Hadoop) Add CQL3 input/output formats (CASSANDRA-4421, 5622)
 * (Hadoop) Fix InputKeyRange in CFIF (CASSANDRA-5536)
 * Fix dealing with ridiculously large max sstable sizes in LCS (CASSANDRA-5589)
 * Ignore pre-truncate hints (CASSANDRA-4655)
 * Move System.exit on OOM into a separate thread (CASSANDRA-5273)
 * Write row markers when serializing schema (CASSANDRA-5572)
 * Check only SSTables for the requested range when streaming (CASSANDRA-5569)
 * Improve batchlog replay behavior and hint ttl handling (CASSANDRA-5314)
 * Exclude localTimestamp from validation for tombstones (CASSANDRA-5398)
 * cqlsh: add custom prompt support (CASSANDRA-5539)
 * Reuse prepared statements in hot auth queries (CASSANDRA-5594)
 * cqlsh: add vertical output option (see EXPAND) (CASSANDRA-5597)
 * Add a rate limit option to stress (CASSANDRA-5004)
 * have BulkLoader ignore snapshots directories (CASSANDRA-5587) 
 * fix SnitchProperties logging context (CASSANDRA-5602)
 * Expose whether jna is enabled and memory is locked via JMX (CASSANDRA-5508)
 * cqlsh: fix COPY FROM with ReversedType (CASSANDRA-5610)
 * Allow creating CUSTOM indexes on collections (CASSANDRA-5615)
 * Evaluate now() function at execution time (CASSANDRA-5616)
 * Expose detailed read repair metrics (CASSANDRA-5618)
 * Correct blob literal + ReversedType parsing (CASSANDRA-5629)
 * Allow GPFS to prefer the internal IP like EC2MRS (CASSANDRA-5630)
 * fix help text for -tspw cassandra-cli (CASSANDRA-5643)
 * don't throw away initial causes exceptions for internode encryption issues 
   (CASSANDRA-5644)
 * Fix message spelling errors for cql select statements (CASSANDRA-5647)
 * Suppress custom exceptions thru jmx (CASSANDRA-5652)
 * Update CREATE CUSTOM INDEX syntax (CASSANDRA-5639)
 * Fix PermissionDetails.equals() method (CASSANDRA-5655)
 * Never allow partition key ranges in CQL3 without token() (CASSANDRA-5666)
 * Gossiper incorrectly drops AppState for an upgrading node (CASSANDRA-5660)
 * Connection thrashing during multi-region ec2 during upgrade, due to 
   messaging version (CASSANDRA-5669)
 * Avoid over reconnecting in EC2MRS (CASSANDRA-5678)
 * Fix ReadResponseSerializer.serializedSize() for digest reads (CASSANDRA-5476)
 * allow sstable2json on 2i CFs (CASSANDRA-5694)
Merged from 1.1:
 * Remove buggy thrift max message length option (CASSANDRA-5529)
 * Fix NPE in Pig's widerow mode (CASSANDRA-5488)
 * Add split size parameter to Pig and disable split combination (CASSANDRA-5544)


1.2.5
 * make BytesToken.toString only return hex bytes (CASSANDRA-5566)
 * Ensure that submitBackground enqueues at least one task (CASSANDRA-5554)
 * fix 2i updates with identical values and timestamps (CASSANDRA-5540)
 * fix compaction throttling bursty-ness (CASSANDRA-4316)
 * reduce memory consumption of IndexSummary (CASSANDRA-5506)
 * remove per-row column name bloom filters (CASSANDRA-5492)
 * Include fatal errors in trace events (CASSANDRA-5447)
 * Ensure that PerRowSecondaryIndex is notified of row-level deletes
   (CASSANDRA-5445)
 * Allow empty blob literals in CQL3 (CASSANDRA-5452)
 * Fix streaming RangeTombstones at column index boundary (CASSANDRA-5418)
 * Fix preparing statements when current keyspace is not set (CASSANDRA-5468)
 * Fix SemanticVersion.isSupportedBy minor/patch handling (CASSANDRA-5496)
 * Don't provide oldCfId for post-1.1 system cfs (CASSANDRA-5490)
 * Fix primary range ignores replication strategy (CASSANDRA-5424)
 * Fix shutdown of binary protocol server (CASSANDRA-5507)
 * Fix repair -snapshot not working (CASSANDRA-5512)
 * Set isRunning flag later in binary protocol server (CASSANDRA-5467)
 * Fix use of CQL3 functions with descending clustering order (CASSANDRA-5472)
 * Disallow renaming columns one at a time for thrift table in CQL3
   (CASSANDRA-5531)
 * cqlsh: add CLUSTERING ORDER BY support to DESCRIBE (CASSANDRA-5528)
 * Add custom secondary index support to CQL3 (CASSANDRA-5484)
 * Fix repair hanging silently on unexpected error (CASSANDRA-5229)
 * Fix Ec2Snitch regression introduced by CASSANDRA-5171 (CASSANDRA-5432)
 * Add nodetool enablebackup/disablebackup (CASSANDRA-5556)
 * cqlsh: fix DESCRIBE after case insensitive USE (CASSANDRA-5567)
Merged from 1.1
 * Add retry mechanism to OTC for non-droppable_verbs (CASSANDRA-5393)
 * Use allocator information to improve memtable memory usage estimate
   (CASSANDRA-5497)
 * Fix trying to load deleted row into row cache on startup (CASSANDRA-4463)
 * fsync leveled manifest to avoid corruption (CASSANDRA-5535)
 * Fix Bound intersection computation (CASSANDRA-5551)
 * sstablescrub now respects max memory size in cassandra.in.sh (CASSANDRA-5562)


1.2.4
 * Ensure that PerRowSecondaryIndex updates see the most recent values
   (CASSANDRA-5397)
 * avoid duplicate index entries ind PrecompactedRow and 
   ParallelCompactionIterable (CASSANDRA-5395)
 * remove the index entry on oldColumn when new column is a tombstone 
   (CASSANDRA-5395)
 * Change default stream throughput from 400 to 200 mbps (CASSANDRA-5036)
 * Gossiper logs DOWN for symmetry with UP (CASSANDRA-5187)
 * Fix mixing prepared statements between keyspaces (CASSANDRA-5352)
 * Fix consistency level during bootstrap - strike 3 (CASSANDRA-5354)
 * Fix transposed arguments in AlreadyExistsException (CASSANDRA-5362)
 * Improve asynchronous hint delivery (CASSANDRA-5179)
 * Fix Guava dependency version (12.0 -> 13.0.1) for Maven (CASSANDRA-5364)
 * Validate that provided CQL3 collection value are < 64K (CASSANDRA-5355)
 * Make upgradeSSTable skip current version sstables by default (CASSANDRA-5366)
 * Optimize min/max timestamp collection (CASSANDRA-5373)
 * Invalid streamId in cql binary protocol when using invalid CL 
   (CASSANDRA-5164)
 * Fix validation for IN where clauses with collections (CASSANDRA-5376)
 * Copy resultSet on count query to avoid ConcurrentModificationException 
   (CASSANDRA-5382)
 * Correctly typecheck in CQL3 even with ReversedType (CASSANDRA-5386)
 * Fix streaming compressed files when using encryption (CASSANDRA-5391)
 * cassandra-all 1.2.0 pom missing netty dependency (CASSANDRA-5392)
 * Fix writetime/ttl functions on null values (CASSANDRA-5341)
 * Fix NPE during cql3 select with token() (CASSANDRA-5404)
 * IndexHelper.skipBloomFilters won't skip non-SHA filters (CASSANDRA-5385)
 * cqlsh: Print maps ordered by key, sort sets (CASSANDRA-5413)
 * Add null syntax support in CQL3 for inserts (CASSANDRA-3783)
 * Allow unauthenticated set_keyspace() calls (CASSANDRA-5423)
 * Fix potential incremental backups race (CASSANDRA-5410)
 * Fix prepared BATCH statements with batch-level timestamps (CASSANDRA-5415)
 * Allow overriding superuser setup delay (CASSANDRA-5430)
 * cassandra-shuffle with JMX usernames and passwords (CASSANDRA-5431)
Merged from 1.1:
 * cli: Quote ks and cf names in schema output when needed (CASSANDRA-5052)
 * Fix bad default for min/max timestamp in SSTableMetadata (CASSANDRA-5372)
 * Fix cf name extraction from manifest in Directories.migrateFile() 
   (CASSANDRA-5242)
 * Support pluggable internode authentication (CASSANDRA-5401)


1.2.3
 * add check for sstable overlap within a level on startup (CASSANDRA-5327)
 * replace ipv6 colons in jmx object names (CASSANDRA-5298, 5328)
 * Avoid allocating SSTableBoundedScanner during repair when the range does 
   not intersect the sstable (CASSANDRA-5249)
 * Don't lowercase property map keys (this breaks NTS) (CASSANDRA-5292)
 * Fix composite comparator with super columns (CASSANDRA-5287)
 * Fix insufficient validation of UPDATE queries against counter cfs
   (CASSANDRA-5300)
 * Fix PropertyFileSnitch default DC/Rack behavior (CASSANDRA-5285)
 * Handle null values when executing prepared statement (CASSANDRA-5081)
 * Add netty to pom dependencies (CASSANDRA-5181)
 * Include type arguments in Thrift CQLPreparedResult (CASSANDRA-5311)
 * Fix compaction not removing columns when bf_fp_ratio is 1 (CASSANDRA-5182)
 * cli: Warn about missing CQL3 tables in schema descriptions (CASSANDRA-5309)
 * Re-enable unknown option in replication/compaction strategies option for
   backward compatibility (CASSANDRA-4795)
 * Add binary protocol support to stress (CASSANDRA-4993)
 * cqlsh: Fix COPY FROM value quoting and null handling (CASSANDRA-5305)
 * Fix repair -pr for vnodes (CASSANDRA-5329)
 * Relax CL for auth queries for non-default users (CASSANDRA-5310)
 * Fix AssertionError during repair (CASSANDRA-5245)
 * Don't announce migrations to pre-1.2 nodes (CASSANDRA-5334)
Merged from 1.1:
 * Update offline scrub for 1.0 -> 1.1 directory structure (CASSANDRA-5195)
 * add tmp flag to Descriptor hashcode (CASSANDRA-4021)
 * fix logging of "Found table data in data directories" when only system tables
   are present (CASSANDRA-5289)
 * cli: Add JMX authentication support (CASSANDRA-5080)
 * nodetool: ability to repair specific range (CASSANDRA-5280)
 * Fix possible assertion triggered in SliceFromReadCommand (CASSANDRA-5284)
 * cqlsh: Add inet type support on Windows (ipv4-only) (CASSANDRA-4801)
 * Fix race when initializing ColumnFamilyStore (CASSANDRA-5350)
 * Add UseTLAB JVM flag (CASSANDRA-5361)


1.2.2
 * fix potential for multiple concurrent compactions of the same sstables
   (CASSANDRA-5256)
 * avoid no-op caching of byte[] on commitlog append (CASSANDRA-5199)
 * fix symlinks under data dir not working (CASSANDRA-5185)
 * fix bug in compact storage metadata handling (CASSANDRA-5189)
 * Validate login for USE queries (CASSANDRA-5207)
 * cli: remove default username and password (CASSANDRA-5208)
 * configure populate_io_cache_on_flush per-CF (CASSANDRA-4694)
 * allow configuration of internode socket buffer (CASSANDRA-3378)
 * Make sstable directory picking blacklist-aware again (CASSANDRA-5193)
 * Correctly expire gossip states for edge cases (CASSANDRA-5216)
 * Improve handling of directory creation failures (CASSANDRA-5196)
 * Expose secondary indicies to the rest of nodetool (CASSANDRA-4464)
 * Binary protocol: avoid sending notification for 0.0.0.0 (CASSANDRA-5227)
 * add UseCondCardMark XX jvm settings on jdk 1.7 (CASSANDRA-4366)
 * CQL3 refactor to allow conversion function (CASSANDRA-5226)
 * Fix drop of sstables in some circumstance (CASSANDRA-5232)
 * Implement caching of authorization results (CASSANDRA-4295)
 * Add support for LZ4 compression (CASSANDRA-5038)
 * Fix missing columns in wide rows queries (CASSANDRA-5225)
 * Simplify auth setup and make system_auth ks alterable (CASSANDRA-5112)
 * Stop compactions from hanging during bootstrap (CASSANDRA-5244)
 * fix compressed streaming sending extra chunk (CASSANDRA-5105)
 * Add CQL3-based implementations of IAuthenticator and IAuthorizer
   (CASSANDRA-4898)
 * Fix timestamp-based tomstone removal logic (CASSANDRA-5248)
 * cli: Add JMX authentication support (CASSANDRA-5080)
 * Fix forceFlush behavior (CASSANDRA-5241)
 * cqlsh: Add username autocompletion (CASSANDRA-5231)
 * Fix CQL3 composite partition key error (CASSANDRA-5240)
 * Allow IN clause on last clustering key (CASSANDRA-5230)
Merged from 1.1:
 * fix start key/end token validation for wide row iteration (CASSANDRA-5168)
 * add ConfigHelper support for Thrift frame and max message sizes (CASSANDRA-5188)
 * fix nodetool repair not fail on node down (CASSANDRA-5203)
 * always collect tombstone hints (CASSANDRA-5068)
 * Fix error when sourcing file in cqlsh (CASSANDRA-5235)


1.2.1
 * stream undelivered hints on decommission (CASSANDRA-5128)
 * GossipingPropertyFileSnitch loads saved dc/rack info if needed (CASSANDRA-5133)
 * drain should flush system CFs too (CASSANDRA-4446)
 * add inter_dc_tcp_nodelay setting (CASSANDRA-5148)
 * re-allow wrapping ranges for start_token/end_token range pairitspwng (CASSANDRA-5106)
 * fix validation compaction of empty rows (CASSANDRA-5136)
 * nodetool methods to enable/disable hint storage/delivery (CASSANDRA-4750)
 * disallow bloom filter false positive chance of 0 (CASSANDRA-5013)
 * add threadpool size adjustment methods to JMXEnabledThreadPoolExecutor and 
   CompactionManagerMBean (CASSANDRA-5044)
 * fix hinting for dropped local writes (CASSANDRA-4753)
 * off-heap cache doesn't need mutable column container (CASSANDRA-5057)
 * apply disk_failure_policy to bad disks on initial directory creation 
   (CASSANDRA-4847)
 * Optimize name-based queries to use ArrayBackedSortedColumns (CASSANDRA-5043)
 * Fall back to old manifest if most recent is unparseable (CASSANDRA-5041)
 * pool [Compressed]RandomAccessReader objects on the partitioned read path
   (CASSANDRA-4942)
 * Add debug logging to list filenames processed by Directories.migrateFile 
   method (CASSANDRA-4939)
 * Expose black-listed directories via JMX (CASSANDRA-4848)
 * Log compaction merge counts (CASSANDRA-4894)
 * Minimize byte array allocation by AbstractData{Input,Output} (CASSANDRA-5090)
 * Add SSL support for the binary protocol (CASSANDRA-5031)
 * Allow non-schema system ks modification for shuffle to work (CASSANDRA-5097)
 * cqlsh: Add default limit to SELECT statements (CASSANDRA-4972)
 * cqlsh: fix DESCRIBE for 1.1 cfs in CQL3 (CASSANDRA-5101)
 * Correctly gossip with nodes >= 1.1.7 (CASSANDRA-5102)
 * Ensure CL guarantees on digest mismatch (CASSANDRA-5113)
 * Validate correctly selects on composite partition key (CASSANDRA-5122)
 * Fix exception when adding collection (CASSANDRA-5117)
 * Handle states for non-vnode clusters correctly (CASSANDRA-5127)
 * Refuse unrecognized replication and compaction strategy options (CASSANDRA-4795)
 * Pick the correct value validator in sstable2json for cql3 tables (CASSANDRA-5134)
 * Validate login for describe_keyspace, describe_keyspaces and set_keyspace
   (CASSANDRA-5144)
 * Fix inserting empty maps (CASSANDRA-5141)
 * Don't remove tokens from System table for node we know (CASSANDRA-5121)
 * fix streaming progress report for compresed files (CASSANDRA-5130)
 * Coverage analysis for low-CL queries (CASSANDRA-4858)
 * Stop interpreting dates as valid timeUUID value (CASSANDRA-4936)
 * Adds E notation for floating point numbers (CASSANDRA-4927)
 * Detect (and warn) unintentional use of the cql2 thrift methods when cql3 was
   intended (CASSANDRA-5172)
 * cli: Quote ks and cf names in schema output when needed (CASSANDRA-5052)
 * Fix cf name extraction from manifest in Directories.migrateFile() (CASSANDRA-5242)
 * Replace mistaken usage of commons-logging with slf4j (CASSANDRA-5464)
 * Ensure Jackson dependency matches lib (CASSANDRA-5126)
 * Expose droppable tombstone ratio stats over JMX (CASSANDRA-5159)
Merged from 1.1:
 * Simplify CompressedRandomAccessReader to work around JDK FD bug (CASSANDRA-5088)
 * Improve handling a changing target throttle rate mid-compaction (CASSANDRA-5087)
 * Pig: correctly decode row keys in widerow mode (CASSANDRA-5098)
 * nodetool repair command now prints progress (CASSANDRA-4767)
 * fix user defined compaction to run against 1.1 data directory (CASSANDRA-5118)
 * Fix CQL3 BATCH authorization caching (CASSANDRA-5145)
 * fix get_count returns incorrect value with TTL (CASSANDRA-5099)
 * better handling for mid-compaction failure (CASSANDRA-5137)
 * convert default marshallers list to map for better readability (CASSANDRA-5109)
 * fix ConcurrentModificationException in getBootstrapSource (CASSANDRA-5170)
 * fix sstable maxtimestamp for row deletes and pre-1.1.1 sstables (CASSANDRA-5153)
 * Fix thread growth on node removal (CASSANDRA-5175)
 * Make Ec2Region's datacenter name configurable (CASSANDRA-5155)


1.2.0
 * Disallow counters in collections (CASSANDRA-5082)
 * cqlsh: add unit tests (CASSANDRA-3920)
 * fix default bloom_filter_fp_chance for LeveledCompactionStrategy (CASSANDRA-5093)
Merged from 1.1:
 * add validation for get_range_slices with start_key and end_token (CASSANDRA-5089)


1.2.0-rc2
 * fix nodetool ownership display with vnodes (CASSANDRA-5065)
 * cqlsh: add DESCRIBE KEYSPACES command (CASSANDRA-5060)
 * Fix potential infinite loop when reloading CFS (CASSANDRA-5064)
 * Fix SimpleAuthorizer example (CASSANDRA-5072)
 * cqlsh: force CL.ONE for tracing and system.schema* queries (CASSANDRA-5070)
 * Includes cassandra-shuffle in the debian package (CASSANDRA-5058)
Merged from 1.1:
 * fix multithreaded compaction deadlock (CASSANDRA-4492)
 * fix temporarily missing schema after upgrade from pre-1.1.5 (CASSANDRA-5061)
 * Fix ALTER TABLE overriding compression options with defaults
   (CASSANDRA-4996, 5066)
 * fix specifying and altering crc_check_chance (CASSANDRA-5053)
 * fix Murmur3Partitioner ownership% calculation (CASSANDRA-5076)
 * Don't expire columns sooner than they should in 2ndary indexes (CASSANDRA-5079)


1.2-rc1
 * rename rpc_timeout settings to request_timeout (CASSANDRA-5027)
 * add BF with 0.1 FP to LCS by default (CASSANDRA-5029)
 * Fix preparing insert queries (CASSANDRA-5016)
 * Fix preparing queries with counter increment (CASSANDRA-5022)
 * Fix preparing updates with collections (CASSANDRA-5017)
 * Don't generate UUID based on other node address (CASSANDRA-5002)
 * Fix message when trying to alter a clustering key type (CASSANDRA-5012)
 * Update IAuthenticator to match the new IAuthorizer (CASSANDRA-5003)
 * Fix inserting only a key in CQL3 (CASSANDRA-5040)
 * Fix CQL3 token() function when used with strings (CASSANDRA-5050)
Merged from 1.1:
 * reduce log spam from invalid counter shards (CASSANDRA-5026)
 * Improve schema propagation performance (CASSANDRA-5025)
 * Fix for IndexHelper.IndexFor throws OOB Exception (CASSANDRA-5030)
 * cqlsh: make it possible to describe thrift CFs (CASSANDRA-4827)
 * cqlsh: fix timestamp formatting on some platforms (CASSANDRA-5046)


1.2-beta3
 * make consistency level configurable in cqlsh (CASSANDRA-4829)
 * fix cqlsh rendering of blob fields (CASSANDRA-4970)
 * fix cqlsh DESCRIBE command (CASSANDRA-4913)
 * save truncation position in system table (CASSANDRA-4906)
 * Move CompressionMetadata off-heap (CASSANDRA-4937)
 * allow CLI to GET cql3 columnfamily data (CASSANDRA-4924)
 * Fix rare race condition in getExpireTimeForEndpoint (CASSANDRA-4402)
 * acquire references to overlapping sstables during compaction so bloom filter
   doesn't get free'd prematurely (CASSANDRA-4934)
 * Don't share slice query filter in CQL3 SelectStatement (CASSANDRA-4928)
 * Separate tracing from Log4J (CASSANDRA-4861)
 * Exclude gcable tombstones from merkle-tree computation (CASSANDRA-4905)
 * Better printing of AbstractBounds for tracing (CASSANDRA-4931)
 * Optimize mostRecentTombstone check in CC.collectAllData (CASSANDRA-4883)
 * Change stream session ID to UUID to avoid collision from same node (CASSANDRA-4813)
 * Use Stats.db when bulk loading if present (CASSANDRA-4957)
 * Skip repair on system_trace and keyspaces with RF=1 (CASSANDRA-4956)
 * (cql3) Remove arbitrary SELECT limit (CASSANDRA-4918)
 * Correctly handle prepared operation on collections (CASSANDRA-4945)
 * Fix CQL3 LIMIT (CASSANDRA-4877)
 * Fix Stress for CQL3 (CASSANDRA-4979)
 * Remove cassandra specific exceptions from JMX interface (CASSANDRA-4893)
 * (CQL3) Force using ALLOW FILTERING on potentially inefficient queries (CASSANDRA-4915)
 * (cql3) Fix adding column when the table has collections (CASSANDRA-4982)
 * (cql3) Fix allowing collections with compact storage (CASSANDRA-4990)
 * (cql3) Refuse ttl/writetime function on collections (CASSANDRA-4992)
 * Replace IAuthority with new IAuthorizer (CASSANDRA-4874)
 * clqsh: fix KEY pseudocolumn escaping when describing Thrift tables
   in CQL3 mode (CASSANDRA-4955)
 * add basic authentication support for Pig CassandraStorage (CASSANDRA-3042)
 * fix CQL2 ALTER TABLE compaction_strategy_class altering (CASSANDRA-4965)
Merged from 1.1:
 * Fall back to old describe_splits if d_s_ex is not available (CASSANDRA-4803)
 * Improve error reporting when streaming ranges fail (CASSANDRA-5009)
 * Fix cqlsh timestamp formatting of timezone info (CASSANDRA-4746)
 * Fix assertion failure with leveled compaction (CASSANDRA-4799)
 * Check for null end_token in get_range_slice (CASSANDRA-4804)
 * Remove all remnants of removed nodes (CASSANDRA-4840)
 * Add aut-reloading of the log4j file in debian package (CASSANDRA-4855)
 * Fix estimated row cache entry size (CASSANDRA-4860)
 * reset getRangeSlice filter after finishing a row for get_paged_slice
   (CASSANDRA-4919)
 * expunge row cache post-truncate (CASSANDRA-4940)
 * Allow static CF definition with compact storage (CASSANDRA-4910)
 * Fix endless loop/compaction of schema_* CFs due to broken timestamps (CASSANDRA-4880)
 * Fix 'wrong class type' assertion in CounterColumn (CASSANDRA-4976)


1.2-beta2
 * fp rate of 1.0 disables BF entirely; LCS defaults to 1.0 (CASSANDRA-4876)
 * off-heap bloom filters for row keys (CASSANDRA_4865)
 * add extension point for sstable components (CASSANDRA-4049)
 * improve tracing output (CASSANDRA-4852, 4862)
 * make TRACE verb droppable (CASSANDRA-4672)
 * fix BulkLoader recognition of CQL3 columnfamilies (CASSANDRA-4755)
 * Sort commitlog segments for replay by id instead of mtime (CASSANDRA-4793)
 * Make hint delivery asynchronous (CASSANDRA-4761)
 * Pluggable Thrift transport factories for CLI and cqlsh (CASSANDRA-4609, 4610)
 * cassandra-cli: allow Double value type to be inserted to a column (CASSANDRA-4661)
 * Add ability to use custom TServerFactory implementations (CASSANDRA-4608)
 * optimize batchlog flushing to skip successful batches (CASSANDRA-4667)
 * include metadata for system keyspace itself in schema tables (CASSANDRA-4416)
 * add check to PropertyFileSnitch to verify presence of location for
   local node (CASSANDRA-4728)
 * add PBSPredictor consistency modeler (CASSANDRA-4261)
 * remove vestiges of Thrift unframed mode (CASSANDRA-4729)
 * optimize single-row PK lookups (CASSANDRA-4710)
 * adjust blockFor calculation to account for pending ranges due to node 
   movement (CASSANDRA-833)
 * Change CQL version to 3.0.0 and stop accepting 3.0.0-beta1 (CASSANDRA-4649)
 * (CQL3) Make prepared statement global instead of per connection 
   (CASSANDRA-4449)
 * Fix scrubbing of CQL3 created tables (CASSANDRA-4685)
 * (CQL3) Fix validation when using counter and regular columns in the same 
   table (CASSANDRA-4706)
 * Fix bug starting Cassandra with simple authentication (CASSANDRA-4648)
 * Add support for batchlog in CQL3 (CASSANDRA-4545, 4738)
 * Add support for multiple column family outputs in CFOF (CASSANDRA-4208)
 * Support repairing only the local DC nodes (CASSANDRA-4747)
 * Use rpc_address for binary protocol and change default port (CASSANDRA-4751)
 * Fix use of collections in prepared statements (CASSANDRA-4739)
 * Store more information into peers table (CASSANDRA-4351, 4814)
 * Configurable bucket size for size tiered compaction (CASSANDRA-4704)
 * Run leveled compaction in parallel (CASSANDRA-4310)
 * Fix potential NPE during CFS reload (CASSANDRA-4786)
 * Composite indexes may miss results (CASSANDRA-4796)
 * Move consistency level to the protocol level (CASSANDRA-4734, 4824)
 * Fix Subcolumn slice ends not respected (CASSANDRA-4826)
 * Fix Assertion error in cql3 select (CASSANDRA-4783)
 * Fix list prepend logic (CQL3) (CASSANDRA-4835)
 * Add booleans as literals in CQL3 (CASSANDRA-4776)
 * Allow renaming PK columns in CQL3 (CASSANDRA-4822)
 * Fix binary protocol NEW_NODE event (CASSANDRA-4679)
 * Fix potential infinite loop in tombstone compaction (CASSANDRA-4781)
 * Remove system tables accounting from schema (CASSANDRA-4850)
 * (cql3) Force provided columns in clustering key order in 
   'CLUSTERING ORDER BY' (CASSANDRA-4881)
 * Fix composite index bug (CASSANDRA-4884)
 * Fix short read protection for CQL3 (CASSANDRA-4882)
 * Add tracing support to the binary protocol (CASSANDRA-4699)
 * (cql3) Don't allow prepared marker inside collections (CASSANDRA-4890)
 * Re-allow order by on non-selected columns (CASSANDRA-4645)
 * Bug when composite index is created in a table having collections (CASSANDRA-4909)
 * log index scan subject in CompositesSearcher (CASSANDRA-4904)
Merged from 1.1:
 * add get[Row|Key]CacheEntries to CacheServiceMBean (CASSANDRA-4859)
 * fix get_paged_slice to wrap to next row correctly (CASSANDRA-4816)
 * fix indexing empty column values (CASSANDRA-4832)
 * allow JdbcDate to compose null Date objects (CASSANDRA-4830)
 * fix possible stackoverflow when compacting 1000s of sstables
   (CASSANDRA-4765)
 * fix wrong leveled compaction progress calculation (CASSANDRA-4807)
 * add a close() method to CRAR to prevent leaking file descriptors (CASSANDRA-4820)
 * fix potential infinite loop in get_count (CASSANDRA-4833)
 * fix compositeType.{get/from}String methods (CASSANDRA-4842)
 * (CQL) fix CREATE COLUMNFAMILY permissions check (CASSANDRA-4864)
 * Fix DynamicCompositeType same type comparison (CASSANDRA-4711)
 * Fix duplicate SSTable reference when stream session failed (CASSANDRA-3306)
 * Allow static CF definition with compact storage (CASSANDRA-4910)
 * Fix endless loop/compaction of schema_* CFs due to broken timestamps (CASSANDRA-4880)
 * Fix 'wrong class type' assertion in CounterColumn (CASSANDRA-4976)


1.2-beta1
 * add atomic_batch_mutate (CASSANDRA-4542, -4635)
 * increase default max_hint_window_in_ms to 3h (CASSANDRA-4632)
 * include message initiation time to replicas so they can more
   accurately drop timed-out requests (CASSANDRA-2858)
 * fix clientutil.jar dependencies (CASSANDRA-4566)
 * optimize WriteResponse (CASSANDRA-4548)
 * new metrics (CASSANDRA-4009)
 * redesign KEYS indexes to avoid read-before-write (CASSANDRA-2897)
 * debug tracing (CASSANDRA-1123)
 * parallelize row cache loading (CASSANDRA-4282)
 * Make compaction, flush JBOD-aware (CASSANDRA-4292)
 * run local range scans on the read stage (CASSANDRA-3687)
 * clean up ioexceptions (CASSANDRA-2116)
 * add disk_failure_policy (CASSANDRA-2118)
 * Introduce new json format with row level deletion (CASSANDRA-4054)
 * remove redundant "name" column from schema_keyspaces (CASSANDRA-4433)
 * improve "nodetool ring" handling of multi-dc clusters (CASSANDRA-3047)
 * update NTS calculateNaturalEndpoints to be O(N log N) (CASSANDRA-3881)
 * split up rpc timeout by operation type (CASSANDRA-2819)
 * rewrite key cache save/load to use only sequential i/o (CASSANDRA-3762)
 * update MS protocol with a version handshake + broadcast address id
   (CASSANDRA-4311)
 * multithreaded hint replay (CASSANDRA-4189)
 * add inter-node message compression (CASSANDRA-3127)
 * remove COPP (CASSANDRA-2479)
 * Track tombstone expiration and compact when tombstone content is
   higher than a configurable threshold, default 20% (CASSANDRA-3442, 4234)
 * update MurmurHash to version 3 (CASSANDRA-2975)
 * (CLI) track elapsed time for `delete' operation (CASSANDRA-4060)
 * (CLI) jline version is bumped to 1.0 to properly  support
   'delete' key function (CASSANDRA-4132)
 * Save IndexSummary into new SSTable 'Summary' component (CASSANDRA-2392, 4289)
 * Add support for range tombstones (CASSANDRA-3708)
 * Improve MessagingService efficiency (CASSANDRA-3617)
 * Avoid ID conflicts from concurrent schema changes (CASSANDRA-3794)
 * Set thrift HSHA server thread limit to unlimited by default (CASSANDRA-4277)
 * Avoids double serialization of CF id in RowMutation messages
   (CASSANDRA-4293)
 * stream compressed sstables directly with java nio (CASSANDRA-4297)
 * Support multiple ranges in SliceQueryFilter (CASSANDRA-3885)
 * Add column metadata to system column families (CASSANDRA-4018)
 * (cql3) Always use composite types by default (CASSANDRA-4329)
 * (cql3) Add support for set, map and list (CASSANDRA-3647)
 * Validate date type correctly (CASSANDRA-4441)
 * (cql3) Allow definitions with only a PK (CASSANDRA-4361)
 * (cql3) Add support for row key composites (CASSANDRA-4179)
 * improve DynamicEndpointSnitch by using reservoir sampling (CASSANDRA-4038)
 * (cql3) Add support for 2ndary indexes (CASSANDRA-3680)
 * (cql3) fix defining more than one PK to be invalid (CASSANDRA-4477)
 * remove schema agreement checking from all external APIs (Thrift, CQL and CQL3) (CASSANDRA-4487)
 * add Murmur3Partitioner and make it default for new installations (CASSANDRA-3772, 4621)
 * (cql3) update pseudo-map syntax to use map syntax (CASSANDRA-4497)
 * Finer grained exceptions hierarchy and provides error code with exceptions (CASSANDRA-3979)
 * Adds events push to binary protocol (CASSANDRA-4480)
 * Rewrite nodetool help (CASSANDRA-2293)
 * Make CQL3 the default for CQL (CASSANDRA-4640)
 * update stress tool to be able to use CQL3 (CASSANDRA-4406)
 * Accept all thrift update on CQL3 cf but don't expose their metadata (CASSANDRA-4377)
 * Replace Throttle with Guava's RateLimiter for HintedHandOff (CASSANDRA-4541)
 * fix counter add/get using CQL2 and CQL3 in stress tool (CASSANDRA-4633)
 * Add sstable count per level to cfstats (CASSANDRA-4537)
 * (cql3) Add ALTER KEYSPACE statement (CASSANDRA-4611)
 * (cql3) Allow defining default consistency levels (CASSANDRA-4448)
 * (cql3) Fix queries using LIMIT missing results (CASSANDRA-4579)
 * fix cross-version gossip messaging (CASSANDRA-4576)
 * added inet data type (CASSANDRA-4627)


1.1.6
 * Wait for writes on synchronous read digest mismatch (CASSANDRA-4792)
 * fix commitlog replay for nanotime-infected sstables (CASSANDRA-4782)
 * preflight check ttl for maximum of 20 years (CASSANDRA-4771)
 * (Pig) fix widerow input with single column rows (CASSANDRA-4789)
 * Fix HH to compact with correct gcBefore, which avoids wiping out
   undelivered hints (CASSANDRA-4772)
 * LCS will merge up to 32 L0 sstables as intended (CASSANDRA-4778)
 * NTS will default unconfigured DC replicas to zero (CASSANDRA-4675)
 * use default consistency level in counter validation if none is
   explicitly provide (CASSANDRA-4700)
 * Improve IAuthority interface by introducing fine-grained
   access permissions and grant/revoke commands (CASSANDRA-4490, 4644)
 * fix assumption error in CLI when updating/describing keyspace 
   (CASSANDRA-4322)
 * Adds offline sstablescrub to debian packaging (CASSANDRA-4642)
 * Automatic fixing of overlapping leveled sstables (CASSANDRA-4644)
 * fix error when using ORDER BY with extended selections (CASSANDRA-4689)
 * (CQL3) Fix validation for IN queries for non-PK cols (CASSANDRA-4709)
 * fix re-created keyspace disappering after 1.1.5 upgrade 
   (CASSANDRA-4698, 4752)
 * (CLI) display elapsed time in 2 fraction digits (CASSANDRA-3460)
 * add authentication support to sstableloader (CASSANDRA-4712)
 * Fix CQL3 'is reversed' logic (CASSANDRA-4716, 4759)
 * (CQL3) Don't return ReversedType in result set metadata (CASSANDRA-4717)
 * Backport adding AlterKeyspace statement (CASSANDRA-4611)
 * (CQL3) Correcty accept upper-case data types (CASSANDRA-4770)
 * Add binary protocol events for schema changes (CASSANDRA-4684)
Merged from 1.0:
 * Switch from NBHM to CHM in MessagingService's callback map, which
   prevents OOM in long-running instances (CASSANDRA-4708)


1.1.5
 * add SecondaryIndex.reload API (CASSANDRA-4581)
 * use millis + atomicint for commitlog segment creation instead of
   nanotime, which has issues under some hypervisors (CASSANDRA-4601)
 * fix FD leak in slice queries (CASSANDRA-4571)
 * avoid recursion in leveled compaction (CASSANDRA-4587)
 * increase stack size under Java7 to 180K
 * Log(info) schema changes (CASSANDRA-4547)
 * Change nodetool setcachecapcity to manipulate global caches (CASSANDRA-4563)
 * (cql3) fix setting compaction strategy (CASSANDRA-4597)
 * fix broken system.schema_* timestamps on system startup (CASSANDRA-4561)
 * fix wrong skip of cache saving (CASSANDRA-4533)
 * Avoid NPE when lost+found is in data dir (CASSANDRA-4572)
 * Respect five-minute flush moratorium after initial CL replay (CASSANDRA-4474)
 * Adds ntp as recommended in debian packaging (CASSANDRA-4606)
 * Configurable transport in CF Record{Reader|Writer} (CASSANDRA-4558)
 * (cql3) fix potential NPE with both equal and unequal restriction (CASSANDRA-4532)
 * (cql3) improves ORDER BY validation (CASSANDRA-4624)
 * Fix potential deadlock during counter writes (CASSANDRA-4578)
 * Fix cql error with ORDER BY when using IN (CASSANDRA-4612)
Merged from 1.0:
 * increase Xss to 160k to accomodate latest 1.6 JVMs (CASSANDRA-4602)
 * fix toString of hint destination tokens (CASSANDRA-4568)
 * Fix multiple values for CurrentLocal NodeID (CASSANDRA-4626)


1.1.4
 * fix offline scrub to catch >= out of order rows (CASSANDRA-4411)
 * fix cassandra-env.sh on RHEL and other non-dash-based systems 
   (CASSANDRA-4494)
Merged from 1.0:
 * (Hadoop) fix setting key length for old-style mapred api (CASSANDRA-4534)
 * (Hadoop) fix iterating through a resultset consisting entirely
   of tombstoned rows (CASSANDRA-4466)


1.1.3
 * (cqlsh) add COPY TO (CASSANDRA-4434)
 * munmap commitlog segments before rename (CASSANDRA-4337)
 * (JMX) rename getRangeKeySample to sampleKeyRange to avoid returning
   multi-MB results as an attribute (CASSANDRA-4452)
 * flush based on data size, not throughput; overwritten columns no 
   longer artificially inflate liveRatio (CASSANDRA-4399)
 * update default commitlog segment size to 32MB and total commitlog
   size to 32/1024 MB for 32/64 bit JVMs, respectively (CASSANDRA-4422)
 * avoid using global partitioner to estimate ranges in index sstables
   (CASSANDRA-4403)
 * restore pre-CASSANDRA-3862 approach to removing expired tombstones
   from row cache during compaction (CASSANDRA-4364)
 * (stress) support for CQL prepared statements (CASSANDRA-3633)
 * Correctly catch exception when Snappy cannot be loaded (CASSANDRA-4400)
 * (cql3) Support ORDER BY when IN condition is given in WHERE clause (CASSANDRA-4327)
 * (cql3) delete "component_index" column on DROP TABLE call (CASSANDRA-4420)
 * change nanoTime() to currentTimeInMillis() in schema related code (CASSANDRA-4432)
 * add a token generation tool (CASSANDRA-3709)
 * Fix LCS bug with sstable containing only 1 row (CASSANDRA-4411)
 * fix "Can't Modify Index Name" problem on CF update (CASSANDRA-4439)
 * Fix assertion error in getOverlappingSSTables during repair (CASSANDRA-4456)
 * fix nodetool's setcompactionthreshold command (CASSANDRA-4455)
 * Ensure compacted files are never used, to avoid counter overcount (CASSANDRA-4436)
Merged from 1.0:
 * Push the validation of secondary index values to the SecondaryIndexManager (CASSANDRA-4240)
 * allow dropping columns shadowed by not-yet-expired supercolumn or row
   tombstones in PrecompactedRow (CASSANDRA-4396)


1.1.2
 * Fix cleanup not deleting index entries (CASSANDRA-4379)
 * Use correct partitioner when saving + loading caches (CASSANDRA-4331)
 * Check schema before trying to export sstable (CASSANDRA-2760)
 * Raise a meaningful exception instead of NPE when PFS encounters
   an unconfigured node + no default (CASSANDRA-4349)
 * fix bug in sstable blacklisting with LCS (CASSANDRA-4343)
 * LCS no longer promotes tiny sstables out of L0 (CASSANDRA-4341)
 * skip tombstones during hint replay (CASSANDRA-4320)
 * fix NPE in compactionstats (CASSANDRA-4318)
 * enforce 1m min keycache for auto (CASSANDRA-4306)
 * Have DeletedColumn.isMFD always return true (CASSANDRA-4307)
 * (cql3) exeption message for ORDER BY constraints said primary filter can be
    an IN clause, which is misleading (CASSANDRA-4319)
 * (cql3) Reject (not yet supported) creation of 2ndardy indexes on tables with
   composite primary keys (CASSANDRA-4328)
 * Set JVM stack size to 160k for java 7 (CASSANDRA-4275)
 * cqlsh: add COPY command to load data from CSV flat files (CASSANDRA-4012)
 * CFMetaData.fromThrift to throw ConfigurationException upon error (CASSANDRA-4353)
 * Use CF comparator to sort indexed columns in SecondaryIndexManager
   (CASSANDRA-4365)
 * add strategy_options to the KSMetaData.toString() output (CASSANDRA-4248)
 * (cql3) fix range queries containing unqueried results (CASSANDRA-4372)
 * (cql3) allow updating column_alias types (CASSANDRA-4041)
 * (cql3) Fix deletion bug (CASSANDRA-4193)
 * Fix computation of overlapping sstable for leveled compaction (CASSANDRA-4321)
 * Improve scrub and allow to run it offline (CASSANDRA-4321)
 * Fix assertionError in StorageService.bulkLoad (CASSANDRA-4368)
 * (cqlsh) add option to authenticate to a keyspace at startup (CASSANDRA-4108)
 * (cqlsh) fix ASSUME functionality (CASSANDRA-4352)
 * Fix ColumnFamilyRecordReader to not return progress > 100% (CASSANDRA-3942)
Merged from 1.0:
 * Set gc_grace on index CF to 0 (CASSANDRA-4314)


1.1.1
 * add populate_io_cache_on_flush option (CASSANDRA-2635)
 * allow larger cache capacities than 2GB (CASSANDRA-4150)
 * add getsstables command to nodetool (CASSANDRA-4199)
 * apply parent CF compaction settings to secondary index CFs (CASSANDRA-4280)
 * preserve commitlog size cap when recycling segments at startup
   (CASSANDRA-4201)
 * (Hadoop) fix split generation regression (CASSANDRA-4259)
 * ignore min/max compactions settings in LCS, while preserving
   behavior that min=max=0 disables autocompaction (CASSANDRA-4233)
 * log number of rows read from saved cache (CASSANDRA-4249)
 * calculate exact size required for cleanup operations (CASSANDRA-1404)
 * avoid blocking additional writes during flush when the commitlog
   gets behind temporarily (CASSANDRA-1991)
 * enable caching on index CFs based on data CF cache setting (CASSANDRA-4197)
 * warn on invalid replication strategy creation options (CASSANDRA-4046)
 * remove [Freeable]Memory finalizers (CASSANDRA-4222)
 * include tombstone size in ColumnFamily.size, which can prevent OOM
   during sudden mass delete operations by yielding a nonzero liveRatio
   (CASSANDRA-3741)
 * Open 1 sstableScanner per level for leveled compaction (CASSANDRA-4142)
 * Optimize reads when row deletion timestamps allow us to restrict
   the set of sstables we check (CASSANDRA-4116)
 * add support for commitlog archiving and point-in-time recovery
   (CASSANDRA-3690)
 * avoid generating redundant compaction tasks during streaming
   (CASSANDRA-4174)
 * add -cf option to nodetool snapshot, and takeColumnFamilySnapshot to
   StorageService mbean (CASSANDRA-556)
 * optimize cleanup to drop entire sstables where possible (CASSANDRA-4079)
 * optimize truncate when autosnapshot is disabled (CASSANDRA-4153)
 * update caches to use byte[] keys to reduce memory overhead (CASSANDRA-3966)
 * add column limit to cli (CASSANDRA-3012, 4098)
 * clean up and optimize DataOutputBuffer, used by CQL compression and
   CompositeType (CASSANDRA-4072)
 * optimize commitlog checksumming (CASSANDRA-3610)
 * identify and blacklist corrupted SSTables from future compactions 
   (CASSANDRA-2261)
 * Move CfDef and KsDef validation out of thrift (CASSANDRA-4037)
 * Expose API to repair a user provided range (CASSANDRA-3912)
 * Add way to force the cassandra-cli to refresh its schema (CASSANDRA-4052)
 * Avoid having replicate on write tasks stacking up at CL.ONE (CASSANDRA-2889)
 * (cql3) Backwards compatibility for composite comparators in non-cql3-aware
   clients (CASSANDRA-4093)
 * (cql3) Fix order by for reversed queries (CASSANDRA-4160)
 * (cql3) Add ReversedType support (CASSANDRA-4004)
 * (cql3) Add timeuuid type (CASSANDRA-4194)
 * (cql3) Minor fixes (CASSANDRA-4185)
 * (cql3) Fix prepared statement in BATCH (CASSANDRA-4202)
 * (cql3) Reduce the list of reserved keywords (CASSANDRA-4186)
 * (cql3) Move max/min compaction thresholds to compaction strategy options
   (CASSANDRA-4187)
 * Fix exception during move when localhost is the only source (CASSANDRA-4200)
 * (cql3) Allow paging through non-ordered partitioner results (CASSANDRA-3771)
 * (cql3) Fix drop index (CASSANDRA-4192)
 * (cql3) Don't return range ghosts anymore (CASSANDRA-3982)
 * fix re-creating Keyspaces/ColumnFamilies with the same name as dropped
   ones (CASSANDRA-4219)
 * fix SecondaryIndex LeveledManifest save upon snapshot (CASSANDRA-4230)
 * fix missing arrayOffset in FBUtilities.hash (CASSANDRA-4250)
 * (cql3) Add name of parameters in CqlResultSet (CASSANDRA-4242)
 * (cql3) Correctly validate order by queries (CASSANDRA-4246)
 * rename stress to cassandra-stress for saner packaging (CASSANDRA-4256)
 * Fix exception on colum metadata with non-string comparator (CASSANDRA-4269)
 * Check for unknown/invalid compression options (CASSANDRA-4266)
 * (cql3) Adds simple access to column timestamp and ttl (CASSANDRA-4217)
 * (cql3) Fix range queries with secondary indexes (CASSANDRA-4257)
 * Better error messages from improper input in cli (CASSANDRA-3865)
 * Try to stop all compaction upon Keyspace or ColumnFamily drop (CASSANDRA-4221)
 * (cql3) Allow keyspace properties to contain hyphens (CASSANDRA-4278)
 * (cql3) Correctly validate keyspace access in create table (CASSANDRA-4296)
 * Avoid deadlock in migration stage (CASSANDRA-3882)
 * Take supercolumn names and deletion info into account in memtable throughput
   (CASSANDRA-4264)
 * Add back backward compatibility for old style replication factor (CASSANDRA-4294)
 * Preserve compatibility with pre-1.1 index queries (CASSANDRA-4262)
Merged from 1.0:
 * Fix super columns bug where cache is not updated (CASSANDRA-4190)
 * fix maxTimestamp to include row tombstones (CASSANDRA-4116)
 * (CLI) properly handle quotes in create/update keyspace commands (CASSANDRA-4129)
 * Avoids possible deadlock during bootstrap (CASSANDRA-4159)
 * fix stress tool that hangs forever on timeout or error (CASSANDRA-4128)
 * stress tool to return appropriate exit code on failure (CASSANDRA-4188)
 * fix compaction NPE when out of disk space and assertions disabled
   (CASSANDRA-3985)
 * synchronize LCS getEstimatedTasks to avoid CME (CASSANDRA-4255)
 * ensure unique streaming session id's (CASSANDRA-4223)
 * kick off background compaction when min/max thresholds change 
   (CASSANDRA-4279)
 * improve ability of STCS.getBuckets to deal with 100s of 1000s of
   sstables, such as when convertinb back from LCS (CASSANDRA-4287)
 * Oversize integer in CQL throws NumberFormatException (CASSANDRA-4291)
 * fix 1.0.x node join to mixed version cluster, other nodes >= 1.1 (CASSANDRA-4195)
 * Fix LCS splitting sstable base on uncompressed size (CASSANDRA-4419)
 * Push the validation of secondary index values to the SecondaryIndexManager (CASSANDRA-4240)
 * Don't purge columns during upgradesstables (CASSANDRA-4462)
 * Make cqlsh work with piping (CASSANDRA-4113)
 * Validate arguments for nodetool decommission (CASSANDRA-4061)
 * Report thrift status in nodetool info (CASSANDRA-4010)


1.1.0-final
 * average a reduced liveRatio estimate with the previous one (CASSANDRA-4065)
 * Allow KS and CF names up to 48 characters (CASSANDRA-4157)
 * fix stress build (CASSANDRA-4140)
 * add time remaining estimate to nodetool compactionstats (CASSANDRA-4167)
 * (cql) fix NPE in cql3 ALTER TABLE (CASSANDRA-4163)
 * (cql) Add support for CL.TWO and CL.THREE in CQL (CASSANDRA-4156)
 * (cql) Fix type in CQL3 ALTER TABLE preventing update (CASSANDRA-4170)
 * (cql) Throw invalid exception from CQL3 on obsolete options (CASSANDRA-4171)
 * (cqlsh) fix recognizing uppercase SELECT keyword (CASSANDRA-4161)
 * Pig: wide row support (CASSANDRA-3909)
Merged from 1.0:
 * avoid streaming empty files with bulk loader if sstablewriter errors out
   (CASSANDRA-3946)


1.1-rc1
 * Include stress tool in binary builds (CASSANDRA-4103)
 * (Hadoop) fix wide row iteration when last row read was deleted
   (CASSANDRA-4154)
 * fix read_repair_chance to really default to 0.1 in the cli (CASSANDRA-4114)
 * Adds caching and bloomFilterFpChange to CQL options (CASSANDRA-4042)
 * Adds posibility to autoconfigure size of the KeyCache (CASSANDRA-4087)
 * fix KEYS index from skipping results (CASSANDRA-3996)
 * Remove sliced_buffer_size_in_kb dead option (CASSANDRA-4076)
 * make loadNewSStable preserve sstable version (CASSANDRA-4077)
 * Respect 1.0 cache settings as much as possible when upgrading 
   (CASSANDRA-4088)
 * relax path length requirement for sstable files when upgrading on 
   non-Windows platforms (CASSANDRA-4110)
 * fix terminination of the stress.java when errors were encountered
   (CASSANDRA-4128)
 * Move CfDef and KsDef validation out of thrift (CASSANDRA-4037)
 * Fix get_paged_slice (CASSANDRA-4136)
 * CQL3: Support slice with exclusive start and stop (CASSANDRA-3785)
Merged from 1.0:
 * support PropertyFileSnitch in bulk loader (CASSANDRA-4145)
 * add auto_snapshot option allowing disabling snapshot before drop/truncate
   (CASSANDRA-3710)
 * allow short snitch names (CASSANDRA-4130)


1.1-beta2
 * rename loaded sstables to avoid conflicts with local snapshots
   (CASSANDRA-3967)
 * start hint replay as soon as FD notifies that the target is back up
   (CASSANDRA-3958)
 * avoid unproductive deserializing of cached rows during compaction
   (CASSANDRA-3921)
 * fix concurrency issues with CQL keyspace creation (CASSANDRA-3903)
 * Show Effective Owership via Nodetool ring <keyspace> (CASSANDRA-3412)
 * Update ORDER BY syntax for CQL3 (CASSANDRA-3925)
 * Fix BulkRecordWriter to not throw NPE if reducer gets no map data from Hadoop (CASSANDRA-3944)
 * Fix bug with counters in super columns (CASSANDRA-3821)
 * Remove deprecated merge_shard_chance (CASSANDRA-3940)
 * add a convenient way to reset a node's schema (CASSANDRA-2963)
 * fix for intermittent SchemaDisagreementException (CASSANDRA-3884)
 * CLI `list <CF>` to limit number of columns and their order (CASSANDRA-3012)
 * ignore deprecated KsDef/CfDef/ColumnDef fields in native schema (CASSANDRA-3963)
 * CLI to report when unsupported column_metadata pair was given (CASSANDRA-3959)
 * reincarnate removed and deprecated KsDef/CfDef attributes (CASSANDRA-3953)
 * Fix race between writes and read for cache (CASSANDRA-3862)
 * perform static initialization of StorageProxy on start-up (CASSANDRA-3797)
 * support trickling fsync() on writes (CASSANDRA-3950)
 * expose counters for unavailable/timeout exceptions given to thrift clients (CASSANDRA-3671)
 * avoid quadratic startup time in LeveledManifest (CASSANDRA-3952)
 * Add type information to new schema_ columnfamilies and remove thrift
   serialization for schema (CASSANDRA-3792)
 * add missing column validator options to the CLI help (CASSANDRA-3926)
 * skip reading saved key cache if CF's caching strategy is NONE or ROWS_ONLY (CASSANDRA-3954)
 * Unify migration code (CASSANDRA-4017)
Merged from 1.0:
 * cqlsh: guess correct version of Python for Arch Linux (CASSANDRA-4090)
 * (CLI) properly handle quotes in create/update keyspace commands (CASSANDRA-4129)
 * Avoids possible deadlock during bootstrap (CASSANDRA-4159)
 * fix stress tool that hangs forever on timeout or error (CASSANDRA-4128)
 * Fix super columns bug where cache is not updated (CASSANDRA-4190)
 * stress tool to return appropriate exit code on failure (CASSANDRA-4188)


1.0.9
 * improve index sampling performance (CASSANDRA-4023)
 * always compact away deleted hints immediately after handoff (CASSANDRA-3955)
 * delete hints from dropped ColumnFamilies on handoff instead of
   erroring out (CASSANDRA-3975)
 * add CompositeType ref to the CLI doc for create/update column family (CASSANDRA-3980)
 * Pig: support Counter ColumnFamilies (CASSANDRA-3973)
 * Pig: Composite column support (CASSANDRA-3684)
 * Avoid NPE during repair when a keyspace has no CFs (CASSANDRA-3988)
 * Fix division-by-zero error on get_slice (CASSANDRA-4000)
 * don't change manifest level for cleanup, scrub, and upgradesstables
   operations under LeveledCompactionStrategy (CASSANDRA-3989, 4112)
 * fix race leading to super columns assertion failure (CASSANDRA-3957)
 * fix NPE on invalid CQL delete command (CASSANDRA-3755)
 * allow custom types in CLI's assume command (CASSANDRA-4081)
 * fix totalBytes count for parallel compactions (CASSANDRA-3758)
 * fix intermittent NPE in get_slice (CASSANDRA-4095)
 * remove unnecessary asserts in native code interfaces (CASSANDRA-4096)
 * Validate blank keys in CQL to avoid assertion errors (CASSANDRA-3612)
 * cqlsh: fix bad decoding of some column names (CASSANDRA-4003)
 * cqlsh: fix incorrect padding with unicode chars (CASSANDRA-4033)
 * Fix EC2 snitch incorrectly reporting region (CASSANDRA-4026)
 * Shut down thrift during decommission (CASSANDRA-4086)
 * Expose nodetool cfhistograms for 2ndary indexes (CASSANDRA-4063)
Merged from 0.8:
 * Fix ConcurrentModificationException in gossiper (CASSANDRA-4019)


1.1-beta1
 * (cqlsh)
   + add SOURCE and CAPTURE commands, and --file option (CASSANDRA-3479)
   + add ALTER COLUMNFAMILY WITH (CASSANDRA-3523)
   + bundle Python dependencies with Cassandra (CASSANDRA-3507)
   + added to Debian package (CASSANDRA-3458)
   + display byte data instead of erroring out on decode failure 
     (CASSANDRA-3874)
 * add nodetool rebuild_index (CASSANDRA-3583)
 * add nodetool rangekeysample (CASSANDRA-2917)
 * Fix streaming too much data during move operations (CASSANDRA-3639)
 * Nodetool and CLI connect to localhost by default (CASSANDRA-3568)
 * Reduce memory used by primary index sample (CASSANDRA-3743)
 * (Hadoop) separate input/output configurations (CASSANDRA-3197, 3765)
 * avoid returning internal Cassandra classes over JMX (CASSANDRA-2805)
 * add row-level isolation via SnapTree (CASSANDRA-2893)
 * Optimize key count estimation when opening sstable on startup
   (CASSANDRA-2988)
 * multi-dc replication optimization supporting CL > ONE (CASSANDRA-3577)
 * add command to stop compactions (CASSANDRA-1740, 3566, 3582)
 * multithreaded streaming (CASSANDRA-3494)
 * removed in-tree redhat spec (CASSANDRA-3567)
 * "defragment" rows for name-based queries under STCS, again (CASSANDRA-2503)
 * Recycle commitlog segments for improved performance 
   (CASSANDRA-3411, 3543, 3557, 3615)
 * update size-tiered compaction to prioritize small tiers (CASSANDRA-2407)
 * add message expiration logic to OutboundTcpConnection (CASSANDRA-3005)
 * off-heap cache to use sun.misc.Unsafe instead of JNA (CASSANDRA-3271)
 * EACH_QUORUM is only supported for writes (CASSANDRA-3272)
 * replace compactionlock use in schema migration by checking CFS.isValid
   (CASSANDRA-3116)
 * recognize that "SELECT first ... *" isn't really "SELECT *" (CASSANDRA-3445)
 * Use faster bytes comparison (CASSANDRA-3434)
 * Bulk loader is no longer a fat client, (HADOOP) bulk load output format
   (CASSANDRA-3045)
 * (Hadoop) add support for KeyRange.filter
 * remove assumption that keys and token are in bijection
   (CASSANDRA-1034, 3574, 3604)
 * always remove endpoints from delevery queue in HH (CASSANDRA-3546)
 * fix race between cf flush and its 2ndary indexes flush (CASSANDRA-3547)
 * fix potential race in AES when a repair fails (CASSANDRA-3548)
 * Remove columns shadowed by a deleted container even when we cannot purge
   (CASSANDRA-3538)
 * Improve memtable slice iteration performance (CASSANDRA-3545)
 * more efficient allocation of small bloom filters (CASSANDRA-3618)
 * Use separate writer thread in SSTableSimpleUnsortedWriter (CASSANDRA-3619)
 * fsync the directory after new sstable or commitlog segment are created (CASSANDRA-3250)
 * fix minor issues reported by FindBugs (CASSANDRA-3658)
 * global key/row caches (CASSANDRA-3143, 3849)
 * optimize memtable iteration during range scan (CASSANDRA-3638)
 * introduce 'crc_check_chance' in CompressionParameters to support
   a checksum percentage checking chance similarly to read-repair (CASSANDRA-3611)
 * a way to deactivate global key/row cache on per-CF basis (CASSANDRA-3667)
 * fix LeveledCompactionStrategy broken because of generation pre-allocation
   in LeveledManifest (CASSANDRA-3691)
 * finer-grained control over data directories (CASSANDRA-2749)
 * Fix ClassCastException during hinted handoff (CASSANDRA-3694)
 * Upgrade Thrift to 0.7 (CASSANDRA-3213)
 * Make stress.java insert operation to use microseconds (CASSANDRA-3725)
 * Allows (internally) doing a range query with a limit of columns instead of
   rows (CASSANDRA-3742)
 * Allow rangeSlice queries to be start/end inclusive/exclusive (CASSANDRA-3749)
 * Fix BulkLoader to support new SSTable layout and add stream
   throttling to prevent an NPE when there is no yaml config (CASSANDRA-3752)
 * Allow concurrent schema migrations (CASSANDRA-1391, 3832)
 * Add SnapshotCommand to trigger snapshot on remote node (CASSANDRA-3721)
 * Make CFMetaData conversions to/from thrift/native schema inverses
   (CASSANDRA_3559)
 * Add initial code for CQL 3.0-beta (CASSANDRA-2474, 3781, 3753)
 * Add wide row support for ColumnFamilyInputFormat (CASSANDRA-3264)
 * Allow extending CompositeType comparator (CASSANDRA-3657)
 * Avoids over-paging during get_count (CASSANDRA-3798)
 * Add new command to rebuild a node without (repair) merkle tree calculations
   (CASSANDRA-3483, 3922)
 * respect not only row cache capacity but caching mode when
   trying to read data (CASSANDRA-3812)
 * fix system tests (CASSANDRA-3827)
 * CQL support for altering row key type in ALTER TABLE (CASSANDRA-3781)
 * turn compression on by default (CASSANDRA-3871)
 * make hexToBytes refuse invalid input (CASSANDRA-2851)
 * Make secondary indexes CF inherit compression and compaction from their
   parent CF (CASSANDRA-3877)
 * Finish cleanup up tombstone purge code (CASSANDRA-3872)
 * Avoid NPE on aboarted stream-out sessions (CASSANDRA-3904)
 * BulkRecordWriter throws NPE for counter columns (CASSANDRA-3906)
 * Support compression using BulkWriter (CASSANDRA-3907)


1.0.8
 * fix race between cleanup and flush on secondary index CFSes (CASSANDRA-3712)
 * avoid including non-queried nodes in rangeslice read repair
   (CASSANDRA-3843)
 * Only snapshot CF being compacted for snapshot_before_compaction 
   (CASSANDRA-3803)
 * Log active compactions in StatusLogger (CASSANDRA-3703)
 * Compute more accurate compaction score per level (CASSANDRA-3790)
 * Return InvalidRequest when using a keyspace that doesn't exist
   (CASSANDRA-3764)
 * disallow user modification of System keyspace (CASSANDRA-3738)
 * allow using sstable2json on secondary index data (CASSANDRA-3738)
 * (cqlsh) add DESCRIBE COLUMNFAMILIES (CASSANDRA-3586)
 * (cqlsh) format blobs correctly and use colors to improve output
   readability (CASSANDRA-3726)
 * synchronize BiMap of bootstrapping tokens (CASSANDRA-3417)
 * show index options in CLI (CASSANDRA-3809)
 * add optional socket timeout for streaming (CASSANDRA-3838)
 * fix truncate not to leave behind non-CFS backed secondary indexes
   (CASSANDRA-3844)
 * make CLI `show schema` to use output stream directly instead
   of StringBuilder (CASSANDRA-3842)
 * remove the wait on hint future during write (CASSANDRA-3870)
 * (cqlsh) ignore missing CfDef opts (CASSANDRA-3933)
 * (cqlsh) look for cqlshlib relative to realpath (CASSANDRA-3767)
 * Fix short read protection (CASSANDRA-3934)
 * Make sure infered and actual schema match (CASSANDRA-3371)
 * Fix NPE during HH delivery (CASSANDRA-3677)
 * Don't put boostrapping node in 'hibernate' status (CASSANDRA-3737)
 * Fix double quotes in windows bat files (CASSANDRA-3744)
 * Fix bad validator lookup (CASSANDRA-3789)
 * Fix soft reset in EC2MultiRegionSnitch (CASSANDRA-3835)
 * Don't leave zombie connections with THSHA thrift server (CASSANDRA-3867)
 * (cqlsh) fix deserialization of data (CASSANDRA-3874)
 * Fix removetoken force causing an inconsistent state (CASSANDRA-3876)
 * Fix ahndling of some types with Pig (CASSANDRA-3886)
 * Don't allow to drop the system keyspace (CASSANDRA-3759)
 * Make Pig deletes disabled by default and configurable (CASSANDRA-3628)
Merged from 0.8:
 * (Pig) fix CassandraStorage to use correct comparator in Super ColumnFamily
   case (CASSANDRA-3251)
 * fix thread safety issues in commitlog replay, primarily affecting
   systems with many (100s) of CF definitions (CASSANDRA-3751)
 * Fix relevant tombstone ignored with super columns (CASSANDRA-3875)


1.0.7
 * fix regression in HH page size calculation (CASSANDRA-3624)
 * retry failed stream on IOException (CASSANDRA-3686)
 * allow configuring bloom_filter_fp_chance (CASSANDRA-3497)
 * attempt hint delivery every ten minutes, or when failure detector
   notifies us that a node is back up, whichever comes first.  hint
   handoff throttle delay default changed to 1ms, from 50 (CASSANDRA-3554)
 * add nodetool setstreamthroughput (CASSANDRA-3571)
 * fix assertion when dropping a columnfamily with no sstables (CASSANDRA-3614)
 * more efficient allocation of small bloom filters (CASSANDRA-3618)
 * CLibrary.createHardLinkWithExec() to check for errors (CASSANDRA-3101)
 * Avoid creating empty and non cleaned writer during compaction (CASSANDRA-3616)
 * stop thrift service in shutdown hook so we can quiesce MessagingService
   (CASSANDRA-3335)
 * (CQL) compaction_strategy_options and compression_parameters for
   CREATE COLUMNFAMILY statement (CASSANDRA-3374)
 * Reset min/max compaction threshold when creating size tiered compaction
   strategy (CASSANDRA-3666)
 * Don't ignore IOException during compaction (CASSANDRA-3655)
 * Fix assertion error for CF with gc_grace=0 (CASSANDRA-3579)
 * Shutdown ParallelCompaction reducer executor after use (CASSANDRA-3711)
 * Avoid < 0 value for pending tasks in leveled compaction (CASSANDRA-3693)
 * (Hadoop) Support TimeUUID in Pig CassandraStorage (CASSANDRA-3327)
 * Check schema is ready before continuing boostrapping (CASSANDRA-3629)
 * Catch overflows during parsing of chunk_length_kb (CASSANDRA-3644)
 * Improve stream protocol mismatch errors (CASSANDRA-3652)
 * Avoid multiple thread doing HH to the same target (CASSANDRA-3681)
 * Add JMX property for rp_timeout_in_ms (CASSANDRA-2940)
 * Allow DynamicCompositeType to compare component of different types
   (CASSANDRA-3625)
 * Flush non-cfs backed secondary indexes (CASSANDRA-3659)
 * Secondary Indexes should report memory consumption (CASSANDRA-3155)
 * fix for SelectStatement start/end key are not set correctly
   when a key alias is involved (CASSANDRA-3700)
 * fix CLI `show schema` command insert of an extra comma in
   column_metadata (CASSANDRA-3714)
Merged from 0.8:
 * avoid logging (harmless) exception when GC takes < 1ms (CASSANDRA-3656)
 * prevent new nodes from thinking down nodes are up forever (CASSANDRA-3626)
 * use correct list of replicas for LOCAL_QUORUM reads when read repair
   is disabled (CASSANDRA-3696)
 * block on flush before compacting hints (may prevent OOM) (CASSANDRA-3733)


1.0.6
 * (CQL) fix cqlsh support for replicate_on_write (CASSANDRA-3596)
 * fix adding to leveled manifest after streaming (CASSANDRA-3536)
 * filter out unavailable cipher suites when using encryption (CASSANDRA-3178)
 * (HADOOP) add old-style api support for CFIF and CFRR (CASSANDRA-2799)
 * Support TimeUUIDType column names in Stress.java tool (CASSANDRA-3541)
 * (CQL) INSERT/UPDATE/DELETE/TRUNCATE commands should allow CF names to
   be qualified by keyspace (CASSANDRA-3419)
 * always remove endpoints from delevery queue in HH (CASSANDRA-3546)
 * fix race between cf flush and its 2ndary indexes flush (CASSANDRA-3547)
 * fix potential race in AES when a repair fails (CASSANDRA-3548)
 * fix default value validation usage in CLI SET command (CASSANDRA-3553)
 * Optimize componentsFor method for compaction and startup time
   (CASSANDRA-3532)
 * (CQL) Proper ColumnFamily metadata validation on CREATE COLUMNFAMILY 
   (CASSANDRA-3565)
 * fix compression "chunk_length_kb" option to set correct kb value for 
   thrift/avro (CASSANDRA-3558)
 * fix missing response during range slice repair (CASSANDRA-3551)
 * 'describe ring' moved from CLI to nodetool and available through JMX (CASSANDRA-3220)
 * add back partitioner to sstable metadata (CASSANDRA-3540)
 * fix NPE in get_count for counters (CASSANDRA-3601)
Merged from 0.8:
 * remove invalid assertion that table was opened before dropping it
   (CASSANDRA-3580)
 * range and index scans now only send requests to enough replicas to
   satisfy requested CL + RR (CASSANDRA-3598)
 * use cannonical host for local node in nodetool info (CASSANDRA-3556)
 * remove nonlocal DC write optimization since it only worked with
   CL.ONE or CL.LOCAL_QUORUM (CASSANDRA-3577, 3585)
 * detect misuses of CounterColumnType (CASSANDRA-3422)
 * turn off string interning in json2sstable, take 2 (CASSANDRA-2189)
 * validate compression parameters on add/update of the ColumnFamily 
   (CASSANDRA-3573)
 * Check for 0.0.0.0 is incorrect in CFIF (CASSANDRA-3584)
 * Increase vm.max_map_count in debian packaging (CASSANDRA-3563)
 * gossiper will never add itself to saved endpoints (CASSANDRA-3485)


1.0.5
 * revert CASSANDRA-3407 (see CASSANDRA-3540)
 * fix assertion error while forwarding writes to local nodes (CASSANDRA-3539)


1.0.4
 * fix self-hinting of timed out read repair updates and make hinted handoff
   less prone to OOMing a coordinator (CASSANDRA-3440)
 * expose bloom filter sizes via JMX (CASSANDRA-3495)
 * enforce RP tokens 0..2**127 (CASSANDRA-3501)
 * canonicalize paths exposed through JMX (CASSANDRA-3504)
 * fix "liveSize" stat when sstables are removed (CASSANDRA-3496)
 * add bloom filter FP rates to nodetool cfstats (CASSANDRA-3347)
 * record partitioner in sstable metadata component (CASSANDRA-3407)
 * add new upgradesstables nodetool command (CASSANDRA-3406)
 * skip --debug requirement to see common exceptions in CLI (CASSANDRA-3508)
 * fix incorrect query results due to invalid max timestamp (CASSANDRA-3510)
 * make sstableloader recognize compressed sstables (CASSANDRA-3521)
 * avoids race in OutboundTcpConnection in multi-DC setups (CASSANDRA-3530)
 * use SETLOCAL in cassandra.bat (CASSANDRA-3506)
 * fix ConcurrentModificationException in Table.all() (CASSANDRA-3529)
Merged from 0.8:
 * fix concurrence issue in the FailureDetector (CASSANDRA-3519)
 * fix array out of bounds error in counter shard removal (CASSANDRA-3514)
 * avoid dropping tombstones when they might still be needed to shadow
   data in a different sstable (CASSANDRA-2786)


1.0.3
 * revert name-based query defragmentation aka CASSANDRA-2503 (CASSANDRA-3491)
 * fix invalidate-related test failures (CASSANDRA-3437)
 * add next-gen cqlsh to bin/ (CASSANDRA-3188, 3131, 3493)
 * (CQL) fix handling of rows with no columns (CASSANDRA-3424, 3473)
 * fix querying supercolumns by name returning only a subset of
   subcolumns or old subcolumn versions (CASSANDRA-3446)
 * automatically compute sha1 sum for uncompressed data files (CASSANDRA-3456)
 * fix reading metadata/statistics component for version < h (CASSANDRA-3474)
 * add sstable forward-compatibility (CASSANDRA-3478)
 * report compression ratio in CFSMBean (CASSANDRA-3393)
 * fix incorrect size exception during streaming of counters (CASSANDRA-3481)
 * (CQL) fix for counter decrement syntax (CASSANDRA-3418)
 * Fix race introduced by CASSANDRA-2503 (CASSANDRA-3482)
 * Fix incomplete deletion of delivered hints (CASSANDRA-3466)
 * Avoid rescheduling compactions when no compaction was executed 
   (CASSANDRA-3484)
 * fix handling of the chunk_length_kb compression options (CASSANDRA-3492)
Merged from 0.8:
 * fix updating CF row_cache_provider (CASSANDRA-3414)
 * CFMetaData.convertToThrift method to set RowCacheProvider (CASSANDRA-3405)
 * acquire compactionlock during truncate (CASSANDRA-3399)
 * fix displaying cfdef entries for super columnfamilies (CASSANDRA-3415)
 * Make counter shard merging thread safe (CASSANDRA-3178)
 * Revert CASSANDRA-2855
 * Fix bug preventing the use of efficient cross-DC writes (CASSANDRA-3472)
 * `describe ring` command for CLI (CASSANDRA-3220)
 * (Hadoop) skip empty rows when entire row is requested, redux (CASSANDRA-2855)


1.0.2
 * "defragment" rows for name-based queries under STCS (CASSANDRA-2503)
 * Add timing information to cassandra-cli GET/SET/LIST queries (CASSANDRA-3326)
 * Only create one CompressionMetadata object per sstable (CASSANDRA-3427)
 * cleanup usage of StorageService.setMode() (CASSANDRA-3388)
 * Avoid large array allocation for compressed chunk offsets (CASSANDRA-3432)
 * fix DecimalType bytebuffer marshalling (CASSANDRA-3421)
 * fix bug that caused first column in per row indexes to be ignored 
   (CASSANDRA-3441)
 * add JMX call to clean (failed) repair sessions (CASSANDRA-3316)
 * fix sstableloader reference acquisition bug (CASSANDRA-3438)
 * fix estimated row size regression (CASSANDRA-3451)
 * make sure we don't return more columns than asked (CASSANDRA-3303, 3395)
Merged from 0.8:
 * acquire compactionlock during truncate (CASSANDRA-3399)
 * fix displaying cfdef entries for super columnfamilies (CASSANDRA-3415)


1.0.1
 * acquire references during index build to prevent delete problems
   on Windows (CASSANDRA-3314)
 * describe_ring should include datacenter/topology information (CASSANDRA-2882)
 * Thrift sockets are not properly buffered (CASSANDRA-3261)
 * performance improvement for bytebufferutil compare function (CASSANDRA-3286)
 * add system.versions ColumnFamily (CASSANDRA-3140)
 * reduce network copies (CASSANDRA-3333, 3373)
 * limit nodetool to 32MB of heap (CASSANDRA-3124)
 * (CQL) update parser to accept "timestamp" instead of "date" (CASSANDRA-3149)
 * Fix CLI `show schema` to include "compression_options" (CASSANDRA-3368)
 * Snapshot to include manifest under LeveledCompactionStrategy (CASSANDRA-3359)
 * (CQL) SELECT query should allow CF name to be qualified by keyspace (CASSANDRA-3130)
 * (CQL) Fix internal application error specifying 'using consistency ...'
   in lower case (CASSANDRA-3366)
 * fix Deflate compression when compression actually makes the data bigger
   (CASSANDRA-3370)
 * optimize UUIDGen to avoid lock contention on InetAddress.getLocalHost 
   (CASSANDRA-3387)
 * tolerate index being dropped mid-mutation (CASSANDRA-3334, 3313)
 * CompactionManager is now responsible for checking for new candidates
   post-task execution, enabling more consistent leveled compaction 
   (CASSANDRA-3391)
 * Cache HSHA threads (CASSANDRA-3372)
 * use CF/KS names as snapshot prefix for drop + truncate operations
   (CASSANDRA-2997)
 * Break bloom filters up to avoid heap fragmentation (CASSANDRA-2466)
 * fix cassandra hanging on jsvc stop (CASSANDRA-3302)
 * Avoid leveled compaction getting blocked on errors (CASSANDRA-3408)
 * Make reloading the compaction strategy safe (CASSANDRA-3409)
 * ignore 0.8 hints even if compaction begins before we try to purge
   them (CASSANDRA-3385)
 * remove procrun (bin\daemon) from Cassandra source tree and 
   artifacts (CASSANDRA-3331)
 * make cassandra compile under JDK7 (CASSANDRA-3275)
 * remove dependency of clientutil.jar to FBUtilities (CASSANDRA-3299)
 * avoid truncation errors by using long math on long values (CASSANDRA-3364)
 * avoid clock drift on some Windows machine (CASSANDRA-3375)
 * display cache provider in cli 'describe keyspace' command (CASSANDRA-3384)
 * fix incomplete topology information in describe_ring (CASSANDRA-3403)
 * expire dead gossip states based on time (CASSANDRA-2961)
 * improve CompactionTask extensibility (CASSANDRA-3330)
 * Allow one leveled compaction task to kick off another (CASSANDRA-3363)
 * allow encryption only between datacenters (CASSANDRA-2802)
Merged from 0.8:
 * fix truncate allowing data to be replayed post-restart (CASSANDRA-3297)
 * make iwriter final in IndexWriter to avoid NPE (CASSANDRA-2863)
 * (CQL) update grammar to require key clause in DELETE statement
   (CASSANDRA-3349)
 * (CQL) allow numeric keyspace names in USE statement (CASSANDRA-3350)
 * (Hadoop) skip empty rows when slicing the entire row (CASSANDRA-2855)
 * Fix handling of tombstone by SSTableExport/Import (CASSANDRA-3357)
 * fix ColumnIndexer to use long offsets (CASSANDRA-3358)
 * Improved CLI exceptions (CASSANDRA-3312)
 * Fix handling of tombstone by SSTableExport/Import (CASSANDRA-3357)
 * Only count compaction as active (for throttling) when they have
   successfully acquired the compaction lock (CASSANDRA-3344)
 * Display CLI version string on startup (CASSANDRA-3196)
 * (Hadoop) make CFIF try rpc_address or fallback to listen_address
   (CASSANDRA-3214)
 * (Hadoop) accept comma delimited lists of initial thrift connections
   (CASSANDRA-3185)
 * ColumnFamily min_compaction_threshold should be >= 2 (CASSANDRA-3342)
 * (Pig) add 0.8+ types and key validation type in schema (CASSANDRA-3280)
 * Fix completely removing column metadata using CLI (CASSANDRA-3126)
 * CLI `describe cluster;` output should be on separate lines for separate versions
   (CASSANDRA-3170)
 * fix changing durable_writes keyspace option during CF creation
   (CASSANDRA-3292)
 * avoid locking on update when no indexes are involved (CASSANDRA-3386)
 * fix assertionError during repair with ordered partitioners (CASSANDRA-3369)
 * correctly serialize key_validation_class for avro (CASSANDRA-3391)
 * don't expire counter tombstone after streaming (CASSANDRA-3394)
 * prevent nodes that failed to join from hanging around forever 
   (CASSANDRA-3351)
 * remove incorrect optimization from slice read path (CASSANDRA-3390)
 * Fix race in AntiEntropyService (CASSANDRA-3400)


1.0.0-final
 * close scrubbed sstable fd before deleting it (CASSANDRA-3318)
 * fix bug preventing obsolete commitlog segments from being removed
   (CASSANDRA-3269)
 * tolerate whitespace in seed CDL (CASSANDRA-3263)
 * Change default heap thresholds to max(min(1/2 ram, 1G), min(1/4 ram, 8GB))
   (CASSANDRA-3295)
 * Fix broken CompressedRandomAccessReaderTest (CASSANDRA-3298)
 * (CQL) fix type information returned for wildcard queries (CASSANDRA-3311)
 * add estimated tasks to LeveledCompactionStrategy (CASSANDRA-3322)
 * avoid including compaction cache-warming in keycache stats (CASSANDRA-3325)
 * run compaction and hinted handoff threads at MIN_PRIORITY (CASSANDRA-3308)
 * default hsha thrift server to cpu core count in rpc pool (CASSANDRA-3329)
 * add bin\daemon to binary tarball for Windows service (CASSANDRA-3331)
 * Fix places where uncompressed size of sstables was use in place of the
   compressed one (CASSANDRA-3338)
 * Fix hsha thrift server (CASSANDRA-3346)
 * Make sure repair only stream needed sstables (CASSANDRA-3345)


1.0.0-rc2
 * Log a meaningful warning when a node receives a message for a repair session
   that doesn't exist anymore (CASSANDRA-3256)
 * test for NUMA policy support as well as numactl presence (CASSANDRA-3245)
 * Fix FD leak when internode encryption is enabled (CASSANDRA-3257)
 * Remove incorrect assertion in mergeIterator (CASSANDRA-3260)
 * FBUtilities.hexToBytes(String) to throw NumberFormatException when string
   contains non-hex characters (CASSANDRA-3231)
 * Keep SimpleSnitch proximity ordering unchanged from what the Strategy
   generates, as intended (CASSANDRA-3262)
 * remove Scrub from compactionstats when finished (CASSANDRA-3255)
 * fix counter entry in jdbc TypesMap (CASSANDRA-3268)
 * fix full queue scenario for ParallelCompactionIterator (CASSANDRA-3270)
 * fix bootstrap process (CASSANDRA-3285)
 * don't try delivering hints if when there isn't any (CASSANDRA-3176)
 * CLI documentation change for ColumnFamily `compression_options` (CASSANDRA-3282)
 * ignore any CF ids sent by client for adding CF/KS (CASSANDRA-3288)
 * remove obsolete hints on first startup (CASSANDRA-3291)
 * use correct ISortedColumns for time-optimized reads (CASSANDRA-3289)
 * Evict gossip state immediately when a token is taken over by a new IP 
   (CASSANDRA-3259)


1.0.0-rc1
 * Update CQL to generate microsecond timestamps by default (CASSANDRA-3227)
 * Fix counting CFMetadata towards Memtable liveRatio (CASSANDRA-3023)
 * Kill server on wrapped OOME such as from FileChannel.map (CASSANDRA-3201)
 * remove unnecessary copy when adding to row cache (CASSANDRA-3223)
 * Log message when a full repair operation completes (CASSANDRA-3207)
 * Fix streamOutSession keeping sstables references forever if the remote end
   dies (CASSANDRA-3216)
 * Remove dynamic_snitch boolean from example configuration (defaulting to 
   true) and set default badness threshold to 0.1 (CASSANDRA-3229)
 * Base choice of random or "balanced" token on bootstrap on whether
   schema definitions were found (CASSANDRA-3219)
 * Fixes for LeveledCompactionStrategy score computation, prioritization,
   scheduling, and performance (CASSANDRA-3224, 3234)
 * parallelize sstable open at server startup (CASSANDRA-2988)
 * fix handling of exceptions writing to OutboundTcpConnection (CASSANDRA-3235)
 * Allow using quotes in "USE <keyspace>;" CLI command (CASSANDRA-3208)
 * Don't allow any cache loading exceptions to halt startup (CASSANDRA-3218)
 * Fix sstableloader --ignores option (CASSANDRA-3247)
 * File descriptor limit increased in packaging (CASSANDRA-3206)
 * Fix deadlock in commit log during flush (CASSANDRA-3253) 


1.0.0-beta1
 * removed binarymemtable (CASSANDRA-2692)
 * add commitlog_total_space_in_mb to prevent fragmented logs (CASSANDRA-2427)
 * removed commitlog_rotation_threshold_in_mb configuration (CASSANDRA-2771)
 * make AbstractBounds.normalize de-overlapp overlapping ranges (CASSANDRA-2641)
 * replace CollatingIterator, ReducingIterator with MergeIterator 
   (CASSANDRA-2062)
 * Fixed the ability to set compaction strategy in cli using create column 
   family command (CASSANDRA-2778)
 * clean up tmp files after failed compaction (CASSANDRA-2468)
 * restrict repair streaming to specific columnfamilies (CASSANDRA-2280)
 * don't bother persisting columns shadowed by a row tombstone (CASSANDRA-2589)
 * reset CF and SC deletion times after gc_grace (CASSANDRA-2317)
 * optimize away seek when compacting wide rows (CASSANDRA-2879)
 * single-pass streaming (CASSANDRA-2677, 2906, 2916, 3003)
 * use reference counting for deleting sstables instead of relying on GC
   (CASSANDRA-2521, 3179)
 * store hints as serialized mutations instead of pointers to data row
   (CASSANDRA-2045)
 * store hints in the coordinator node instead of in the closest replica 
   (CASSANDRA-2914)
 * add row_cache_keys_to_save CF option (CASSANDRA-1966)
 * check column family validity in nodetool repair (CASSANDRA-2933)
 * use lazy initialization instead of class initialization in NodeId
   (CASSANDRA-2953)
 * add paging to get_count (CASSANDRA-2894)
 * fix "short reads" in [multi]get (CASSANDRA-2643, 3157, 3192)
 * add optional compression for sstables (CASSANDRA-47, 2994, 3001, 3128)
 * add scheduler JMX metrics (CASSANDRA-2962)
 * add block level checksum for compressed data (CASSANDRA-1717)
 * make column family backed column map pluggable and introduce unsynchronized
   ArrayList backed one to speedup reads (CASSANDRA-2843, 3165, 3205)
 * refactoring of the secondary index api (CASSANDRA-2982)
 * make CL > ONE reads wait for digest reconciliation before returning
   (CASSANDRA-2494)
 * fix missing logging for some exceptions (CASSANDRA-2061)
 * refactor and optimize ColumnFamilyStore.files(...) and Descriptor.fromFilename(String)
   and few other places responsible for work with SSTable files (CASSANDRA-3040)
 * Stop reading from sstables once we know we have the most recent columns,
   for query-by-name requests (CASSANDRA-2498)
 * Add query-by-column mode to stress.java (CASSANDRA-3064)
 * Add "install" command to cassandra.bat (CASSANDRA-292)
 * clean up KSMetadata, CFMetadata from unnecessary
   Thrift<->Avro conversion methods (CASSANDRA-3032)
 * Add timeouts to client request schedulers (CASSANDRA-3079, 3096)
 * Cli to use hashes rather than array of hashes for strategy options (CASSANDRA-3081)
 * LeveledCompactionStrategy (CASSANDRA-1608, 3085, 3110, 3087, 3145, 3154, 3182)
 * Improvements of the CLI `describe` command (CASSANDRA-2630)
 * reduce window where dropped CF sstables may not be deleted (CASSANDRA-2942)
 * Expose gossip/FD info to JMX (CASSANDRA-2806)
 * Fix streaming over SSL when compressed SSTable involved (CASSANDRA-3051)
 * Add support for pluggable secondary index implementations (CASSANDRA-3078)
 * remove compaction_thread_priority setting (CASSANDRA-3104)
 * generate hints for replicas that timeout, not just replicas that are known
   to be down before starting (CASSANDRA-2034)
 * Add throttling for internode streaming (CASSANDRA-3080)
 * make the repair of a range repair all replica (CASSANDRA-2610, 3194)
 * expose the ability to repair the first range (as returned by the
   partitioner) of a node (CASSANDRA-2606)
 * Streams Compression (CASSANDRA-3015)
 * add ability to use multiple threads during a single compaction
   (CASSANDRA-2901)
 * make AbstractBounds.normalize support overlapping ranges (CASSANDRA-2641)
 * fix of the CQL count() behavior (CASSANDRA-3068)
 * use TreeMap backed column families for the SSTable simple writers
   (CASSANDRA-3148)
 * fix inconsistency of the CLI syntax when {} should be used instead of [{}]
   (CASSANDRA-3119)
 * rename CQL type names to match expected SQL behavior (CASSANDRA-3149, 3031)
 * Arena-based allocation for memtables (CASSANDRA-2252, 3162, 3163, 3168)
 * Default RR chance to 0.1 (CASSANDRA-3169)
 * Add RowLevel support to secondary index API (CASSANDRA-3147)
 * Make SerializingCacheProvider the default if JNA is available (CASSANDRA-3183)
 * Fix backwards compatibilty for CQL memtable properties (CASSANDRA-3190)
 * Add five-minute delay before starting compactions on a restarted server
   (CASSANDRA-3181)
 * Reduce copies done for intra-host messages (CASSANDRA-1788, 3144)
 * support of compaction strategy option for stress.java (CASSANDRA-3204)
 * make memtable throughput and column count thresholds no-ops (CASSANDRA-2449)
 * Return schema information along with the resultSet in CQL (CASSANDRA-2734)
 * Add new DecimalType (CASSANDRA-2883)
 * Fix assertion error in RowRepairResolver (CASSANDRA-3156)
 * Reduce unnecessary high buffer sizes (CASSANDRA-3171)
 * Pluggable compaction strategy (CASSANDRA-1610)
 * Add new broadcast_address config option (CASSANDRA-2491)


0.8.7
 * Kill server on wrapped OOME such as from FileChannel.map (CASSANDRA-3201)
 * Allow using quotes in "USE <keyspace>;" CLI command (CASSANDRA-3208)
 * Log message when a full repair operation completes (CASSANDRA-3207)
 * Don't allow any cache loading exceptions to halt startup (CASSANDRA-3218)
 * Fix sstableloader --ignores option (CASSANDRA-3247)
 * File descriptor limit increased in packaging (CASSANDRA-3206)
 * Log a meaningfull warning when a node receive a message for a repair session
   that doesn't exist anymore (CASSANDRA-3256)
 * Fix FD leak when internode encryption is enabled (CASSANDRA-3257)
 * FBUtilities.hexToBytes(String) to throw NumberFormatException when string
   contains non-hex characters (CASSANDRA-3231)
 * Keep SimpleSnitch proximity ordering unchanged from what the Strategy
   generates, as intended (CASSANDRA-3262)
 * remove Scrub from compactionstats when finished (CASSANDRA-3255)
 * Fix tool .bat files when CASSANDRA_HOME contains spaces (CASSANDRA-3258)
 * Force flush of status table when removing/updating token (CASSANDRA-3243)
 * Evict gossip state immediately when a token is taken over by a new IP (CASSANDRA-3259)
 * Fix bug where the failure detector can take too long to mark a host
   down (CASSANDRA-3273)
 * (Hadoop) allow wrapping ranges in queries (CASSANDRA-3137)
 * (Hadoop) check all interfaces for a match with split location
   before falling back to random replica (CASSANDRA-3211)
 * (Hadoop) Make Pig storage handle implements LoadMetadata (CASSANDRA-2777)
 * (Hadoop) Fix exception during PIG 'dump' (CASSANDRA-2810)
 * Fix stress COUNTER_GET option (CASSANDRA-3301)
 * Fix missing fields in CLI `show schema` output (CASSANDRA-3304)
 * Nodetool no longer leaks threads and closes JMX connections (CASSANDRA-3309)
 * fix truncate allowing data to be replayed post-restart (CASSANDRA-3297)
 * Move SimpleAuthority and SimpleAuthenticator to examples (CASSANDRA-2922)
 * Fix handling of tombstone by SSTableExport/Import (CASSANDRA-3357)
 * Fix transposition in cfHistograms (CASSANDRA-3222)
 * Allow using number as DC name when creating keyspace in CQL (CASSANDRA-3239)
 * Force flush of system table after updating/removing a token (CASSANDRA-3243)


0.8.6
 * revert CASSANDRA-2388
 * change TokenRange.endpoints back to listen/broadcast address to match
   pre-1777 behavior, and add TokenRange.rpc_endpoints instead (CASSANDRA-3187)
 * avoid trying to watch cassandra-topology.properties when loaded from jar
   (CASSANDRA-3138)
 * prevent users from creating keyspaces with LocalStrategy replication
   (CASSANDRA-3139)
 * fix CLI `show schema;` to output correct keyspace definition statement
   (CASSANDRA-3129)
 * CustomTThreadPoolServer to log TTransportException at DEBUG level
   (CASSANDRA-3142)
 * allow topology sort to work with non-unique rack names between 
   datacenters (CASSANDRA-3152)
 * Improve caching of same-version Messages on digest and repair paths
   (CASSANDRA-3158)
 * Randomize choice of first replica for counter increment (CASSANDRA-2890)
 * Fix using read_repair_chance instead of merge_shard_change (CASSANDRA-3202)
 * Avoid streaming data to nodes that already have it, on move as well as
   decommission (CASSANDRA-3041)
 * Fix divide by zero error in GCInspector (CASSANDRA-3164)
 * allow quoting of the ColumnFamily name in CLI `create column family`
   statement (CASSANDRA-3195)
 * Fix rolling upgrade from 0.7 to 0.8 problem (CASSANDRA-3166)
 * Accomodate missing encryption_options in IncomingTcpConnection.stream
   (CASSANDRA-3212)


0.8.5
 * fix NPE when encryption_options is unspecified (CASSANDRA-3007)
 * include column name in validation failure exceptions (CASSANDRA-2849)
 * make sure truncate clears out the commitlog so replay won't re-
   populate with truncated data (CASSANDRA-2950)
 * fix NPE when debug logging is enabled and dropped CF is present
   in a commitlog segment (CASSANDRA-3021)
 * fix cassandra.bat when CASSANDRA_HOME contains spaces (CASSANDRA-2952)
 * fix to SSTableSimpleUnsortedWriter bufferSize calculation (CASSANDRA-3027)
 * make cleanup and normal compaction able to skip empty rows
   (rows containing nothing but expired tombstones) (CASSANDRA-3039)
 * work around native memory leak in com.sun.management.GarbageCollectorMXBean
   (CASSANDRA-2868)
 * validate that column names in column_metadata are not equal to key_alias
   on create/update of the ColumnFamily and CQL 'ALTER' statement (CASSANDRA-3036)
 * return an InvalidRequestException if an indexed column is assigned
   a value larger than 64KB (CASSANDRA-3057)
 * fix of numeric-only and string column names handling in CLI "drop index" 
   (CASSANDRA-3054)
 * prune index scan resultset back to original request for lazy
   resultset expansion case (CASSANDRA-2964)
 * (Hadoop) fail jobs when Cassandra node has failed but TaskTracker
   has not (CASSANDRA-2388)
 * fix dynamic snitch ignoring nodes when read_repair_chance is zero
   (CASSANDRA-2662)
 * avoid retaining references to dropped CFS objects in 
   CompactionManager.estimatedCompactions (CASSANDRA-2708)
 * expose rpc timeouts per host in MessagingServiceMBean (CASSANDRA-2941)
 * avoid including cwd in classpath for deb and rpm packages (CASSANDRA-2881)
 * remove gossip state when a new IP takes over a token (CASSANDRA-3071)
 * allow sstable2json to work on index sstable files (CASSANDRA-3059)
 * always hint counters (CASSANDRA-3099)
 * fix log4j initialization in EmbeddedCassandraService (CASSANDRA-2857)
 * remove gossip state when a new IP takes over a token (CASSANDRA-3071)
 * work around native memory leak in com.sun.management.GarbageCollectorMXBean
    (CASSANDRA-2868)
 * fix UnavailableException with writes at CL.EACH_QUORM (CASSANDRA-3084)
 * fix parsing of the Keyspace and ColumnFamily names in numeric
   and string representations in CLI (CASSANDRA-3075)
 * fix corner cases in Range.differenceToFetch (CASSANDRA-3084)
 * fix ip address String representation in the ring cache (CASSANDRA-3044)
 * fix ring cache compatibility when mixing pre-0.8.4 nodes with post-
   in the same cluster (CASSANDRA-3023)
 * make repair report failure when a node participating dies (instead of
   hanging forever) (CASSANDRA-2433)
 * fix handling of the empty byte buffer by ReversedType (CASSANDRA-3111)
 * Add validation that Keyspace names are case-insensitively unique (CASSANDRA-3066)
 * catch invalid key_validation_class before instantiating UpdateColumnFamily (CASSANDRA-3102)
 * make Range and Bounds objects client-safe (CASSANDRA-3108)
 * optionally skip log4j configuration (CASSANDRA-3061)
 * bundle sstableloader with the debian package (CASSANDRA-3113)
 * don't try to build secondary indexes when there is none (CASSANDRA-3123)
 * improve SSTableSimpleUnsortedWriter speed for large rows (CASSANDRA-3122)
 * handle keyspace arguments correctly in nodetool snapshot (CASSANDRA-3038)
 * Fix SSTableImportTest on windows (CASSANDRA-3043)
 * expose compactionThroughputMbPerSec through JMX (CASSANDRA-3117)
 * log keyspace and CF of large rows being compacted


0.8.4
 * change TokenRing.endpoints to be a list of rpc addresses instead of 
   listen/broadcast addresses (CASSANDRA-1777)
 * include files-to-be-streamed in StreamInSession.getSources (CASSANDRA-2972)
 * use JAVA env var in cassandra-env.sh (CASSANDRA-2785, 2992)
 * avoid doing read for no-op replicate-on-write at CL=1 (CASSANDRA-2892)
 * refuse counter write for CL.ANY (CASSANDRA-2990)
 * switch back to only logging recent dropped messages (CASSANDRA-3004)
 * always deserialize RowMutation for counters (CASSANDRA-3006)
 * ignore saved replication_factor strategy_option for NTS (CASSANDRA-3011)
 * make sure pre-truncate CL segments are discarded (CASSANDRA-2950)


0.8.3
 * add ability to drop local reads/writes that are going to timeout
   (CASSANDRA-2943)
 * revamp token removal process, keep gossip states for 3 days (CASSANDRA-2496)
 * don't accept extra args for 0-arg nodetool commands (CASSANDRA-2740)
 * log unavailableexception details at debug level (CASSANDRA-2856)
 * expose data_dir though jmx (CASSANDRA-2770)
 * don't include tmp files as sstable when create cfs (CASSANDRA-2929)
 * log Java classpath on startup (CASSANDRA-2895)
 * keep gossipped version in sync with actual on migration coordinator 
   (CASSANDRA-2946)
 * use lazy initialization instead of class initialization in NodeId
   (CASSANDRA-2953)
 * check column family validity in nodetool repair (CASSANDRA-2933)
 * speedup bytes to hex conversions dramatically (CASSANDRA-2850)
 * Flush memtables on shutdown when durable writes are disabled 
   (CASSANDRA-2958)
 * improved POSIX compatibility of start scripts (CASsANDRA-2965)
 * add counter support to Hadoop InputFormat (CASSANDRA-2981)
 * fix bug where dirty commitlog segments were removed (and avoid keeping 
   segments with no post-flush activity permanently dirty) (CASSANDRA-2829)
 * fix throwing exception with batch mutation of counter super columns
   (CASSANDRA-2949)
 * ignore system tables during repair (CASSANDRA-2979)
 * throw exception when NTS is given replication_factor as an option
   (CASSANDRA-2960)
 * fix assertion error during compaction of counter CFs (CASSANDRA-2968)
 * avoid trying to create index names, when no index exists (CASSANDRA-2867)
 * don't sample the system table when choosing a bootstrap token
   (CASSANDRA-2825)
 * gossiper notifies of local state changes (CASSANDRA-2948)
 * add asynchronous and half-sync/half-async (hsha) thrift servers 
   (CASSANDRA-1405)
 * fix potential use of free'd native memory in SerializingCache 
   (CASSANDRA-2951)
 * prune index scan resultset back to original request for lazy
   resultset expansion case (CASSANDRA-2964)
 * (Hadoop) fail jobs when Cassandra node has failed but TaskTracker
    has not (CASSANDRA-2388)


0.8.2
 * CQL: 
   - include only one row per unique key for IN queries (CASSANDRA-2717)
   - respect client timestamp on full row deletions (CASSANDRA-2912)
 * improve thread-safety in StreamOutSession (CASSANDRA-2792)
 * allow deleting a row and updating indexed columns in it in the
   same mutation (CASSANDRA-2773)
 * Expose number of threads blocked on submitting memtable to flush
   in JMX (CASSANDRA-2817)
 * add ability to return "endpoints" to nodetool (CASSANDRA-2776)
 * Add support for multiple (comma-delimited) coordinator addresses
   to ColumnFamilyInputFormat (CASSANDRA-2807)
 * fix potential NPE while scheduling read repair for range slice
   (CASSANDRA-2823)
 * Fix race in SystemTable.getCurrentLocalNodeId (CASSANDRA-2824)
 * Correctly set default for replicate_on_write (CASSANDRA-2835)
 * improve nodetool compactionstats formatting (CASSANDRA-2844)
 * fix index-building status display (CASSANDRA-2853)
 * fix CLI perpetuating obsolete KsDef.replication_factor (CASSANDRA-2846)
 * improve cli treatment of multiline comments (CASSANDRA-2852)
 * handle row tombstones correctly in EchoedRow (CASSANDRA-2786)
 * add MessagingService.get[Recently]DroppedMessages and
   StorageService.getExceptionCount (CASSANDRA-2804)
 * fix possibility of spurious UnavailableException for LOCAL_QUORUM
   reads with dynamic snitch + read repair disabled (CASSANDRA-2870)
 * add ant-optional as dependence for the debian package (CASSANDRA-2164)
 * add option to specify limit for get_slice in the CLI (CASSANDRA-2646)
 * decrease HH page size (CASSANDRA-2832)
 * reset cli keyspace after dropping the current one (CASSANDRA-2763)
 * add KeyRange option to Hadoop inputformat (CASSANDRA-1125)
 * fix protocol versioning (CASSANDRA-2818, 2860)
 * support spaces in path to log4j configuration (CASSANDRA-2383)
 * avoid including inferred types in CF update (CASSANDRA-2809)
 * fix JMX bulkload call (CASSANDRA-2908)
 * fix updating KS with durable_writes=false (CASSANDRA-2907)
 * add simplified facade to SSTableWriter for bulk loading use
   (CASSANDRA-2911)
 * fix re-using index CF sstable names after drop/recreate (CASSANDRA-2872)
 * prepend CF to default index names (CASSANDRA-2903)
 * fix hint replay (CASSANDRA-2928)
 * Properly synchronize repair's merkle tree computation (CASSANDRA-2816)


0.8.1
 * CQL:
   - support for insert, delete in BATCH (CASSANDRA-2537)
   - support for IN to SELECT, UPDATE (CASSANDRA-2553)
   - timestamp support for INSERT, UPDATE, and BATCH (CASSANDRA-2555)
   - TTL support (CASSANDRA-2476)
   - counter support (CASSANDRA-2473)
   - ALTER COLUMNFAMILY (CASSANDRA-1709)
   - DROP INDEX (CASSANDRA-2617)
   - add SCHEMA/TABLE as aliases for KS/CF (CASSANDRA-2743)
   - server handles wait-for-schema-agreement (CASSANDRA-2756)
   - key alias support (CASSANDRA-2480)
 * add support for comparator parameters and a generic ReverseType
   (CASSANDRA-2355)
 * add CompositeType and DynamicCompositeType (CASSANDRA-2231)
 * optimize batches containing multiple updates to the same row
   (CASSANDRA-2583)
 * adjust hinted handoff page size to avoid OOM with large columns 
   (CASSANDRA-2652)
 * mark BRAF buffer invalid post-flush so we don't re-flush partial
   buffers again, especially on CL writes (CASSANDRA-2660)
 * add DROP INDEX support to CLI (CASSANDRA-2616)
 * don't perform HH to client-mode [storageproxy] nodes (CASSANDRA-2668)
 * Improve forceDeserialize/getCompactedRow encapsulation (CASSANDRA-2659)
 * Don't write CounterUpdateColumn to disk in tests (CASSANDRA-2650)
 * Add sstable bulk loading utility (CASSANDRA-1278)
 * avoid replaying hints to dropped columnfamilies (CASSANDRA-2685)
 * add placeholders for missing rows in range query pseudo-RR (CASSANDRA-2680)
 * remove no-op HHOM.renameHints (CASSANDRA-2693)
 * clone super columns to avoid modifying them during flush (CASSANDRA-2675)
 * allow writes to bypass the commitlog for certain keyspaces (CASSANDRA-2683)
 * avoid NPE when bypassing commitlog during memtable flush (CASSANDRA-2781)
 * Added support for making bootstrap retry if nodes flap (CASSANDRA-2644)
 * Added statusthrift to nodetool to report if thrift server is running (CASSANDRA-2722)
 * Fixed rows being cached if they do not exist (CASSANDRA-2723)
 * Support passing tableName and cfName to RowCacheProviders (CASSANDRA-2702)
 * close scrub file handles (CASSANDRA-2669)
 * throttle migration replay (CASSANDRA-2714)
 * optimize column serializer creation (CASSANDRA-2716)
 * Added support for making bootstrap retry if nodes flap (CASSANDRA-2644)
 * Added statusthrift to nodetool to report if thrift server is running
   (CASSANDRA-2722)
 * Fixed rows being cached if they do not exist (CASSANDRA-2723)
 * fix truncate/compaction race (CASSANDRA-2673)
 * workaround large resultsets causing large allocation retention
   by nio sockets (CASSANDRA-2654)
 * fix nodetool ring use with Ec2Snitch (CASSANDRA-2733)
 * fix removing columns and subcolumns that are supressed by a row or
   supercolumn tombstone during replica resolution (CASSANDRA-2590)
 * support sstable2json against snapshot sstables (CASSANDRA-2386)
 * remove active-pull schema requests (CASSANDRA-2715)
 * avoid marking entire list of sstables as actively being compacted
   in multithreaded compaction (CASSANDRA-2765)
 * seek back after deserializing a row to update cache with (CASSANDRA-2752)
 * avoid skipping rows in scrub for counter column family (CASSANDRA-2759)
 * fix ConcurrentModificationException in repair when dealing with 0.7 node
   (CASSANDRA-2767)
 * use threadsafe collections for StreamInSession (CASSANDRA-2766)
 * avoid infinite loop when creating merkle tree (CASSANDRA-2758)
 * avoids unmarking compacting sstable prematurely in cleanup (CASSANDRA-2769)
 * fix NPE when the commit log is bypassed (CASSANDRA-2718)
 * don't throw an exception in SS.isRPCServerRunning (CASSANDRA-2721)
 * make stress.jar executable (CASSANDRA-2744)
 * add daemon mode to java stress (CASSANDRA-2267)
 * expose the DC and rack of a node through JMX and nodetool ring (CASSANDRA-2531)
 * fix cache mbean getSize (CASSANDRA-2781)
 * Add Date, Float, Double, and Boolean types (CASSANDRA-2530)
 * Add startup flag to renew counter node id (CASSANDRA-2788)
 * add jamm agent to cassandra.bat (CASSANDRA-2787)
 * fix repair hanging if a neighbor has nothing to send (CASSANDRA-2797)
 * purge tombstone even if row is in only one sstable (CASSANDRA-2801)
 * Fix wrong purge of deleted cf during compaction (CASSANDRA-2786)
 * fix race that could result in Hadoop writer failing to throw an
   exception encountered after close() (CASSANDRA-2755)
 * fix scan wrongly throwing assertion error (CASSANDRA-2653)
 * Always use even distribution for merkle tree with RandomPartitionner
   (CASSANDRA-2841)
 * fix describeOwnership for OPP (CASSANDRA-2800)
 * ensure that string tokens do not contain commas (CASSANDRA-2762)


0.8.0-final
 * fix CQL grammar warning and cqlsh regression from CASSANDRA-2622
 * add ant generate-cql-html target (CASSANDRA-2526)
 * update CQL consistency levels (CASSANDRA-2566)
 * debian packaging fixes (CASSANDRA-2481, 2647)
 * fix UUIDType, IntegerType for direct buffers (CASSANDRA-2682, 2684)
 * switch to native Thrift for Hadoop map/reduce (CASSANDRA-2667)
 * fix StackOverflowError when building from eclipse (CASSANDRA-2687)
 * only provide replication_factor to strategy_options "help" for
   SimpleStrategy, OldNetworkTopologyStrategy (CASSANDRA-2678, 2713)
 * fix exception adding validators to non-string columns (CASSANDRA-2696)
 * avoid instantiating DatabaseDescriptor in JDBC (CASSANDRA-2694)
 * fix potential stack overflow during compaction (CASSANDRA-2626)
 * clone super columns to avoid modifying them during flush (CASSANDRA-2675)
 * reset underlying iterator in EchoedRow constructor (CASSANDRA-2653)


0.8.0-rc1
 * faster flushes and compaction from fixing excessively pessimistic 
   rebuffering in BRAF (CASSANDRA-2581)
 * fix returning null column values in the python cql driver (CASSANDRA-2593)
 * fix merkle tree splitting exiting early (CASSANDRA-2605)
 * snapshot_before_compaction directory name fix (CASSANDRA-2598)
 * Disable compaction throttling during bootstrap (CASSANDRA-2612) 
 * fix CQL treatment of > and < operators in range slices (CASSANDRA-2592)
 * fix potential double-application of counter updates on commitlog replay
   by moving replay position from header to sstable metadata (CASSANDRA-2419)
 * JDBC CQL driver exposes getColumn for access to timestamp
 * JDBC ResultSetMetadata properties added to AbstractType
 * r/m clustertool (CASSANDRA-2607)
 * add support for presenting row key as a column in CQL result sets 
   (CASSANDRA-2622)
 * Don't allow {LOCAL|EACH}_QUORUM unless strategy is NTS (CASSANDRA-2627)
 * validate keyspace strategy_options during CQL create (CASSANDRA-2624)
 * fix empty Result with secondary index when limit=1 (CASSANDRA-2628)
 * Fix regression where bootstrapping a node with no schema fails
   (CASSANDRA-2625)
 * Allow removing LocationInfo sstables (CASSANDRA-2632)
 * avoid attempting to replay mutations from dropped keyspaces (CASSANDRA-2631)
 * avoid using cached position of a key when GT is requested (CASSANDRA-2633)
 * fix counting bloom filter true positives (CASSANDRA-2637)
 * initialize local ep state prior to gossip startup if needed (CASSANDRA-2638)
 * fix counter increment lost after restart (CASSANDRA-2642)
 * add quote-escaping via backslash to CLI (CASSANDRA-2623)
 * fix pig example script (CASSANDRA-2487)
 * fix dynamic snitch race in adding latencies (CASSANDRA-2618)
 * Start/stop cassandra after more important services such as mdadm in
   debian packaging (CASSANDRA-2481)


0.8.0-beta2
 * fix NPE compacting index CFs (CASSANDRA-2528)
 * Remove checking all column families on startup for compaction candidates 
   (CASSANDRA-2444)
 * validate CQL create keyspace options (CASSANDRA-2525)
 * fix nodetool setcompactionthroughput (CASSANDRA-2550)
 * move	gossip heartbeat back to its own thread (CASSANDRA-2554)
 * validate cql TRUNCATE columnfamily before truncating (CASSANDRA-2570)
 * fix batch_mutate for mixed standard-counter mutations (CASSANDRA-2457)
 * disallow making schema changes to system keyspace (CASSANDRA-2563)
 * fix sending mutation messages multiple times (CASSANDRA-2557)
 * fix incorrect use of NBHM.size in ReadCallback that could cause
   reads to time out even when responses were received (CASSANDRA-2552)
 * trigger read repair correctly for LOCAL_QUORUM reads (CASSANDRA-2556)
 * Allow configuring the number of compaction thread (CASSANDRA-2558)
 * forceUserDefinedCompaction will attempt to compact what it is given
   even if the pessimistic estimate is that there is not enough disk space;
   automatic compactions will only compact 2 or more sstables (CASSANDRA-2575)
 * refuse to apply migrations with older timestamps than the current 
   schema (CASSANDRA-2536)
 * remove unframed Thrift transport option
 * include indexes in snapshots (CASSANDRA-2596)
 * improve ignoring of obsolete mutations in index maintenance (CASSANDRA-2401)
 * recognize attempt to drop just the index while leaving the column
   definition alone (CASSANDRA-2619)
  

0.8.0-beta1
 * remove Avro RPC support (CASSANDRA-926)
 * support for columns that act as incr/decr counters 
   (CASSANDRA-1072, 1937, 1944, 1936, 2101, 2093, 2288, 2105, 2384, 2236, 2342,
   2454)
 * CQL (CASSANDRA-1703, 1704, 1705, 1706, 1707, 1708, 1710, 1711, 1940, 
   2124, 2302, 2277, 2493)
 * avoid double RowMutation serialization on write path (CASSANDRA-1800)
 * make NetworkTopologyStrategy the default (CASSANDRA-1960)
 * configurable internode encryption (CASSANDRA-1567, 2152)
 * human readable column names in sstable2json output (CASSANDRA-1933)
 * change default JMX port to 7199 (CASSANDRA-2027)
 * backwards compatible internal messaging (CASSANDRA-1015)
 * atomic switch of memtables and sstables (CASSANDRA-2284)
 * add pluggable SeedProvider (CASSANDRA-1669)
 * Fix clustertool to not throw exception when calling get_endpoints (CASSANDRA-2437)
 * upgrade to thrift 0.6 (CASSANDRA-2412) 
 * repair works on a token range instead of full ring (CASSANDRA-2324)
 * purge tombstones from row cache (CASSANDRA-2305)
 * push replication_factor into strategy_options (CASSANDRA-1263)
 * give snapshots the same name on each node (CASSANDRA-1791)
 * remove "nodetool loadbalance" (CASSANDRA-2448)
 * multithreaded compaction (CASSANDRA-2191)
 * compaction throttling (CASSANDRA-2156)
 * add key type information and alias (CASSANDRA-2311, 2396)
 * cli no longer divides read_repair_chance by 100 (CASSANDRA-2458)
 * made CompactionInfo.getTaskType return an enum (CASSANDRA-2482)
 * add a server-wide cap on measured memtable memory usage and aggressively
   flush to keep under that threshold (CASSANDRA-2006)
 * add unified UUIDType (CASSANDRA-2233)
 * add off-heap row cache support (CASSANDRA-1969)


0.7.5
 * improvements/fixes to PIG driver (CASSANDRA-1618, CASSANDRA-2387,
   CASSANDRA-2465, CASSANDRA-2484)
 * validate index names (CASSANDRA-1761)
 * reduce contention on Table.flusherLock (CASSANDRA-1954)
 * try harder to detect failures during streaming, cleaning up temporary
   files more reliably (CASSANDRA-2088)
 * shut down server for OOM on a Thrift thread (CASSANDRA-2269)
 * fix tombstone handling in repair and sstable2json (CASSANDRA-2279)
 * preserve version when streaming data from old sstables (CASSANDRA-2283)
 * don't start repair if a neighboring node is marked as dead (CASSANDRA-2290)
 * purge tombstones from row cache (CASSANDRA-2305)
 * Avoid seeking when sstable2json exports the entire file (CASSANDRA-2318)
 * clear Built flag in system table when dropping an index (CASSANDRA-2320)
 * don't allow arbitrary argument for stress.java (CASSANDRA-2323)
 * validate values for index predicates in get_indexed_slice (CASSANDRA-2328)
 * queue secondary indexes for flush before the parent (CASSANDRA-2330)
 * allow job configuration to set the CL used in Hadoop jobs (CASSANDRA-2331)
 * add memtable_flush_queue_size defaulting to 4 (CASSANDRA-2333)
 * Allow overriding of initial_token, storage_port and rpc_port from system
   properties (CASSANDRA-2343)
 * fix comparator used for non-indexed secondary expressions in index scan
   (CASSANDRA-2347)
 * ensure size calculation and write phase of large-row compaction use
   the same threshold for TTL expiration (CASSANDRA-2349)
 * fix race when iterating CFs during add/drop (CASSANDRA-2350)
 * add ConsistencyLevel command to CLI (CASSANDRA-2354)
 * allow negative numbers in the cli (CASSANDRA-2358)
 * hard code serialVersionUID for tokens class (CASSANDRA-2361)
 * fix potential infinite loop in ByteBufferUtil.inputStream (CASSANDRA-2365)
 * fix encoding bugs in HintedHandoffManager, SystemTable when default
   charset is not UTF8 (CASSANDRA-2367)
 * avoids having removed node reappearing in Gossip (CASSANDRA-2371)
 * fix incorrect truncation of long to int when reading columns via block
   index (CASSANDRA-2376)
 * fix NPE during stream session (CASSANDRA-2377)
 * fix race condition that could leave orphaned data files when dropping CF or
   KS (CASSANDRA-2381)
 * fsync statistics component on write (CASSANDRA-2382)
 * fix duplicate results from CFS.scan (CASSANDRA-2406)
 * add IntegerType to CLI help (CASSANDRA-2414)
 * avoid caching token-only decoratedkeys (CASSANDRA-2416)
 * convert mmap assertion to if/throw so scrub can catch it (CASSANDRA-2417)
 * don't overwrite gc log (CASSANDR-2418)
 * invalidate row cache for streamed row to avoid inconsitencies
   (CASSANDRA-2420)
 * avoid copies in range/index scans (CASSANDRA-2425)
 * make sure we don't wipe data during cleanup if the node has not join
   the ring (CASSANDRA-2428)
 * Try harder to close files after compaction (CASSANDRA-2431)
 * re-set bootstrapped flag after move finishes (CASSANDRA-2435)
 * display validation_class in CLI 'describe keyspace' (CASSANDRA-2442)
 * make cleanup compactions cleanup the row cache (CASSANDRA-2451)
 * add column fields validation to scrub (CASSANDRA-2460)
 * use 64KB flush buffer instead of in_memory_compaction_limit (CASSANDRA-2463)
 * fix backslash substitutions in CLI (CASSANDRA-2492)
 * disable cache saving for system CFS (CASSANDRA-2502)
 * fixes for verifying destination availability under hinted conditions
   so UE can be thrown intead of timing out (CASSANDRA-2514)
 * fix update of validation class in column metadata (CASSANDRA-2512)
 * support LOCAL_QUORUM, EACH_QUORUM CLs outside of NTS (CASSANDRA-2516)
 * preserve version when streaming data from old sstables (CASSANDRA-2283)
 * fix backslash substitutions in CLI (CASSANDRA-2492)
 * count a row deletion as one operation towards memtable threshold 
   (CASSANDRA-2519)
 * support LOCAL_QUORUM, EACH_QUORUM CLs outside of NTS (CASSANDRA-2516)


0.7.4
 * add nodetool join command (CASSANDRA-2160)
 * fix secondary indexes on pre-existing or streamed data (CASSANDRA-2244)
 * initialize endpoint in gossiper earlier (CASSANDRA-2228)
 * add ability to write to Cassandra from Pig (CASSANDRA-1828)
 * add rpc_[min|max]_threads (CASSANDRA-2176)
 * add CL.TWO, CL.THREE (CASSANDRA-2013)
 * avoid exporting an un-requested row in sstable2json, when exporting 
   a key that does not exist (CASSANDRA-2168)
 * add incremental_backups option (CASSANDRA-1872)
 * add configurable row limit to Pig loadfunc (CASSANDRA-2276)
 * validate column values in batches as well as single-Column inserts
   (CASSANDRA-2259)
 * move sample schema from cassandra.yaml to schema-sample.txt,
   a cli scripts (CASSANDRA-2007)
 * avoid writing empty rows when scrubbing tombstoned rows (CASSANDRA-2296)
 * fix assertion error in range and index scans for CL < ALL
   (CASSANDRA-2282)
 * fix commitlog replay when flush position refers to data that didn't
   get synced before server died (CASSANDRA-2285)
 * fix fd leak in sstable2json with non-mmap'd i/o (CASSANDRA-2304)
 * reduce memory use during streaming of multiple sstables (CASSANDRA-2301)
 * purge tombstoned rows from cache after GCGraceSeconds (CASSANDRA-2305)
 * allow zero replicas in a NTS datacenter (CASSANDRA-1924)
 * make range queries respect snitch for local replicas (CASSANDRA-2286)
 * fix HH delivery when column index is larger than 2GB (CASSANDRA-2297)
 * make 2ary indexes use parent CF flush thresholds during initial build
   (CASSANDRA-2294)
 * update memtable_throughput to be a long (CASSANDRA-2158)


0.7.3
 * Keep endpoint state until aVeryLongTime (CASSANDRA-2115)
 * lower-latency read repair (CASSANDRA-2069)
 * add hinted_handoff_throttle_delay_in_ms option (CASSANDRA-2161)
 * fixes for cache save/load (CASSANDRA-2172, -2174)
 * Handle whole-row deletions in CFOutputFormat (CASSANDRA-2014)
 * Make memtable_flush_writers flush in parallel (CASSANDRA-2178)
 * Add compaction_preheat_key_cache option (CASSANDRA-2175)
 * refactor stress.py to have only one copy of the format string 
   used for creating row keys (CASSANDRA-2108)
 * validate index names for \w+ (CASSANDRA-2196)
 * Fix Cassandra cli to respect timeout if schema does not settle 
   (CASSANDRA-2187)
 * fix for compaction and cleanup writing old-format data into new-version 
   sstable (CASSANDRA-2211, -2216)
 * add nodetool scrub (CASSANDRA-2217, -2240)
 * fix sstable2json large-row pagination (CASSANDRA-2188)
 * fix EOFing on requests for the last bytes in a file (CASSANDRA-2213)
 * fix BufferedRandomAccessFile bugs (CASSANDRA-2218, -2241)
 * check for memtable flush_after_mins exceeded every 10s (CASSANDRA-2183)
 * fix cache saving on Windows (CASSANDRA-2207)
 * add validateSchemaAgreement call + synchronization to schema
   modification operations (CASSANDRA-2222)
 * fix for reversed slice queries on large rows (CASSANDRA-2212)
 * fat clients were writing local data (CASSANDRA-2223)
 * set DEFAULT_MEMTABLE_LIFETIME_IN_MINS to 24h
 * improve detection and cleanup of partially-written sstables 
   (CASSANDRA-2206)
 * fix supercolumn de/serialization when subcolumn comparator is different
   from supercolumn's (CASSANDRA-2104)
 * fix starting up on Windows when CASSANDRA_HOME contains whitespace
   (CASSANDRA-2237)
 * add [get|set][row|key]cacheSavePeriod to JMX (CASSANDRA-2100)
 * fix Hadoop ColumnFamilyOutputFormat dropping of mutations
   when batch fills up (CASSANDRA-2255)
 * move file deletions off of scheduledtasks executor (CASSANDRA-2253)


0.7.2
 * copy DecoratedKey.key when inserting into caches to avoid retaining
   a reference to the underlying buffer (CASSANDRA-2102)
 * format subcolumn names with subcomparator (CASSANDRA-2136)
 * fix column bloom filter deserialization (CASSANDRA-2165)


0.7.1
 * refactor MessageDigest creation code. (CASSANDRA-2107)
 * buffer network stack to avoid inefficient small TCP messages while avoiding
   the nagle/delayed ack problem (CASSANDRA-1896)
 * check log4j configuration for changes every 10s (CASSANDRA-1525, 1907)
 * more-efficient cross-DC replication (CASSANDRA-1530, -2051, -2138)
 * avoid polluting page cache with commitlog or sstable writes
   and seq scan operations (CASSANDRA-1470)
 * add RMI authentication options to nodetool (CASSANDRA-1921)
 * make snitches configurable at runtime (CASSANDRA-1374)
 * retry hadoop split requests on connection failure (CASSANDRA-1927)
 * implement describeOwnership for BOP, COPP (CASSANDRA-1928)
 * make read repair behave as expected for ConsistencyLevel > ONE
   (CASSANDRA-982, 2038)
 * distributed test harness (CASSANDRA-1859, 1964)
 * reduce flush lock contention (CASSANDRA-1930)
 * optimize supercolumn deserialization (CASSANDRA-1891)
 * fix CFMetaData.apply to only compare objects of the same class 
   (CASSANDRA-1962)
 * allow specifying specific SSTables to compact from JMX (CASSANDRA-1963)
 * fix race condition in MessagingService.targets (CASSANDRA-1959, 2094, 2081)
 * refuse to open sstables from a future version (CASSANDRA-1935)
 * zero-copy reads (CASSANDRA-1714)
 * fix copy bounds for word Text in wordcount demo (CASSANDRA-1993)
 * fixes for contrib/javautils (CASSANDRA-1979)
 * check more frequently for memtable expiration (CASSANDRA-2000)
 * fix writing SSTable column count statistics (CASSANDRA-1976)
 * fix streaming of multiple CFs during bootstrap (CASSANDRA-1992)
 * explicitly set JVM GC new generation size with -Xmn (CASSANDRA-1968)
 * add short options for CLI flags (CASSANDRA-1565)
 * make keyspace argument to "describe keyspace" in CLI optional
   when authenticated to keyspace already (CASSANDRA-2029)
 * added option to specify -Dcassandra.join_ring=false on startup
   to allow "warm spare" nodes or performing JMX maintenance before
   joining the ring (CASSANDRA-526)
 * log migrations at INFO (CASSANDRA-2028)
 * add CLI verbose option in file mode (CASSANDRA-2030)
 * add single-line "--" comments to CLI (CASSANDRA-2032)
 * message serialization tests (CASSANDRA-1923)
 * switch from ivy to maven-ant-tasks (CASSANDRA-2017)
 * CLI attempts to block for new schema to propagate (CASSANDRA-2044)
 * fix potential overflow in nodetool cfstats (CASSANDRA-2057)
 * add JVM shutdownhook to sync commitlog (CASSANDRA-1919)
 * allow nodes to be up without being part of  normal traffic (CASSANDRA-1951)
 * fix CLI "show keyspaces" with null options on NTS (CASSANDRA-2049)
 * fix possible ByteBuffer race conditions (CASSANDRA-2066)
 * reduce garbage generated by MessagingService to prevent load spikes
   (CASSANDRA-2058)
 * fix math in RandomPartitioner.describeOwnership (CASSANDRA-2071)
 * fix deletion of sstable non-data components (CASSANDRA-2059)
 * avoid blocking gossip while deleting handoff hints (CASSANDRA-2073)
 * ignore messages from newer versions, keep track of nodes in gossip 
   regardless of version (CASSANDRA-1970)
 * cache writing moved to CompactionManager to reduce i/o contention and
   updated to use non-cache-polluting writes (CASSANDRA-2053)
 * page through large rows when exporting to JSON (CASSANDRA-2041)
 * add flush_largest_memtables_at and reduce_cache_sizes_at options
   (CASSANDRA-2142)
 * add cli 'describe cluster' command (CASSANDRA-2127)
 * add cli support for setting username/password at 'connect' command 
   (CASSANDRA-2111)
 * add -D option to Stress.java to allow reading hosts from a file 
   (CASSANDRA-2149)
 * bound hints CF throughput between 32M and 256M (CASSANDRA-2148)
 * continue starting when invalid saved cache entries are encountered
   (CASSANDRA-2076)
 * add max_hint_window_in_ms option (CASSANDRA-1459)


0.7.0-final
 * fix offsets to ByteBuffer.get (CASSANDRA-1939)


0.7.0-rc4
 * fix cli crash after backgrounding (CASSANDRA-1875)
 * count timeouts in storageproxy latencies, and include latency 
   histograms in StorageProxyMBean (CASSANDRA-1893)
 * fix CLI get recognition of supercolumns (CASSANDRA-1899)
 * enable keepalive on intra-cluster sockets (CASSANDRA-1766)
 * count timeouts towards dynamicsnitch latencies (CASSANDRA-1905)
 * Expose index-building status in JMX + cli schema description
   (CASSANDRA-1871)
 * allow [LOCAL|EACH]_QUORUM to be used with non-NetworkTopology 
   replication Strategies
 * increased amount of index locks for faster commitlog replay
 * collect secondary index tombstones immediately (CASSANDRA-1914)
 * revert commitlog changes from #1780 (CASSANDRA-1917)
 * change RandomPartitioner min token to -1 to avoid collision w/
   tokens on actual nodes (CASSANDRA-1901)
 * examine the right nibble when validating TimeUUID (CASSANDRA-1910)
 * include secondary indexes in cleanup (CASSANDRA-1916)
 * CFS.scrubDataDirectories should also cleanup invalid secondary indexes
   (CASSANDRA-1904)
 * ability to disable/enable gossip on nodes to force them down
   (CASSANDRA-1108)


0.7.0-rc3
 * expose getNaturalEndpoints in StorageServiceMBean taking byte[]
   key; RMI cannot serialize ByteBuffer (CASSANDRA-1833)
 * infer org.apache.cassandra.locator for replication strategy classes
   when not otherwise specified
 * validation that generates less garbage (CASSANDRA-1814)
 * add TTL support to CLI (CASSANDRA-1838)
 * cli defaults to bytestype for subcomparator when creating
   column families (CASSANDRA-1835)
 * unregister index MBeans when index is dropped (CASSANDRA-1843)
 * make ByteBufferUtil.clone thread-safe (CASSANDRA-1847)
 * change exception for read requests during bootstrap from 
   InvalidRequest to Unavailable (CASSANDRA-1862)
 * respect row-level tombstones post-flush in range scans
   (CASSANDRA-1837)
 * ReadResponseResolver check digests against each other (CASSANDRA-1830)
 * return InvalidRequest when remove of subcolumn without supercolumn
   is requested (CASSANDRA-1866)
 * flush before repair (CASSANDRA-1748)
 * SSTableExport validates key order (CASSANDRA-1884)
 * large row support for SSTableExport (CASSANDRA-1867)
 * Re-cache hot keys post-compaction without hitting disk (CASSANDRA-1878)
 * manage read repair in coordinator instead of data source, to
   provide latency information to dynamic snitch (CASSANDRA-1873)


0.7.0-rc2
 * fix live-column-count of slice ranges including tombstoned supercolumn 
   with live subcolumn (CASSANDRA-1591)
 * rename o.a.c.internal.AntientropyStage -> AntiEntropyStage,
   o.a.c.request.Request_responseStage -> RequestResponseStage,
   o.a.c.internal.Internal_responseStage -> InternalResponseStage
 * add AbstractType.fromString (CASSANDRA-1767)
 * require index_type to be present when specifying index_name
   on ColumnDef (CASSANDRA-1759)
 * fix add/remove index bugs in CFMetadata (CASSANDRA-1768)
 * rebuild Strategy during system_update_keyspace (CASSANDRA-1762)
 * cli updates prompt to ... in continuation lines (CASSANDRA-1770)
 * support multiple Mutations per key in hadoop ColumnFamilyOutputFormat
   (CASSANDRA-1774)
 * improvements to Debian init script (CASSANDRA-1772)
 * use local classloader to check for version.properties (CASSANDRA-1778)
 * Validate that column names in column_metadata are valid for the
   defined comparator, and decode properly in cli (CASSANDRA-1773)
 * use cross-platform newlines in cli (CASSANDRA-1786)
 * add ExpiringColumn support to sstable import/export (CASSANDRA-1754)
 * add flush for each append to periodic commitlog mode; added
   periodic_without_flush option to disable this (CASSANDRA-1780)
 * close file handle used for post-flush truncate (CASSANDRA-1790)
 * various code cleanup (CASSANDRA-1793, -1794, -1795)
 * fix range queries against wrapped range (CASSANDRA-1781)
 * fix consistencylevel calculations for NetworkTopologyStrategy
   (CASSANDRA-1804)
 * cli support index type enum names (CASSANDRA-1810)
 * improved validation of column_metadata (CASSANDRA-1813)
 * reads at ConsistencyLevel > 1 throw UnavailableException
   immediately if insufficient live nodes exist (CASSANDRA-1803)
 * copy bytebuffers for local writes to avoid retaining the entire
   Thrift frame (CASSANDRA-1801)
 * fix NPE adding index to column w/o prior metadata (CASSANDRA-1764)
 * reduce fat client timeout (CASSANDRA-1730)
 * fix botched merge of CASSANDRA-1316


0.7.0-rc1
 * fix compaction and flush races with schema updates (CASSANDRA-1715)
 * add clustertool, config-converter, sstablekeys, and schematool 
   Windows .bat files (CASSANDRA-1723)
 * reject range queries received during bootstrap (CASSANDRA-1739)
 * fix wrapping-range queries on non-minimum token (CASSANDRA-1700)
 * add nodetool cfhistogram (CASSANDRA-1698)
 * limit repaired ranges to what the nodes have in common (CASSANDRA-1674)
 * index scan treats missing columns as not matching secondary
   expressions (CASSANDRA-1745)
 * Fix misuse of DataOutputBuffer.getData in AntiEntropyService
   (CASSANDRA-1729)
 * detect and warn when obsolete version of JNA is present (CASSANDRA-1760)
 * reduce fat client timeout (CASSANDRA-1730)
 * cleanup smallest CFs first to increase free temp space for larger ones
   (CASSANDRA-1811)
 * Update windows .bat files to work outside of main Cassandra
   directory (CASSANDRA-1713)
 * fix read repair regression from 0.6.7 (CASSANDRA-1727)
 * more-efficient read repair (CASSANDRA-1719)
 * fix hinted handoff replay (CASSANDRA-1656)
 * log type of dropped messages (CASSANDRA-1677)
 * upgrade to SLF4J 1.6.1
 * fix ByteBuffer bug in ExpiringColumn.updateDigest (CASSANDRA-1679)
 * fix IntegerType.getString (CASSANDRA-1681)
 * make -Djava.net.preferIPv4Stack=true the default (CASSANDRA-628)
 * add INTERNAL_RESPONSE verb to differentiate from responses related
   to client requests (CASSANDRA-1685)
 * log tpstats when dropping messages (CASSANDRA-1660)
 * include unreachable nodes in describeSchemaVersions (CASSANDRA-1678)
 * Avoid dropping messages off the client request path (CASSANDRA-1676)
 * fix jna errno reporting (CASSANDRA-1694)
 * add friendlier error for UnknownHostException on startup (CASSANDRA-1697)
 * include jna dependency in RPM package (CASSANDRA-1690)
 * add --skip-keys option to stress.py (CASSANDRA-1696)
 * improve cli handling of non-string keys and column names 
   (CASSANDRA-1701, -1693)
 * r/m extra subcomparator line in cli keyspaces output (CASSANDRA-1712)
 * add read repair chance to cli "show keyspaces"
 * upgrade to ConcurrentLinkedHashMap 1.1 (CASSANDRA-975)
 * fix index scan routing (CASSANDRA-1722)
 * fix tombstoning of supercolumns in range queries (CASSANDRA-1734)
 * clear endpoint cache after updating keyspace metadata (CASSANDRA-1741)
 * fix wrapping-range queries on non-minimum token (CASSANDRA-1700)
 * truncate includes secondary indexes (CASSANDRA-1747)
 * retain reference to PendingFile sstables (CASSANDRA-1749)
 * fix sstableimport regression (CASSANDRA-1753)
 * fix for bootstrap when no non-system tables are defined (CASSANDRA-1732)
 * handle replica unavailability in index scan (CASSANDRA-1755)
 * fix service initialization order deadlock (CASSANDRA-1756)
 * multi-line cli commands (CASSANDRA-1742)
 * fix race between snapshot and compaction (CASSANDRA-1736)
 * add listEndpointsPendingHints, deleteHintsForEndpoint JMX methods 
   (CASSANDRA-1551)


0.7.0-beta3
 * add strategy options to describe_keyspace output (CASSANDRA-1560)
 * log warning when using randomly generated token (CASSANDRA-1552)
 * re-organize JMX into .db, .net, .internal, .request (CASSANDRA-1217)
 * allow nodes to change IPs between restarts (CASSANDRA-1518)
 * remember ring state between restarts by default (CASSANDRA-1518)
 * flush index built flag so we can read it before log replay (CASSANDRA-1541)
 * lock row cache updates to prevent race condition (CASSANDRA-1293)
 * remove assertion causing rare (and harmless) error messages in
   commitlog (CASSANDRA-1330)
 * fix moving nodes with no keyspaces defined (CASSANDRA-1574)
 * fix unbootstrap when no data is present in a transfer range (CASSANDRA-1573)
 * take advantage of AVRO-495 to simplify our avro IDL (CASSANDRA-1436)
 * extend authorization hierarchy to column family (CASSANDRA-1554)
 * deletion support in secondary indexes (CASSANDRA-1571)
 * meaningful error message for invalid replication strategy class 
   (CASSANDRA-1566)
 * allow keyspace creation with RF > N (CASSANDRA-1428)
 * improve cli error handling (CASSANDRA-1580)
 * add cache save/load ability (CASSANDRA-1417, 1606, 1647)
 * add StorageService.getDrainProgress (CASSANDRA-1588)
 * Disallow bootstrap to an in-use token (CASSANDRA-1561)
 * Allow dynamic secondary index creation and destruction (CASSANDRA-1532)
 * log auto-guessed memtable thresholds (CASSANDRA-1595)
 * add ColumnDef support to cli (CASSANDRA-1583)
 * reduce index sample time by 75% (CASSANDRA-1572)
 * add cli support for column, strategy metadata (CASSANDRA-1578, 1612)
 * add cli support for schema modification (CASSANDRA-1584)
 * delete temp files on failed compactions (CASSANDRA-1596)
 * avoid blocking for dead nodes during removetoken (CASSANDRA-1605)
 * remove ConsistencyLevel.ZERO (CASSANDRA-1607)
 * expose in-progress compaction type in jmx (CASSANDRA-1586)
 * removed IClock & related classes from internals (CASSANDRA-1502)
 * fix removing tokens from SystemTable on decommission and removetoken
   (CASSANDRA-1609)
 * include CF metadata in cli 'show keyspaces' (CASSANDRA-1613)
 * switch from Properties to HashMap in PropertyFileSnitch to
   avoid synchronization bottleneck (CASSANDRA-1481)
 * PropertyFileSnitch configuration file renamed to 
   cassandra-topology.properties
 * add cli support for get_range_slices (CASSANDRA-1088, CASSANDRA-1619)
 * Make memtable flush thresholds per-CF instead of global 
   (CASSANDRA-1007, 1637)
 * add cli support for binary data without CfDef hints (CASSANDRA-1603)
 * fix building SSTable statistics post-stream (CASSANDRA-1620)
 * fix potential infinite loop in 2ary index queries (CASSANDRA-1623)
 * allow creating NTS keyspaces with no replicas configured (CASSANDRA-1626)
 * add jmx histogram of sstables accessed per read (CASSANDRA-1624)
 * remove system_rename_column_family and system_rename_keyspace from the
   client API until races can be fixed (CASSANDRA-1630, CASSANDRA-1585)
 * add cli sanity tests (CASSANDRA-1582)
 * update GC settings in cassandra.bat (CASSANDRA-1636)
 * cli support for index queries (CASSANDRA-1635)
 * cli support for updating schema memtable settings (CASSANDRA-1634)
 * cli --file option (CASSANDRA-1616)
 * reduce automatically chosen memtable sizes by 50% (CASSANDRA-1641)
 * move endpoint cache from snitch to strategy (CASSANDRA-1643)
 * fix commitlog recovery deleting the newly-created segment as well as
   the old ones (CASSANDRA-1644)
 * upgrade to Thrift 0.5 (CASSANDRA-1367)
 * renamed CL.DCQUORUM to LOCAL_QUORUM and DCQUORUMSYNC to EACH_QUORUM
 * cli truncate support (CASSANDRA-1653)
 * update GC settings in cassandra.bat (CASSANDRA-1636)
 * avoid logging when a node's ip/token is gossipped back to it (CASSANDRA-1666)


0.7-beta2
 * always use UTF-8 for hint keys (CASSANDRA-1439)
 * remove cassandra.yaml dependency from Hadoop and Pig (CASSADRA-1322)
 * expose CfDef metadata in describe_keyspaces (CASSANDRA-1363)
 * restore use of mmap_index_only option (CASSANDRA-1241)
 * dropping a keyspace with no column families generated an error 
   (CASSANDRA-1378)
 * rename RackAwareStrategy to OldNetworkTopologyStrategy, RackUnawareStrategy 
   to SimpleStrategy, DatacenterShardStrategy to NetworkTopologyStrategy,
   AbstractRackAwareSnitch to AbstractNetworkTopologySnitch (CASSANDRA-1392)
 * merge StorageProxy.mutate, mutateBlocking (CASSANDRA-1396)
 * faster UUIDType, LongType comparisons (CASSANDRA-1386, 1393)
 * fix setting read_repair_chance from CLI addColumnFamily (CASSANDRA-1399)
 * fix updates to indexed columns (CASSANDRA-1373)
 * fix race condition leaving to FileNotFoundException (CASSANDRA-1382)
 * fix sharded lock hash on index write path (CASSANDRA-1402)
 * add support for GT/E, LT/E in subordinate index clauses (CASSANDRA-1401)
 * cfId counter got out of sync when CFs were added (CASSANDRA-1403)
 * less chatty schema updates (CASSANDRA-1389)
 * rename column family mbeans. 'type' will now include either 
   'IndexColumnFamilies' or 'ColumnFamilies' depending on the CFS type.
   (CASSANDRA-1385)
 * disallow invalid keyspace and column family names. This includes name that
   matches a '^\w+' regex. (CASSANDRA-1377)
 * use JNA, if present, to take snapshots (CASSANDRA-1371)
 * truncate hints if starting 0.7 for the first time (CASSANDRA-1414)
 * fix FD leak in single-row slicepredicate queries (CASSANDRA-1416)
 * allow index expressions against columns that are not part of the 
   SlicePredicate (CASSANDRA-1410)
 * config-converter properly handles snitches and framed support 
   (CASSANDRA-1420)
 * remove keyspace argument from multiget_count (CASSANDRA-1422)
 * allow specifying cassandra.yaml location as (local or remote) URL
   (CASSANDRA-1126)
 * fix using DynamicEndpointSnitch with NetworkTopologyStrategy
   (CASSANDRA-1429)
 * Add CfDef.default_validation_class (CASSANDRA-891)
 * fix EstimatedHistogram.max (CASSANDRA-1413)
 * quorum read optimization (CASSANDRA-1622)
 * handle zero-length (or missing) rows during HH paging (CASSANDRA-1432)
 * include secondary indexes during schema migrations (CASSANDRA-1406)
 * fix commitlog header race during schema change (CASSANDRA-1435)
 * fix ColumnFamilyStoreMBeanIterator to use new type name (CASSANDRA-1433)
 * correct filename generated by xml->yaml converter (CASSANDRA-1419)
 * add CMSInitiatingOccupancyFraction=75 and UseCMSInitiatingOccupancyOnly
   to default JVM options
 * decrease jvm heap for cassandra-cli (CASSANDRA-1446)
 * ability to modify keyspaces and column family definitions on a live cluster
   (CASSANDRA-1285)
 * support for Hadoop Streaming [non-jvm map/reduce via stdin/out]
   (CASSANDRA-1368)
 * Move persistent sstable stats from the system table to an sstable component
   (CASSANDRA-1430)
 * remove failed bootstrap attempt from pending ranges when gossip times
   it out after 1h (CASSANDRA-1463)
 * eager-create tcp connections to other cluster members (CASSANDRA-1465)
 * enumerate stages and derive stage from message type instead of 
   transmitting separately (CASSANDRA-1465)
 * apply reversed flag during collation from different data sources
   (CASSANDRA-1450)
 * make failure to remove commitlog segment non-fatal (CASSANDRA-1348)
 * correct ordering of drain operations so CL.recover is no longer 
   necessary (CASSANDRA-1408)
 * removed keyspace from describe_splits method (CASSANDRA-1425)
 * rename check_schema_agreement to describe_schema_versions
   (CASSANDRA-1478)
 * fix QUORUM calculation for RF > 3 (CASSANDRA-1487)
 * remove tombstones during non-major compactions when bloom filter
   verifies that row does not exist in other sstables (CASSANDRA-1074)
 * nodes that coordinated a loadbalance in the past could not be seen by
   newly added nodes (CASSANDRA-1467)
 * exposed endpoint states (gossip details) via jmx (CASSANDRA-1467)
 * ensure that compacted sstables are not included when new readers are
   instantiated (CASSANDRA-1477)
 * by default, calculate heap size and memtable thresholds at runtime (CASSANDRA-1469)
 * fix races dealing with adding/dropping keyspaces and column families in
   rapid succession (CASSANDRA-1477)
 * clean up of Streaming system (CASSANDRA-1503, 1504, 1506)
 * add options to configure Thrift socket keepalive and buffer sizes (CASSANDRA-1426)
 * make contrib CassandraServiceDataCleaner recursive (CASSANDRA-1509)
 * min, max compaction threshold are configurable and persistent 
   per-ColumnFamily (CASSANDRA-1468)
 * fix replaying the last mutation in a commitlog unnecessarily 
   (CASSANDRA-1512)
 * invoke getDefaultUncaughtExceptionHandler from DTPE with the original
   exception rather than the ExecutionException wrapper (CASSANDRA-1226)
 * remove Clock from the Thrift (and Avro) API (CASSANDRA-1501)
 * Close intra-node sockets when connection is broken (CASSANDRA-1528)
 * RPM packaging spec file (CASSANDRA-786)
 * weighted request scheduler (CASSANDRA-1485)
 * treat expired columns as deleted (CASSANDRA-1539)
 * make IndexInterval configurable (CASSANDRA-1488)
 * add describe_snitch to Thrift API (CASSANDRA-1490)
 * MD5 authenticator compares plain text submitted password with MD5'd
   saved property, instead of vice versa (CASSANDRA-1447)
 * JMX MessagingService pending and completed counts (CASSANDRA-1533)
 * fix race condition processing repair responses (CASSANDRA-1511)
 * make repair blocking (CASSANDRA-1511)
 * create EndpointSnitchInfo and MBean to expose rack and DC (CASSANDRA-1491)
 * added option to contrib/word_count to output results back to Cassandra
   (CASSANDRA-1342)
 * rewrite Hadoop ColumnFamilyRecordWriter to pool connections, retry to
   multiple Cassandra nodes, and smooth impact on the Cassandra cluster
   by using smaller batch sizes (CASSANDRA-1434)
 * fix setting gc_grace_seconds via CLI (CASSANDRA-1549)
 * support TTL'd index values (CASSANDRA-1536)
 * make removetoken work like decommission (CASSANDRA-1216)
 * make cli comparator-aware and improve quote rules (CASSANDRA-1523,-1524)
 * make nodetool compact and cleanup blocking (CASSANDRA-1449)
 * add memtable, cache information to GCInspector logs (CASSANDRA-1558)
 * enable/disable HintedHandoff via JMX (CASSANDRA-1550)
 * Ignore stray files in the commit log directory (CASSANDRA-1547)
 * Disallow bootstrap to an in-use token (CASSANDRA-1561)


0.7-beta1
 * sstable versioning (CASSANDRA-389)
 * switched to slf4j logging (CASSANDRA-625)
 * add (optional) expiration time for column (CASSANDRA-699)
 * access levels for authentication/authorization (CASSANDRA-900)
 * add ReadRepairChance to CF definition (CASSANDRA-930)
 * fix heisenbug in system tests, especially common on OS X (CASSANDRA-944)
 * convert to byte[] keys internally and all public APIs (CASSANDRA-767)
 * ability to alter schema definitions on a live cluster (CASSANDRA-44)
 * renamed configuration file to cassandra.xml, and log4j.properties to
   log4j-server.properties, which must now be loaded from
   the classpath (which is how our scripts in bin/ have always done it)
   (CASSANDRA-971)
 * change get_count to require a SlicePredicate. create multi_get_count
   (CASSANDRA-744)
 * re-organized endpointsnitch implementations and added SimpleSnitch
   (CASSANDRA-994)
 * Added preload_row_cache option (CASSANDRA-946)
 * add CRC to commitlog header (CASSANDRA-999)
 * removed deprecated batch_insert and get_range_slice methods (CASSANDRA-1065)
 * add truncate thrift method (CASSANDRA-531)
 * http mini-interface using mx4j (CASSANDRA-1068)
 * optimize away copy of sliced row on memtable read path (CASSANDRA-1046)
 * replace constant-size 2GB mmaped segments and special casing for index 
   entries spanning segment boundaries, with SegmentedFile that computes 
   segments that always contain entire entries/rows (CASSANDRA-1117)
 * avoid reading large rows into memory during compaction (CASSANDRA-16)
 * added hadoop OutputFormat (CASSANDRA-1101)
 * efficient Streaming (no more anticompaction) (CASSANDRA-579)
 * split commitlog header into separate file and add size checksum to
   mutations (CASSANDRA-1179)
 * avoid allocating a new byte[] for each mutation on replay (CASSANDRA-1219)
 * revise HH schema to be per-endpoint (CASSANDRA-1142)
 * add joining/leaving status to nodetool ring (CASSANDRA-1115)
 * allow multiple repair sessions per node (CASSANDRA-1190)
 * optimize away MessagingService for local range queries (CASSANDRA-1261)
 * make framed transport the default so malformed requests can't OOM the 
   server (CASSANDRA-475)
 * significantly faster reads from row cache (CASSANDRA-1267)
 * take advantage of row cache during range queries (CASSANDRA-1302)
 * make GCGraceSeconds a per-ColumnFamily value (CASSANDRA-1276)
 * keep persistent row size and column count statistics (CASSANDRA-1155)
 * add IntegerType (CASSANDRA-1282)
 * page within a single row during hinted handoff (CASSANDRA-1327)
 * push DatacenterShardStrategy configuration into keyspace definition,
   eliminating datacenter.properties. (CASSANDRA-1066)
 * optimize forward slices starting with '' and single-index-block name 
   queries by skipping the column index (CASSANDRA-1338)
 * streaming refactor (CASSANDRA-1189)
 * faster comparison for UUID types (CASSANDRA-1043)
 * secondary index support (CASSANDRA-749 and subtasks)
 * make compaction buckets deterministic (CASSANDRA-1265)


0.6.6
 * Allow using DynamicEndpointSnitch with RackAwareStrategy (CASSANDRA-1429)
 * remove the remaining vestiges of the unfinished DatacenterShardStrategy 
   (replaced by NetworkTopologyStrategy in 0.7)
   

0.6.5
 * fix key ordering in range query results with RandomPartitioner
   and ConsistencyLevel > ONE (CASSANDRA-1145)
 * fix for range query starting with the wrong token range (CASSANDRA-1042)
 * page within a single row during hinted handoff (CASSANDRA-1327)
 * fix compilation on non-sun JDKs (CASSANDRA-1061)
 * remove String.trim() call on row keys in batch mutations (CASSANDRA-1235)
 * Log summary of dropped messages instead of spamming log (CASSANDRA-1284)
 * add dynamic endpoint snitch (CASSANDRA-981)
 * fix streaming for keyspaces with hyphens in their name (CASSANDRA-1377)
 * fix errors in hard-coded bloom filter optKPerBucket by computing it
   algorithmically (CASSANDRA-1220
 * remove message deserialization stage, and uncap read/write stages
   so slow reads/writes don't block gossip processing (CASSANDRA-1358)
 * add jmx port configuration to Debian package (CASSANDRA-1202)
 * use mlockall via JNA, if present, to prevent Linux from swapping
   out parts of the JVM (CASSANDRA-1214)


0.6.4
 * avoid queuing multiple hint deliveries for the same endpoint
   (CASSANDRA-1229)
 * better performance for and stricter checking of UTF8 column names
   (CASSANDRA-1232)
 * extend option to lower compaction priority to hinted handoff
   as well (CASSANDRA-1260)
 * log errors in gossip instead of re-throwing (CASSANDRA-1289)
 * avoid aborting commitlog replay prematurely if a flushed-but-
   not-removed commitlog segment is encountered (CASSANDRA-1297)
 * fix duplicate rows being read during mapreduce (CASSANDRA-1142)
 * failure detection wasn't closing command sockets (CASSANDRA-1221)
 * cassandra-cli.bat works on windows (CASSANDRA-1236)
 * pre-emptively drop requests that cannot be processed within RPCTimeout
   (CASSANDRA-685)
 * add ack to Binary write verb and update CassandraBulkLoader
   to wait for acks for each row (CASSANDRA-1093)
 * added describe_partitioner Thrift method (CASSANDRA-1047)
 * Hadoop jobs no longer require the Cassandra storage-conf.xml
   (CASSANDRA-1280, CASSANDRA-1047)
 * log thread pool stats when GC is excessive (CASSANDRA-1275)
 * remove gossip message size limit (CASSANDRA-1138)
 * parallelize local and remote reads during multiget, and respect snitch 
   when determining whether to do local read for CL.ONE (CASSANDRA-1317)
 * fix read repair to use requested consistency level on digest mismatch,
   rather than assuming QUORUM (CASSANDRA-1316)
 * process digest mismatch re-reads in parallel (CASSANDRA-1323)
 * switch hints CF comparator to BytesType (CASSANDRA-1274)


0.6.3
 * retry to make streaming connections up to 8 times. (CASSANDRA-1019)
 * reject describe_ring() calls on invalid keyspaces (CASSANDRA-1111)
 * fix cache size calculation for size of 100% (CASSANDRA-1129)
 * fix cache capacity only being recalculated once (CASSANDRA-1129)
 * remove hourly scan of all hints on the off chance that the gossiper
   missed a status change; instead, expose deliverHintsToEndpoint to JMX
   so it can be done manually, if necessary (CASSANDRA-1141)
 * don't reject reads at CL.ALL (CASSANDRA-1152)
 * reject deletions to supercolumns in CFs containing only standard
   columns (CASSANDRA-1139)
 * avoid preserving login information after client disconnects
   (CASSANDRA-1057)
 * prefer sun jdk to openjdk in debian init script (CASSANDRA-1174)
 * detect partioner config changes between restarts and fail fast 
   (CASSANDRA-1146)
 * use generation time to resolve node token reassignment disagreements
   (CASSANDRA-1118)
 * restructure the startup ordering of Gossiper and MessageService to avoid
   timing anomalies (CASSANDRA-1160)
 * detect incomplete commit log hearders (CASSANDRA-1119)
 * force anti-entropy service to stream files on the stream stage to avoid
   sending streams out of order (CASSANDRA-1169)
 * remove inactive stream managers after AES streams files (CASSANDRA-1169)
 * allow removing entire row through batch_mutate Deletion (CASSANDRA-1027)
 * add JMX metrics for row-level bloom filter false positives (CASSANDRA-1212)
 * added a redhat init script to contrib (CASSANDRA-1201)
 * use midpoint when bootstrapping a new machine into range with not
   much data yet instead of random token (CASSANDRA-1112)
 * kill server on OOM in executor stage as well as Thrift (CASSANDRA-1226)
 * remove opportunistic repairs, when two machines with overlapping replica
   responsibilities happen to finish major compactions of the same CF near
   the same time.  repairs are now fully manual (CASSANDRA-1190)
 * add ability to lower compaction priority (default is no change from 0.6.2)
   (CASSANDRA-1181)


0.6.2
 * fix contrib/word_count build. (CASSANDRA-992)
 * split CommitLogExecutorService into BatchCommitLogExecutorService and 
   PeriodicCommitLogExecutorService (CASSANDRA-1014)
 * add latency histograms to CFSMBean (CASSANDRA-1024)
 * make resolving timestamp ties deterministic by using value bytes
   as a tiebreaker (CASSANDRA-1039)
 * Add option to turn off Hinted Handoff (CASSANDRA-894)
 * fix windows startup (CASSANDRA-948)
 * make concurrent_reads, concurrent_writes configurable at runtime via JMX
   (CASSANDRA-1060)
 * disable GCInspector on non-Sun JVMs (CASSANDRA-1061)
 * fix tombstone handling in sstable rows with no other data (CASSANDRA-1063)
 * fix size of row in spanned index entries (CASSANDRA-1056)
 * install json2sstable, sstable2json, and sstablekeys to Debian package
 * StreamingService.StreamDestinations wouldn't empty itself after streaming
   finished (CASSANDRA-1076)
 * added Collections.shuffle(splits) before returning the splits in 
   ColumnFamilyInputFormat (CASSANDRA-1096)
 * do not recalculate cache capacity post-compaction if it's been manually 
   modified (CASSANDRA-1079)
 * better defaults for flush sorter + writer executor queue sizes
   (CASSANDRA-1100)
 * windows scripts for SSTableImport/Export (CASSANDRA-1051)
 * windows script for nodetool (CASSANDRA-1113)
 * expose PhiConvictThreshold (CASSANDRA-1053)
 * make repair of RF==1 a no-op (CASSANDRA-1090)
 * improve default JVM GC options (CASSANDRA-1014)
 * fix SlicePredicate serialization inside Hadoop jobs (CASSANDRA-1049)
 * close Thrift sockets in Hadoop ColumnFamilyRecordReader (CASSANDRA-1081)


0.6.1
 * fix NPE in sstable2json when no excluded keys are given (CASSANDRA-934)
 * keep the replica set constant throughout the read repair process
   (CASSANDRA-937)
 * allow querying getAllRanges with empty token list (CASSANDRA-933)
 * fix command line arguments inversion in clustertool (CASSANDRA-942)
 * fix race condition that could trigger a false-positive assertion
   during post-flush discard of old commitlog segments (CASSANDRA-936)
 * fix neighbor calculation for anti-entropy repair (CASSANDRA-924)
 * perform repair even for small entropy differences (CASSANDRA-924)
 * Use hostnames in CFInputFormat to allow Hadoop's naive string-based
   locality comparisons to work (CASSANDRA-955)
 * cache read-only BufferedRandomAccessFile length to avoid
   3 system calls per invocation (CASSANDRA-950)
 * nodes with IPv6 (and no IPv4) addresses could not join cluster
   (CASSANDRA-969)
 * Retrieve the correct number of undeleted columns, if any, from
   a supercolumn in a row that had been deleted previously (CASSANDRA-920)
 * fix index scans that cross the 2GB mmap boundaries for both mmap
   and standard i/o modes (CASSANDRA-866)
 * expose drain via nodetool (CASSANDRA-978)


0.6.0-RC1
 * JMX drain to flush memtables and run through commit log (CASSANDRA-880)
 * Bootstrapping can skip ranges under the right conditions (CASSANDRA-902)
 * fix merging row versions in range_slice for CL > ONE (CASSANDRA-884)
 * default write ConsistencyLeven chaned from ZERO to ONE
 * fix for index entries spanning mmap buffer boundaries (CASSANDRA-857)
 * use lexical comparison if time part of TimeUUIDs are the same 
   (CASSANDRA-907)
 * bound read, mutation, and response stages to fix possible OOM
   during log replay (CASSANDRA-885)
 * Use microseconds-since-epoch (UTC) in cli, instead of milliseconds
 * Treat batch_mutate Deletion with null supercolumn as "apply this predicate 
   to top level supercolumns" (CASSANDRA-834)
 * Streaming destination nodes do not update their JMX status (CASSANDRA-916)
 * Fix internal RPC timeout calculation (CASSANDRA-911)
 * Added Pig loadfunc to contrib/pig (CASSANDRA-910)


0.6.0-beta3
 * fix compaction bucketing bug (CASSANDRA-814)
 * update windows batch file (CASSANDRA-824)
 * deprecate KeysCachedFraction configuration directive in favor
   of KeysCached; move to unified-per-CF key cache (CASSANDRA-801)
 * add invalidateRowCache to ColumnFamilyStoreMBean (CASSANDRA-761)
 * send Handoff hints to natural locations to reduce load on
   remaining nodes in a failure scenario (CASSANDRA-822)
 * Add RowWarningThresholdInMB configuration option to warn before very 
   large rows get big enough to threaten node stability, and -x option to
   be able to remove them with sstable2json if the warning is unheeded
   until it's too late (CASSANDRA-843)
 * Add logging of GC activity (CASSANDRA-813)
 * fix ConcurrentModificationException in commitlog discard (CASSANDRA-853)
 * Fix hardcoded row count in Hadoop RecordReader (CASSANDRA-837)
 * Add a jmx status to the streaming service and change several DEBUG
   messages to INFO (CASSANDRA-845)
 * fix classpath in cassandra-cli.bat for Windows (CASSANDRA-858)
 * allow re-specifying host, port to cassandra-cli if invalid ones
   are first tried (CASSANDRA-867)
 * fix race condition handling rpc timeout in the coordinator
   (CASSANDRA-864)
 * Remove CalloutLocation and StagingFileDirectory from storage-conf files 
   since those settings are no longer used (CASSANDRA-878)
 * Parse a long from RowWarningThresholdInMB instead of an int (CASSANDRA-882)
 * Remove obsolete ControlPort code from DatabaseDescriptor (CASSANDRA-886)
 * move skipBytes side effect out of assert (CASSANDRA-899)
 * add "double getLoad" to StorageServiceMBean (CASSANDRA-898)
 * track row stats per CF at compaction time (CASSANDRA-870)
 * disallow CommitLogDirectory matching a DataFileDirectory (CASSANDRA-888)
 * default key cache size is 200k entries, changed from 10% (CASSANDRA-863)
 * add -Dcassandra-foreground=yes to cassandra.bat
 * exit if cluster name is changed unexpectedly (CASSANDRA-769)


0.6.0-beta1/beta2
 * add batch_mutate thrift command, deprecating batch_insert (CASSANDRA-336)
 * remove get_key_range Thrift API, deprecated in 0.5 (CASSANDRA-710)
 * add optional login() Thrift call for authentication (CASSANDRA-547)
 * support fat clients using gossiper and StorageProxy to perform
   replication in-process [jvm-only] (CASSANDRA-535)
 * support mmapped I/O for reads, on by default on 64bit JVMs 
   (CASSANDRA-408, CASSANDRA-669)
 * improve insert concurrency, particularly during Hinted Handoff
   (CASSANDRA-658)
 * faster network code (CASSANDRA-675)
 * stress.py moved to contrib (CASSANDRA-635)
 * row caching [must be explicitly enabled per-CF in config] (CASSANDRA-678)
 * present a useful measure of compaction progress in JMX (CASSANDRA-599)
 * add bin/sstablekeys (CASSNADRA-679)
 * add ConsistencyLevel.ANY (CASSANDRA-687)
 * make removetoken remove nodes from gossip entirely (CASSANDRA-644)
 * add ability to set cache sizes at runtime (CASSANDRA-708)
 * report latency and cache hit rate statistics with lifetime totals
   instead of average over the last minute (CASSANDRA-702)
 * support get_range_slice for RandomPartitioner (CASSANDRA-745)
 * per-keyspace replication factory and replication strategy (CASSANDRA-620)
 * track latency in microseconds (CASSANDRA-733)
 * add describe_ Thrift methods, deprecating get_string_property and 
   get_string_list_property
 * jmx interface for tracking operation mode and streams in general.
   (CASSANDRA-709)
 * keep memtables in sorted order to improve range query performance
   (CASSANDRA-799)
 * use while loop instead of recursion when trimming sstables compaction list 
   to avoid blowing stack in pathological cases (CASSANDRA-804)
 * basic Hadoop map/reduce support (CASSANDRA-342)


0.5.1
 * ensure all files for an sstable are streamed to the same directory.
   (CASSANDRA-716)
 * more accurate load estimate for bootstrapping (CASSANDRA-762)
 * tolerate dead or unavailable bootstrap target on write (CASSANDRA-731)
 * allow larger numbers of keys (> 140M) in a sstable bloom filter
   (CASSANDRA-790)
 * include jvm argument improvements from CASSANDRA-504 in debian package
 * change streaming chunk size to 32MB to accomodate Windows XP limitations
   (was 64MB) (CASSANDRA-795)
 * fix get_range_slice returning results in the wrong order (CASSANDRA-781)
 

0.5.0 final
 * avoid attempting to delete temporary bootstrap files twice (CASSANDRA-681)
 * fix bogus NaN in nodeprobe cfstats output (CASSANDRA-646)
 * provide a policy for dealing with single thread executors w/ a full queue
   (CASSANDRA-694)
 * optimize inner read in MessagingService, vastly improving multiple-node
   performance (CASSANDRA-675)
 * wait for table flush before streaming data back to a bootstrapping node.
   (CASSANDRA-696)
 * keep track of bootstrapping sources by table so that bootstrapping doesn't 
   give the indication of finishing early (CASSANDRA-673)


0.5.0 RC3
 * commit the correct version of the patch for CASSANDRA-663


0.5.0 RC2 (unreleased)
 * fix bugs in converting get_range_slice results to Thrift 
   (CASSANDRA-647, CASSANDRA-649)
 * expose java.util.concurrent.TimeoutException in StorageProxy methods
   (CASSANDRA-600)
 * TcpConnectionManager was holding on to disconnected connections, 
   giving the false indication they were being used. (CASSANDRA-651)
 * Remove duplicated write. (CASSANDRA-662)
 * Abort bootstrap if IP is already in the token ring (CASSANDRA-663)
 * increase default commitlog sync period, and wait for last sync to 
   finish before submitting another (CASSANDRA-668)


0.5.0 RC1
 * Fix potential NPE in get_range_slice (CASSANDRA-623)
 * add CRC32 to commitlog entries (CASSANDRA-605)
 * fix data streaming on windows (CASSANDRA-630)
 * GC compacted sstables after cleanup and compaction (CASSANDRA-621)
 * Speed up anti-entropy validation (CASSANDRA-629)
 * Fix anti-entropy assertion error (CASSANDRA-639)
 * Fix pending range conflicts when bootstapping or moving
   multiple nodes at once (CASSANDRA-603)
 * Handle obsolete gossip related to node movement in the case where
   one or more nodes is down when the movement occurs (CASSANDRA-572)
 * Include dead nodes in gossip to avoid a variety of problems
   and fix HH to removed nodes (CASSANDRA-634)
 * return an InvalidRequestException for mal-formed SlicePredicates
   (CASSANDRA-643)
 * fix bug determining closest neighbor for use in multiple datacenters
   (CASSANDRA-648)
 * Vast improvements in anticompaction speed (CASSANDRA-607)
 * Speed up log replay and writes by avoiding redundant serializations
   (CASSANDRA-652)


0.5.0 beta 2
 * Bootstrap improvements (several tickets)
 * add nodeprobe repair anti-entropy feature (CASSANDRA-193, CASSANDRA-520)
 * fix possibility of partition when many nodes restart at once
   in clusters with multiple seeds (CASSANDRA-150)
 * fix NPE in get_range_slice when no data is found (CASSANDRA-578)
 * fix potential NPE in hinted handoff (CASSANDRA-585)
 * fix cleanup of local "system" keyspace (CASSANDRA-576)
 * improve computation of cluster load balance (CASSANDRA-554)
 * added super column read/write, column count, and column/row delete to
   cassandra-cli (CASSANDRA-567, CASSANDRA-594)
 * fix returning live subcolumns of deleted supercolumns (CASSANDRA-583)
 * respect JAVA_HOME in bin/ scripts (several tickets)
 * add StorageService.initClient for fat clients on the JVM (CASSANDRA-535)
   (see contrib/client_only for an example of use)
 * make consistency_level functional in get_range_slice (CASSANDRA-568)
 * optimize key deserialization for RandomPartitioner (CASSANDRA-581)
 * avoid GCing tombstones except on major compaction (CASSANDRA-604)
 * increase failure conviction threshold, resulting in less nodes
   incorrectly (and temporarily) marked as down (CASSANDRA-610)
 * respect memtable thresholds during log replay (CASSANDRA-609)
 * support ConsistencyLevel.ALL on read (CASSANDRA-584)
 * add nodeprobe removetoken command (CASSANDRA-564)


0.5.0 beta
 * Allow multiple simultaneous flushes, improving flush throughput 
   on multicore systems (CASSANDRA-401)
 * Split up locks to improve write and read throughput on multicore systems
   (CASSANDRA-444, CASSANDRA-414)
 * More efficient use of memory during compaction (CASSANDRA-436)
 * autobootstrap option: when enabled, all non-seed nodes will attempt
   to bootstrap when started, until bootstrap successfully
   completes. -b option is removed.  (CASSANDRA-438)
 * Unless a token is manually specified in the configuration xml,
   a bootstraping node will use a token that gives it half the
   keys from the most-heavily-loaded node in the cluster,
   instead of generating a random token. 
   (CASSANDRA-385, CASSANDRA-517)
 * Miscellaneous bootstrap fixes (several tickets)
 * Ability to change a node's token even after it has data on it
   (CASSANDRA-541)
 * Ability to decommission a live node from the ring (CASSANDRA-435)
 * Semi-automatic loadbalancing via nodeprobe (CASSANDRA-192)
 * Add ability to set compaction thresholds at runtime via
   JMX / nodeprobe.  (CASSANDRA-465)
 * Add "comment" field to ColumnFamily definition. (CASSANDRA-481)
 * Additional JMX metrics (CASSANDRA-482)
 * JSON based export and import tools (several tickets)
 * Hinted Handoff fixes (several tickets)
 * Add key cache to improve read performance (CASSANDRA-423)
 * Simplified construction of custom ReplicationStrategy classes
   (CASSANDRA-497)
 * Graphical application (Swing) for ring integrity verification and 
   visualization was added to contrib (CASSANDRA-252)
 * Add DCQUORUM, DCQUORUMSYNC consistency levels and corresponding
   ReplicationStrategy / EndpointSnitch classes.  Experimental.
   (CASSANDRA-492)
 * Web client interface added to contrib (CASSANDRA-457)
 * More-efficient flush for Random, CollatedOPP partitioners 
   for normal writes (CASSANDRA-446) and bulk load (CASSANDRA-420)
 * Add MemtableFlushAfterMinutes, a global replacement for the old 
   per-CF FlushPeriodInMinutes setting (CASSANDRA-463)
 * optimizations to slice reading (CASSANDRA-350) and supercolumn
   queries (CASSANDRA-510)
 * force binding to given listenaddress for nodes with multiple
   interfaces (CASSANDRA-546)
 * stress.py benchmarking tool improvements (several tickets)
 * optimized replica placement code (CASSANDRA-525)
 * faster log replay on restart (CASSANDRA-539, CASSANDRA-540)
 * optimized local-node writes (CASSANDRA-558)
 * added get_range_slice, deprecating get_key_range (CASSANDRA-344)
 * expose TimedOutException to thrift (CASSANDRA-563)
 

0.4.2
 * Add validation disallowing null keys (CASSANDRA-486)
 * Fix race conditions in TCPConnectionManager (CASSANDRA-487)
 * Fix using non-utf8-aware comparison as a sanity check.
   (CASSANDRA-493)
 * Improve default garbage collector options (CASSANDRA-504)
 * Add "nodeprobe flush" (CASSANDRA-505)
 * remove NotFoundException from get_slice throws list (CASSANDRA-518)
 * fix get (not get_slice) of entire supercolumn (CASSANDRA-508)
 * fix null token during bootstrap (CASSANDRA-501)


0.4.1
 * Fix FlushPeriod columnfamily configuration regression
   (CASSANDRA-455)
 * Fix long column name support (CASSANDRA-460)
 * Fix for serializing a row that only contains tombstones
   (CASSANDRA-458)
 * Fix for discarding unneeded commitlog segments (CASSANDRA-459)
 * Add SnapshotBeforeCompaction configuration option (CASSANDRA-426)
 * Fix compaction abort under insufficient disk space (CASSANDRA-473)
 * Fix reading subcolumn slice from tombstoned CF (CASSANDRA-484)
 * Fix race condition in RVH causing occasional NPE (CASSANDRA-478)


0.4.0
 * fix get_key_range problems when a node is down (CASSANDRA-440)
   and add UnavailableException to more Thrift methods
 * Add example EndPointSnitch contrib code (several tickets)


0.4.0 RC2
 * fix SSTable generation clash during compaction (CASSANDRA-418)
 * reject method calls with null parameters (CASSANDRA-308)
 * properly order ranges in nodeprobe output (CASSANDRA-421)
 * fix logging of certain errors on executor threads (CASSANDRA-425)


0.4.0 RC1
 * Bootstrap feature is live; use -b on startup (several tickets)
 * Added multiget api (CASSANDRA-70)
 * fix Deadlock with SelectorManager.doProcess and TcpConnection.write
   (CASSANDRA-392)
 * remove key cache b/c of concurrency bugs in third-party
   CLHM library (CASSANDRA-405)
 * update non-major compaction logic to use two threshold values
   (CASSANDRA-407)
 * add periodic / batch commitlog sync modes (several tickets)
 * inline BatchMutation into batch_insert params (CASSANDRA-403)
 * allow setting the logging level at runtime via mbean (CASSANDRA-402)
 * change default comparator to BytesType (CASSANDRA-400)
 * add forwards-compatible ConsistencyLevel parameter to get_key_range
   (CASSANDRA-322)
 * r/m special case of blocking for local destination when writing with 
   ConsistencyLevel.ZERO (CASSANDRA-399)
 * Fixes to make BinaryMemtable [bulk load interface] useful (CASSANDRA-337);
   see contrib/bmt_example for an example of using it.
 * More JMX properties added (several tickets)
 * Thrift changes (several tickets)
    - Merged _super get methods with the normal ones; return values
      are now of ColumnOrSuperColumn.
    - Similarly, merged batch_insert_super into batch_insert.



0.4.0 beta
 * On-disk data format has changed to allow billions of keys/rows per
   node instead of only millions
 * Multi-keyspace support
 * Scan all sstables for all queries to avoid situations where
   different types of operation on the same ColumnFamily could
   disagree on what data was present
 * Snapshot support via JMX
 * Thrift API has changed a _lot_:
    - removed time-sorted CFs; instead, user-defined comparators
      may be defined on the column names, which are now byte arrays.
      Default comparators are provided for UTF8, Bytes, Ascii, Long (i64),
      and UUID types.
    - removed colon-delimited strings in thrift api in favor of explicit
      structs such as ColumnPath, ColumnParent, etc.  Also normalized
      thrift struct and argument naming.
    - Added columnFamily argument to get_key_range.
    - Change signature of get_slice to accept starting and ending
      columns as well as an offset.  (This allows use of indexes.)
      Added "ascending" flag to allow reasonably-efficient reverse
      scans as well.  Removed get_slice_by_range as redundant.
    - get_key_range operates on one CF at a time
    - changed `block` boolean on insert methods to ConsistencyLevel enum,
      with options of NONE, ONE, QUORUM, and ALL.
    - added similar consistency_level parameter to read methods
    - column-name-set slice with no names given now returns zero columns
      instead of all of them.  ("all" can run your server out of memory.
      use a range-based slice with a high max column count instead.)
 * Removed the web interface. Node information can now be obtained by 
   using the newly introduced nodeprobe utility.
 * More JMX stats
 * Remove magic values from internals (e.g. special key to indicate
   when to flush memtables)
 * Rename configuration "table" to "keyspace"
 * Moved to crash-only design; no more shutdown (just kill the process)
 * Lots of bug fixes

Full list of issues resolved in 0.4 is at https://issues.apache.org/jira/secure/IssueNavigator.jspa?reset=true&&pid=12310865&fixfor=12313862&resolution=1&sorter/field=issuekey&sorter/order=DESC


0.3.0 RC3
 * Fix potential deadlock under load in TCPConnection.
   (CASSANDRA-220)


0.3.0 RC2
 * Fix possible data loss when server is stopped after replaying
   log but before new inserts force memtable flush.
   (CASSANDRA-204)
 * Added BUGS file


0.3.0 RC1
 * Range queries on keys, including user-defined key collation
 * Remove support
 * Workarounds for a weird bug in JDK select/register that seems
   particularly common on VM environments. Cassandra should deploy
   fine on EC2 now
 * Much improved infrastructure: the beginnings of a decent test suite
   ("ant test" for unit tests; "nosetests" for system tests), code
   coverage reporting, etc.
 * Expanded node status reporting via JMX
 * Improved error reporting/logging on both server and client
 * Reduced memory footprint in default configuration
 * Combined blocking and non-blocking versions of insert APIs
 * Added FlushPeriodInMinutes configuration parameter to force
   flushing of infrequently-updated ColumnFamilies<|MERGE_RESOLUTION|>--- conflicted
+++ resolved
@@ -1,4 +1,3 @@
-<<<<<<< HEAD
 3.0.11
  * Hint related logging should include the IP address of the destination in addition to 
    host ID (CASSANDRA-13205)
@@ -38,10 +37,7 @@
  * Prevent reloading of logback.xml from UDF sandbox (CASSANDRA-12535)
  * Reenable HeapPool (CASSANDRA-12900)
 Merged from 2.2:
-=======
-2.2.9
  * Fix negative mean latency metric (CASSANDRA-12876)
->>>>>>> 7e05f393
  * Use only one file pointer when creating commitlog segments (CASSANDRA-12539)
  * Fix speculative retry bugs (CASSANDRA-13009)
  * Fix handling of nulls and unsets in IN conditions (CASSANDRA-12981)
