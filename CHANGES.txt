<<<<<<< HEAD
3.3
 * Avoid infinite loop if owned range is smaller than number of
   data dirs (CASSANDRA-11034)
 * Avoid bootstrap hanging when existing nodes have no data to stream (CASSANDRA-11010)
Merged from 3.0:
=======
3.0.3
 * Fix deserialization of legacy read commands (CASSANDRA-11087)
>>>>>>> b21df5b7
 * Fix incorrect computation of deletion time in sstable metadata (CASSANDRA-11102)
 * Avoid memory leak when collecting sstable metadata (CASSANDRA-11026)
 * Mutations do not block for completion under view lock contention (CASSANDRA-10779)
 * Invalidate legacy schema tables when unloading them (CASSANDRA-11071)
 * (cqlsh) handle INSERT and UPDATE statements with LWT conditions correctly
   (CASSANDRA-11003)
 * Fix DISTINCT queries in mixed version clusters (CASSANDRA-10762)
 * Migrate build status for indexes along with legacy schema (CASSANDRA-11046)
 * Ensure SSTables for legacy KEYS indexes can be read (CASSANDRA-11045)
 * Added support for IBM zSystems architecture (CASSANDRA-11054)
 * Update CQL documentation (CASSANDRA-10899)
 * Check the column name, not cell name, for dropped columns when reading
   legacy sstables (CASSANDRA-11018)
 * Don't attempt to index clustering values of static rows (CASSANDRA-11021)
 * Remove checksum files after replaying hints (CASSANDRA-10947)
 * Support passing base table metadata to custom 2i validation (CASSANDRA-10924)
 * Ensure stale index entries are purged during reads (CASSANDRA-11013)
 * (cqlsh) Also apply --connect-timeout to control connection
   timeout (CASSANDRA-10959)
 * Fix AssertionError when removing from list using UPDATE (CASSANDRA-10954)
 * Fix UnsupportedOperationException when reading old sstable with range
   tombstone (CASSANDRA-10743)
 * MV should use the maximum timestamp of the primary key (CASSANDRA-10910)
 * Fix potential assertion error during compaction (CASSANDRA-10944)
Merged from 2.2:
 * maxPurgeableTimestamp needs to check memtables too (CASSANDRA-9949)
 * Apply change to compaction throughput in real time (CASSANDRA-10025)
 * (cqlsh) encode input correctly when saving history
 * Fix potential NPE on ORDER BY queries with IN (CASSANDRA-10955)
 * Start L0 STCS-compactions even if there is a L0 -> L1 compaction
   going (CASSANDRA-10979)
 * Make UUID LSB unique per process (CASSANDRA-7925)
 * Avoid NPE when performing sstable tasks (scrub etc.) (CASSANDRA-10980)
 * Make sure client gets tombstone overwhelmed warning (CASSANDRA-9465)
 * Fix error streaming section more than 2GB (CASSANDRA-10961)
 * Histogram buckets exposed in jmx are sorted incorrectly (CASSANDRA-10975)
 * Enable GC logging by default (CASSANDRA-10140)
 * Optimize pending range computation (CASSANDRA-9258)
 * Skip commit log and saved cache directories in SSTable version startup check (CASSANDRA-10902)
 * drop/alter user should be case sensitive (CASSANDRA-10817)
Merged from 2.1:
 * test_bulk_round_trip_blogposts is failing occasionally (CASSANDRA-10938)
 * Fix isJoined return true only after becoming cluster member (CASANDRA-11007)
 * Fix bad gossip generation seen in long-running clusters (CASSANDRA-10969)
 * Avoid NPE when incremental repair fails (CASSANDRA-10909)
 * Unmark sstables compacting once they are done in cleanup/scrub/upgradesstables (CASSANDRA-10829)
 * Allow simultaneous bootstrapping with strict consistency when no vnodes are used (CASSANDRA-11005)
 * Log a message when major compaction does not result in a single file (CASSANDRA-10847)
 * (cqlsh) fix cqlsh_copy_tests when vnodes are disabled (CASSANDRA-10997)
 * (cqlsh) Add request timeout option to cqlsh (CASSANDRA-10686)
 * Avoid AssertionError while submitting hint with LWT (CASSANDRA-10477)
 * If CompactionMetadata is not in stats file, use index summary instead (CASSANDRA-10676)
 * Retry sending gossip syn multiple times during shadow round (CASSANDRA-8072)
 * Fix pending range calculation during moves (CASSANDRA-10887)
 * Sane default (200Mbps) for inter-DC streaming througput (CASSANDRA-8708)


3.2
 * Make sure tokens don't exist in several data directories (CASSANDRA-6696)
 * Add requireAuthorization method to IAuthorizer (CASSANDRA-10852)
 * Move static JVM options to conf/jvm.options file (CASSANDRA-10494)
 * Fix CassandraVersion to accept x.y version string (CASSANDRA-10931)
 * Add forceUserDefinedCleanup to allow more flexible cleanup (CASSANDRA-10708)
 * (cqlsh) allow setting TTL with COPY (CASSANDRA-9494)
 * Fix counting of received sstables in streaming (CASSANDRA-10949)
 * Implement hints compression (CASSANDRA-9428)
 * Fix potential assertion error when reading static columns (CASSANDRA-10903)
 * Fix EstimatedHistogram creation in nodetool tablehistograms (CASSANDRA-10859)
 * Establish bootstrap stream sessions sequentially (CASSANDRA-6992)
 * Sort compactionhistory output by timestamp (CASSANDRA-10464)
 * More efficient BTree removal (CASSANDRA-9991)
 * Make tablehistograms accept the same syntax as tablestats (CASSANDRA-10149)
 * Group pending compactions based on table (CASSANDRA-10718)
 * Add compressor name in sstablemetadata output (CASSANDRA-9879)
 * Fix type casting for counter columns (CASSANDRA-10824)
 * Prevent running Cassandra as root (CASSANDRA-8142)
 * bound maximum in-flight commit log replay mutation bytes to 64 megabytes (CASSANDRA-8639)
 * Normalize all scripts (CASSANDRA-10679)
 * Make compression ratio much more accurate (CASSANDRA-10225)
 * Optimize building of Clustering object when only one is created (CASSANDRA-10409)
 * Make index building pluggable (CASSANDRA-10681)
 * Add sstable flush observer (CASSANDRA-10678)
 * Improve NTS endpoints calculation (CASSANDRA-10200)
 * Improve performance of the folderSize function (CASSANDRA-10677)
 * Add support for type casting in selection clause (CASSANDRA-10310)
 * Added graphing option to cassandra-stress (CASSANDRA-7918)
 * Abort in-progress queries that time out (CASSANDRA-7392)
 * Add transparent data encryption core classes (CASSANDRA-9945)
Merged from 3.0:
 * Better handling of SSL connection errors inter-node (CASSANDRA-10816)
 * Avoid NoSuchElementException when executing empty batch (CASSANDRA-10711)
 * Avoid building PartitionUpdate in toString (CASSANDRA-10897)
 * Reduce heap spent when receiving many SSTables (CASSANDRA-10797)
 * Add back support for 3rd party auth providers to bulk loader (CASSANDRA-10873)
 * Eliminate the dependency on jgrapht for UDT resolution (CASSANDRA-10653)
 * (Hadoop) Close Clusters and Sessions in Hadoop Input/Output classes (CASSANDRA-10837)
 * Fix sstableloader not working with upper case keyspace name (CASSANDRA-10806)
Merged from 2.2:
 * jemalloc detection fails due to quoting issues in regexv (CASSANDRA-10946)
 * (cqlsh) show correct column names for empty result sets (CASSANDRA-9813)
 * Add new types to Stress (CASSANDRA-9556)
 * Add property to allow listening on broadcast interface (CASSANDRA-9748)
Merged from 2.1:
 * Match cassandra-loader options in COPY FROM (CASSANDRA-9303)
 * Fix binding to any address in CqlBulkRecordWriter (CASSANDRA-9309)
 * cqlsh fails to decode utf-8 characters for text typed columns (CASSANDRA-10875)
 * Log error when stream session fails (CASSANDRA-9294)
 * Fix bugs in commit log archiving startup behavior (CASSANDRA-10593)
 * (cqlsh) further optimise COPY FROM (CASSANDRA-9302)
 * Allow CREATE TABLE WITH ID (CASSANDRA-9179)
 * Make Stress compiles within eclipse (CASSANDRA-10807)
 * Cassandra Daemon should print JVM arguments (CASSANDRA-10764)
 * Allow cancellation of index summary redistribution (CASSANDRA-8805)


3.1.1
Merged from 3.0:
  * Fix upgrade data loss due to range tombstone deleting more data than then should
    (CASSANDRA-10822)


3.1
Merged from 3.0:
 * Avoid MV race during node decommission (CASSANDRA-10674)
 * Disable reloading of GossipingPropertyFileSnitch (CASSANDRA-9474)
 * Handle single-column deletions correction in materialized views
   when the column is part of the view primary key (CASSANDRA-10796)
 * Fix issue with datadir migration on upgrade (CASSANDRA-10788)
 * Fix bug with range tombstones on reverse queries and test coverage for
   AbstractBTreePartition (CASSANDRA-10059)
 * Remove 64k limit on collection elements (CASSANDRA-10374)
 * Remove unclear Indexer.indexes() method (CASSANDRA-10690)
 * Fix NPE on stream read error (CASSANDRA-10771)
 * Normalize cqlsh DESC output (CASSANDRA-10431)
 * Rejects partition range deletions when columns are specified (CASSANDRA-10739)
 * Fix error when saving cached key for old format sstable (CASSANDRA-10778)
 * Invalidate prepared statements on DROP INDEX (CASSANDRA-10758)
 * Fix SELECT statement with IN restrictions on partition key,
   ORDER BY and LIMIT (CASSANDRA-10729)
 * Improve stress performance over 1k threads (CASSANDRA-7217)
 * Wait for migration responses to complete before bootstrapping (CASSANDRA-10731)
 * Unable to create a function with argument of type Inet (CASSANDRA-10741)
 * Fix backward incompatibiliy in CqlInputFormat (CASSANDRA-10717)
 * Correctly preserve deletion info on updated rows when notifying indexers
   of single-row deletions (CASSANDRA-10694)
 * Notify indexers of partition delete during cleanup (CASSANDRA-10685)
 * Keep the file open in trySkipCache (CASSANDRA-10669)
 * Updated trigger example (CASSANDRA-10257)
Merged from 2.2:
 * Verify tables in pseudo-system keyspaces at startup (CASSANDRA-10761)
 * Fix IllegalArgumentException in DataOutputBuffer.reallocate for large buffers (CASSANDRA-10592)
 * Show CQL help in cqlsh in web browser (CASSANDRA-7225)
 * Serialize on disk the proper SSTable compression ratio (CASSANDRA-10775)
 * Reject index queries while the index is building (CASSANDRA-8505)
 * CQL.textile syntax incorrectly includes optional keyspace for aggregate SFUNC and FINALFUNC (CASSANDRA-10747)
 * Fix JSON update with prepared statements (CASSANDRA-10631)
 * Don't do anticompaction after subrange repair (CASSANDRA-10422)
 * Fix SimpleDateType type compatibility (CASSANDRA-10027)
 * (Hadoop) fix splits calculation (CASSANDRA-10640)
 * (Hadoop) ensure that Cluster instances are always closed (CASSANDRA-10058)
Merged from 2.1:
 * Fix Stress profile parsing on Windows (CASSANDRA-10808)
 * Fix incremental repair hang when replica is down (CASSANDRA-10288)
 * Optimize the way we check if a token is repaired in anticompaction (CASSANDRA-10768)
 * Add proper error handling to stream receiver (CASSANDRA-10774)
 * Warn or fail when changing cluster topology live (CASSANDRA-10243)
 * Status command in debian/ubuntu init script doesn't work (CASSANDRA-10213)
 * Some DROP ... IF EXISTS incorrectly result in exceptions on non-existing KS (CASSANDRA-10658)
 * DeletionTime.compareTo wrong in rare cases (CASSANDRA-10749)
 * Force encoding when computing statement ids (CASSANDRA-10755)
 * Properly reject counters as map keys (CASSANDRA-10760)
 * Fix the sstable-needs-cleanup check (CASSANDRA-10740)
 * (cqlsh) Print column names before COPY operation (CASSANDRA-8935)
 * Fix CompressedInputStream for proper cleanup (CASSANDRA-10012)
 * (cqlsh) Support counters in COPY commands (CASSANDRA-9043)
 * Try next replica if not possible to connect to primary replica on
   ColumnFamilyRecordReader (CASSANDRA-2388)
 * Limit window size in DTCS (CASSANDRA-10280)
 * sstableloader does not use MAX_HEAP_SIZE env parameter (CASSANDRA-10188)
 * (cqlsh) Improve COPY TO performance and error handling (CASSANDRA-9304)
 * Create compression chunk for sending file only (CASSANDRA-10680)
 * Forbid compact clustering column type changes in ALTER TABLE (CASSANDRA-8879)
 * Reject incremental repair with subrange repair (CASSANDRA-10422)
 * Add a nodetool command to refresh size_estimates (CASSANDRA-9579)
 * Invalidate cache after stream receive task is completed (CASSANDRA-10341)
 * Reject counter writes in CQLSSTableWriter (CASSANDRA-10258)
 * Remove superfluous COUNTER_MUTATION stage mapping (CASSANDRA-10605)


3.0
 * Fix AssertionError while flushing memtable due to materialized views
   incorrectly inserting empty rows (CASSANDRA-10614)
 * Store UDA initcond as CQL literal in the schema table, instead of a blob (CASSANDRA-10650)
 * Don't use -1 for the position of partition key in schema (CASSANDRA-10491)
 * Fix distinct queries in mixed version cluster (CASSANDRA-10573)
 * Skip sstable on clustering in names query (CASSANDRA-10571)
 * Remove value skipping as it breaks read-repair (CASSANDRA-10655)
 * Fix bootstrapping with MVs (CASSANDRA-10621)
 * Make sure EACH_QUORUM reads are using NTS (CASSANDRA-10584)
 * Fix MV replica filtering for non-NetworkTopologyStrategy (CASSANDRA-10634)
 * (Hadoop) fix CIF describeSplits() not handling 0 size estimates (CASSANDRA-10600)
 * Fix reading of legacy sstables (CASSANDRA-10590)
 * Use CQL type names in schema metadata tables (CASSANDRA-10365)
 * Guard batchlog replay against integer division by zero (CASSANDRA-9223)
 * Fix bug when adding a column to thrift with the same name than a primary key (CASSANDRA-10608)
 * Add client address argument to IAuthenticator::newSaslNegotiator (CASSANDRA-8068)
 * Fix implementation of LegacyLayout.LegacyBoundComparator (CASSANDRA-10602)
 * Don't use 'names query' read path for counters (CASSANDRA-10572)
 * Fix backward compatibility for counters (CASSANDRA-10470)
 * Remove memory_allocator paramter from cassandra.yaml (CASSANDRA-10581,10628)
 * Execute the metadata reload task of all registered indexes on CFS::reload (CASSANDRA-10604)
 * Fix thrift cas operations with defined columns (CASSANDRA-10576)
 * Fix PartitionUpdate.operationCount()for updates with static column operations (CASSANDRA-10606)
 * Fix thrift get() queries with defined columns (CASSANDRA-10586)
 * Fix marking of indexes as built and removed (CASSANDRA-10601)
 * Skip initialization of non-registered 2i instances, remove Index::getIndexName (CASSANDRA-10595)
 * Fix batches on multiple tables (CASSANDRA-10554)
 * Ensure compaction options are validated when updating KeyspaceMetadata (CASSANDRA-10569)
 * Flatten Iterator Transformation Hierarchy (CASSANDRA-9975)
 * Remove token generator (CASSANDRA-5261)
 * RolesCache should not be created for any authenticator that does not requireAuthentication (CASSANDRA-10562)
 * Fix LogTransaction checking only a single directory for files (CASSANDRA-10421)
 * Fix handling of range tombstones when reading old format sstables (CASSANDRA-10360)
 * Aggregate with Initial Condition fails with C* 3.0 (CASSANDRA-10367)
Merged from 2.2:
 * (cqlsh) show partial trace if incomplete after max_trace_wait (CASSANDRA-7645)
 * Use most up-to-date version of schema for system tables (CASSANDRA-10652)
 * Deprecate memory_allocator in cassandra.yaml (CASSANDRA-10581,10628)
 * Expose phi values from failure detector via JMX and tweak debug
   and trace logging (CASSANDRA-9526)
 * Fix IllegalArgumentException in DataOutputBuffer.reallocate for large buffers (CASSANDRA-10592)
Merged from 2.1:
 * Shutdown compaction in drain to prevent leak (CASSANDRA-10079)
 * (cqlsh) fix COPY using wrong variable name for time_format (CASSANDRA-10633)
 * Do not run SizeEstimatesRecorder if a node is not a member of the ring (CASSANDRA-9912)
 * Improve handling of dead nodes in gossip (CASSANDRA-10298)
 * Fix logback-tools.xml incorrectly configured for outputing to System.err
   (CASSANDRA-9937)
 * Fix streaming to catch exception so retry not fail (CASSANDRA-10557)
 * Add validation method to PerRowSecondaryIndex (CASSANDRA-10092)
 * Support encrypted and plain traffic on the same port (CASSANDRA-10559)
 * Do STCS in DTCS windows (CASSANDRA-10276)
 * Avoid repetition of JVM_OPTS in debian package (CASSANDRA-10251)
 * Fix potential NPE from handling result of SIM.highestSelectivityIndex (CASSANDRA-10550)
 * Fix paging issues with partitions containing only static columns data (CASSANDRA-10381)
 * Fix conditions on static columns (CASSANDRA-10264)
 * AssertionError: attempted to delete non-existing file CommitLog (CASSANDRA-10377)
 * Fix sorting for queries with an IN condition on partition key columns (CASSANDRA-10363)


3.0-rc2
 * Fix SELECT DISTINCT queries between 2.2.2 nodes and 3.0 nodes (CASSANDRA-10473)
 * Remove circular references in SegmentedFile (CASSANDRA-10543)
 * Ensure validation of indexed values only occurs once per-partition (CASSANDRA-10536)
 * Fix handling of static columns for range tombstones in thrift (CASSANDRA-10174)
 * Support empty ColumnFilter for backward compatility on empty IN (CASSANDRA-10471)
 * Remove Pig support (CASSANDRA-10542)
 * Fix LogFile throws Exception when assertion is disabled (CASSANDRA-10522)
 * Revert CASSANDRA-7486, make CMS default GC, move GC config to
   conf/jvm.options (CASSANDRA-10403)
 * Fix TeeingAppender causing some logs to be truncated/empty (CASSANDRA-10447)
 * Allow EACH_QUORUM for reads (CASSANDRA-9602)
 * Fix potential ClassCastException while upgrading (CASSANDRA-10468)
 * Fix NPE in MVs on update (CASSANDRA-10503)
 * Only include modified cell data in indexing deltas (CASSANDRA-10438)
 * Do not load keyspace when creating sstable writer (CASSANDRA-10443)
 * If node is not yet gossiping write all MV updates to batchlog only (CASSANDRA-10413)
 * Re-populate token metadata after commit log recovery (CASSANDRA-10293)
 * Provide additional metrics for materialized views (CASSANDRA-10323)
 * Flush system schema tables after local schema changes (CASSANDRA-10429)
Merged from 2.2:
 * Reduce contention getting instances of CompositeType (CASSANDRA-10433)
 * Fix the regression when using LIMIT with aggregates (CASSANDRA-10487)
 * Avoid NoClassDefFoundError during DataDescriptor initialization on windows (CASSANDRA-10412)
 * Preserve case of quoted Role & User names (CASSANDRA-10394)
 * cqlsh pg-style-strings broken (CASSANDRA-10484)
 * cqlsh prompt includes name of keyspace after failed `use` statement (CASSANDRA-10369)
Merged from 2.1:
 * (cqlsh) Distinguish negative and positive infinity in output (CASSANDRA-10523)
 * (cqlsh) allow custom time_format for COPY TO (CASSANDRA-8970)
 * Don't allow startup if the node's rack has changed (CASSANDRA-10242)
 * (cqlsh) show partial trace if incomplete after max_trace_wait (CASSANDRA-7645)
 * Allow LOCAL_JMX to be easily overridden (CASSANDRA-10275)
 * Mark nodes as dead even if they've already left (CASSANDRA-10205)


3.0.0-rc1
 * Fix mixed version read request compatibility for compact static tables
   (CASSANDRA-10373)
 * Fix paging of DISTINCT with static and IN (CASSANDRA-10354)
 * Allow MATERIALIZED VIEW's SELECT statement to restrict primary key
   columns (CASSANDRA-9664)
 * Move crc_check_chance out of compression options (CASSANDRA-9839)
 * Fix descending iteration past end of BTreeSearchIterator (CASSANDRA-10301)
 * Transfer hints to a different node on decommission (CASSANDRA-10198)
 * Check partition keys for CAS operations during stmt validation (CASSANDRA-10338)
 * Add custom query expressions to SELECT (CASSANDRA-10217)
 * Fix minor bugs in MV handling (CASSANDRA-10362)
 * Allow custom indexes with 0,1 or multiple target columns (CASSANDRA-10124)
 * Improve MV schema representation (CASSANDRA-9921)
 * Add flag to enable/disable coordinator batchlog for MV writes (CASSANDRA-10230)
 * Update cqlsh COPY for new internal driver serialization interface (CASSANDRA-10318)
 * Give index implementations more control over rebuild operations (CASSANDRA-10312)
 * Update index file format (CASSANDRA-10314)
 * Add "shadowable" row tombstones to deal with mv timestamp issues (CASSANDRA-10261)
 * CFS.loadNewSSTables() broken for pre-3.0 sstables
 * Cache selected index in read command to reduce lookups (CASSANDRA-10215)
 * Small optimizations of sstable index serialization (CASSANDRA-10232)
 * Support for both encrypted and unencrypted native transport connections (CASSANDRA-9590)
Merged from 2.2:
 * Configurable page size in cqlsh (CASSANDRA-9855)
 * Defer default role manager setup until all nodes are on 2.2+ (CASSANDRA-9761)
 * Handle missing RoleManager in config after upgrade to 2.2 (CASSANDRA-10209)
Merged from 2.1:
 * Bulk Loader API could not tolerate even node failure (CASSANDRA-10347)
 * Avoid misleading pushed notifications when multiple nodes
   share an rpc_address (CASSANDRA-10052)
 * Fix dropping undroppable when message queue is full (CASSANDRA-10113)
 * Fix potential ClassCastException during paging (CASSANDRA-10352)
 * Prevent ALTER TYPE from creating circular references (CASSANDRA-10339)
 * Fix cache handling of 2i and base tables (CASSANDRA-10155, 10359)
 * Fix NPE in nodetool compactionhistory (CASSANDRA-9758)
 * (Pig) support BulkOutputFormat as a URL parameter (CASSANDRA-7410)
 * BATCH statement is broken in cqlsh (CASSANDRA-10272)
 * (cqlsh) Make cqlsh PEP8 Compliant (CASSANDRA-10066)
 * (cqlsh) Fix error when starting cqlsh with --debug (CASSANDRA-10282)
 * Scrub, Cleanup and Upgrade do not unmark compacting until all operations
   have completed, regardless of the occurence of exceptions (CASSANDRA-10274)


3.0.0-beta2
 * Fix columns returned by AbstractBtreePartitions (CASSANDRA-10220)
 * Fix backward compatibility issue due to AbstractBounds serialization bug (CASSANDRA-9857)
 * Fix startup error when upgrading nodes (CASSANDRA-10136)
 * Base table PRIMARY KEY can be assumed to be NOT NULL in MV creation (CASSANDRA-10147)
 * Improve batchlog write patch (CASSANDRA-9673)
 * Re-apply MaterializedView updates on commitlog replay (CASSANDRA-10164)
 * Require AbstractType.isByteOrderComparable declaration in constructor (CASSANDRA-9901)
 * Avoid digest mismatch on upgrade to 3.0 (CASSANDRA-9554)
 * Fix Materialized View builder when adding multiple MVs (CASSANDRA-10156)
 * Choose better poolingOptions for protocol v4 in cassandra-stress (CASSANDRA-10182)
 * Fix LWW bug affecting Materialized Views (CASSANDRA-10197)
 * Ensures frozen sets and maps are always sorted (CASSANDRA-10162)
 * Don't deadlock when flushing CFS backed custom indexes (CASSANDRA-10181)
 * Fix double flushing of secondary index tables (CASSANDRA-10180)
 * Fix incorrect handling of range tombstones in thrift (CASSANDRA-10046)
 * Only use batchlog when paired materialized view replica is remote (CASSANDRA-10061)
 * Reuse TemporalRow when updating multiple MaterializedViews (CASSANDRA-10060)
 * Validate gc_grace_seconds for batchlog writes and MVs (CASSANDRA-9917)
 * Fix sstablerepairedset (CASSANDRA-10132)
Merged from 2.2:
 * Cancel transaction for sstables we wont redistribute index summary
   for (CASSANDRA-10270)
 * Retry snapshot deletion after compaction and gc on Windows (CASSANDRA-10222)
 * Fix failure to start with space in directory path on Windows (CASSANDRA-10239)
 * Fix repair hang when snapshot failed (CASSANDRA-10057)
 * Fall back to 1/4 commitlog volume for commitlog_total_space on small disks
   (CASSANDRA-10199)
Merged from 2.1:
 * Added configurable warning threshold for GC duration (CASSANDRA-8907)
 * Fix handling of streaming EOF (CASSANDRA-10206)
 * Only check KeyCache when it is enabled
 * Change streaming_socket_timeout_in_ms default to 1 hour (CASSANDRA-8611)
 * (cqlsh) update list of CQL keywords (CASSANDRA-9232)
 * Add nodetool gettraceprobability command (CASSANDRA-10234)
Merged from 2.0:
 * Fix rare race where older gossip states can be shadowed (CASSANDRA-10366)
 * Fix consolidating racks violating the RF contract (CASSANDRA-10238)
 * Disallow decommission when node is in drained state (CASSANDRA-8741)


2.2.1
 * Fix race during construction of commit log (CASSANDRA-10049)
 * Fix LeveledCompactionStrategyTest (CASSANDRA-9757)
 * Fix broken UnbufferedDataOutputStreamPlus.writeUTF (CASSANDRA-10203)
 * (cqlsh) default load-from-file encoding to utf-8 (CASSANDRA-9898)
 * Avoid returning Permission.NONE when failing to query users table (CASSANDRA-10168)
 * (cqlsh) add CLEAR command (CASSANDRA-10086)
 * Support string literals as Role names for compatibility (CASSANDRA-10135)
Merged from 2.1:
 * Only check KeyCache when it is enabled
 * Change streaming_socket_timeout_in_ms default to 1 hour (CASSANDRA-8611)
 * (cqlsh) update list of CQL keywords (CASSANDRA-9232)


3.0.0-beta1
 * Redesign secondary index API (CASSANDRA-9459, 7771, 9041)
 * Fix throwing ReadFailure instead of ReadTimeout on range queries (CASSANDRA-10125)
 * Rewrite hinted handoff (CASSANDRA-6230)
 * Fix query on static compact tables (CASSANDRA-10093)
 * Fix race during construction of commit log (CASSANDRA-10049)
 * Add option to only purge repaired tombstones (CASSANDRA-6434)
 * Change authorization handling for MVs (CASSANDRA-9927)
 * Add custom JMX enabled executor for UDF sandbox (CASSANDRA-10026)
 * Fix row deletion bug for Materialized Views (CASSANDRA-10014)
 * Support mixed-version clusters with Cassandra 2.1 and 2.2 (CASSANDRA-9704)
 * Fix multiple slices on RowSearchers (CASSANDRA-10002)
 * Fix bug in merging of collections (CASSANDRA-10001)
 * Optimize batchlog replay to avoid full scans (CASSANDRA-7237)
 * Repair improvements when using vnodes (CASSANDRA-5220)
 * Disable scripted UDFs by default (CASSANDRA-9889)
 * Bytecode inspection for Java-UDFs (CASSANDRA-9890)
 * Use byte to serialize MT hash length (CASSANDRA-9792)
 * Replace usage of Adler32 with CRC32 (CASSANDRA-8684)
 * Fix migration to new format from 2.1 SSTable (CASSANDRA-10006)
 * SequentialWriter should extend BufferedDataOutputStreamPlus (CASSANDRA-9500)
 * Use the same repairedAt timestamp within incremental repair session (CASSANDRA-9111)
Merged from 2.2:
 * Allow count(*) and count(1) to be use as normal aggregation (CASSANDRA-10114)
 * An NPE is thrown if the column name is unknown for an IN relation (CASSANDRA-10043)
 * Apply commit_failure_policy to more errors on startup (CASSANDRA-9749)
 * Fix histogram overflow exception (CASSANDRA-9973)
 * Route gossip messages over dedicated socket (CASSANDRA-9237)
 * Add checksum to saved cache files (CASSANDRA-9265)
 * Log warning when using an aggregate without partition key (CASSANDRA-9737)
Merged from 2.1:
 * (cqlsh) Allow encoding to be set through command line (CASSANDRA-10004)
 * Add new JMX methods to change local compaction strategy (CASSANDRA-9965)
 * Write hints for paxos commits (CASSANDRA-7342)
 * (cqlsh) Fix timestamps before 1970 on Windows, always
   use UTC for timestamp display (CASSANDRA-10000)
 * (cqlsh) Avoid overwriting new config file with old config
   when both exist (CASSANDRA-9777)
 * Release snapshot selfRef when doing snapshot repair (CASSANDRA-9998)
 * Cannot replace token does not exist - DN node removed as Fat Client (CASSANDRA-9871)
Merged from 2.0:
 * Don't cast expected bf size to an int (CASSANDRA-9959)
 * Make getFullyExpiredSSTables less expensive (CASSANDRA-9882)


3.0.0-alpha1
 * Implement proper sandboxing for UDFs (CASSANDRA-9402)
 * Simplify (and unify) cleanup of compaction leftovers (CASSANDRA-7066)
 * Allow extra schema definitions in cassandra-stress yaml (CASSANDRA-9850)
 * Metrics should use up to date nomenclature (CASSANDRA-9448)
 * Change CREATE/ALTER TABLE syntax for compression (CASSANDRA-8384)
 * Cleanup crc and adler code for java 8 (CASSANDRA-9650)
 * Storage engine refactor (CASSANDRA-8099, 9743, 9746, 9759, 9781, 9808, 9825,
   9848, 9705, 9859, 9867, 9874, 9828, 9801)
 * Update Guava to 18.0 (CASSANDRA-9653)
 * Bloom filter false positive ratio is not honoured (CASSANDRA-8413)
 * New option for cassandra-stress to leave a ratio of columns null (CASSANDRA-9522)
 * Change hinted_handoff_enabled yaml setting, JMX (CASSANDRA-9035)
 * Add algorithmic token allocation (CASSANDRA-7032)
 * Add nodetool command to replay batchlog (CASSANDRA-9547)
 * Make file buffer cache independent of paths being read (CASSANDRA-8897)
 * Remove deprecated legacy Hadoop code (CASSANDRA-9353)
 * Decommissioned nodes will not rejoin the cluster (CASSANDRA-8801)
 * Change gossip stabilization to use endpoit size (CASSANDRA-9401)
 * Change default garbage collector to G1 (CASSANDRA-7486)
 * Populate TokenMetadata early during startup (CASSANDRA-9317)
 * Undeprecate cache recentHitRate (CASSANDRA-6591)
 * Add support for selectively varint encoding fields (CASSANDRA-9499, 9865)
 * Materialized Views (CASSANDRA-6477)
Merged from 2.2:
 * Avoid grouping sstables for anticompaction with DTCS (CASSANDRA-9900)
 * UDF / UDA execution time in trace (CASSANDRA-9723)
 * Fix broken internode SSL (CASSANDRA-9884)
Merged from 2.1:
 * Add new JMX methods to change local compaction strategy (CASSANDRA-9965)
 * Fix handling of enable/disable autocompaction (CASSANDRA-9899)
 * Add consistency level to tracing ouput (CASSANDRA-9827)
 * Remove repair snapshot leftover on startup (CASSANDRA-7357)
 * Use random nodes for batch log when only 2 racks (CASSANDRA-8735)
 * Ensure atomicity inside thrift and stream session (CASSANDRA-7757)
 * Fix nodetool info error when the node is not joined (CASSANDRA-9031)
Merged from 2.0:
 * Log when messages are dropped due to cross_node_timeout (CASSANDRA-9793)
 * Don't track hotness when opening from snapshot for validation (CASSANDRA-9382)


2.2.0
 * Allow the selection of columns together with aggregates (CASSANDRA-9767)
 * Fix cqlsh copy methods and other windows specific issues (CASSANDRA-9795)
 * Don't wrap byte arrays in SequentialWriter (CASSANDRA-9797)
 * sum() and avg() functions missing for smallint and tinyint types (CASSANDRA-9671)
 * Revert CASSANDRA-9542 (allow native functions in UDA) (CASSANDRA-9771)
Merged from 2.1:
 * Fix MarshalException when upgrading superColumn family (CASSANDRA-9582)
 * Fix broken logging for "empty" flushes in Memtable (CASSANDRA-9837)
 * Handle corrupt files on startup (CASSANDRA-9686)
 * Fix clientutil jar and tests (CASSANDRA-9760)
 * (cqlsh) Allow the SSL protocol version to be specified through the
    config file or environment variables (CASSANDRA-9544)
Merged from 2.0:
 * Add tool to find why expired sstables are not getting dropped (CASSANDRA-10015)
 * Remove erroneous pending HH tasks from tpstats/jmx (CASSANDRA-9129)
 * Don't cast expected bf size to an int (CASSANDRA-9959)
 * checkForEndpointCollision fails for legitimate collisions (CASSANDRA-9765)
 * Complete CASSANDRA-8448 fix (CASSANDRA-9519)
 * Don't include auth credentials in debug log (CASSANDRA-9682)
 * Can't transition from write survey to normal mode (CASSANDRA-9740)
 * Scrub (recover) sstables even when -Index.db is missing (CASSANDRA-9591)
 * Fix growing pending background compaction (CASSANDRA-9662)


2.2.0-rc2
 * Re-enable memory-mapped I/O on Windows (CASSANDRA-9658)
 * Warn when an extra-large partition is compacted (CASSANDRA-9643)
 * (cqlsh) Allow setting the initial connection timeout (CASSANDRA-9601)
 * BulkLoader has --transport-factory option but does not use it (CASSANDRA-9675)
 * Allow JMX over SSL directly from nodetool (CASSANDRA-9090)
 * Update cqlsh for UDFs (CASSANDRA-7556)
 * Change Windows kernel default timer resolution (CASSANDRA-9634)
 * Deprected sstable2json and json2sstable (CASSANDRA-9618)
 * Allow native functions in user-defined aggregates (CASSANDRA-9542)
 * Don't repair system_distributed by default (CASSANDRA-9621)
 * Fix mixing min, max, and count aggregates for blob type (CASSANRA-9622)
 * Rename class for DATE type in Java driver (CASSANDRA-9563)
 * Duplicate compilation of UDFs on coordinator (CASSANDRA-9475)
 * Fix connection leak in CqlRecordWriter (CASSANDRA-9576)
 * Mlockall before opening system sstables & remove boot_without_jna option (CASSANDRA-9573)
 * Add functions to convert timeuuid to date or time, deprecate dateOf and unixTimestampOf (CASSANDRA-9229)
 * Make sure we cancel non-compacting sstables from LifecycleTransaction (CASSANDRA-9566)
 * Fix deprecated repair JMX API (CASSANDRA-9570)
 * Add logback metrics (CASSANDRA-9378)
 * Update and refactor ant test/test-compression to run the tests in parallel (CASSANDRA-9583)
 * Fix upgrading to new directory for secondary index (CASSANDRA-9687)
Merged from 2.1:
 * (cqlsh) Fix bad check for CQL compatibility when DESCRIBE'ing
   COMPACT STORAGE tables with no clustering columns
 * Eliminate strong self-reference chains in sstable ref tidiers (CASSANDRA-9656)
 * Ensure StreamSession uses canonical sstable reader instances (CASSANDRA-9700) 
 * Ensure memtable book keeping is not corrupted in the event we shrink usage (CASSANDRA-9681)
 * Update internal python driver for cqlsh (CASSANDRA-9064)
 * Fix IndexOutOfBoundsException when inserting tuple with too many
   elements using the string literal notation (CASSANDRA-9559)
 * Enable describe on indices (CASSANDRA-7814)
 * Fix incorrect result for IN queries where column not found (CASSANDRA-9540)
 * ColumnFamilyStore.selectAndReference may block during compaction (CASSANDRA-9637)
 * Fix bug in cardinality check when compacting (CASSANDRA-9580)
 * Fix memory leak in Ref due to ConcurrentLinkedQueue.remove() behaviour (CASSANDRA-9549)
 * Make rebuild only run one at a time (CASSANDRA-9119)
Merged from 2.0:
 * Avoid NPE in AuthSuccess#decode (CASSANDRA-9727)
 * Add listen_address to system.local (CASSANDRA-9603)
 * Bug fixes to resultset metadata construction (CASSANDRA-9636)
 * Fix setting 'durable_writes' in ALTER KEYSPACE (CASSANDRA-9560)
 * Avoids ballot clash in Paxos (CASSANDRA-9649)
 * Improve trace messages for RR (CASSANDRA-9479)
 * Fix suboptimal secondary index selection when restricted
   clustering column is also indexed (CASSANDRA-9631)
 * (cqlsh) Add min_threshold to DTCS option autocomplete (CASSANDRA-9385)
 * Fix error message when attempting to create an index on a column
   in a COMPACT STORAGE table with clustering columns (CASSANDRA-9527)
 * 'WITH WITH' in alter keyspace statements causes NPE (CASSANDRA-9565)
 * Expose some internals of SelectStatement for inspection (CASSANDRA-9532)
 * ArrivalWindow should use primitives (CASSANDRA-9496)
 * Periodically submit background compaction tasks (CASSANDRA-9592)
 * Set HAS_MORE_PAGES flag to false when PagingState is null (CASSANDRA-9571)


2.2.0-rc1
 * Compressed commit log should measure compressed space used (CASSANDRA-9095)
 * Fix comparison bug in CassandraRoleManager#collectRoles (CASSANDRA-9551)
 * Add tinyint,smallint,time,date support for UDFs (CASSANDRA-9400)
 * Deprecates SSTableSimpleWriter and SSTableSimpleUnsortedWriter (CASSANDRA-9546)
 * Empty INITCOND treated as null in aggregate (CASSANDRA-9457)
 * Remove use of Cell in Thrift MapReduce classes (CASSANDRA-8609)
 * Integrate pre-release Java Driver 2.2-rc1, custom build (CASSANDRA-9493)
 * Clean up gossiper logic for old versions (CASSANDRA-9370)
 * Fix custom payload coding/decoding to match the spec (CASSANDRA-9515)
 * ant test-all results incomplete when parsed (CASSANDRA-9463)
 * Disallow frozen<> types in function arguments and return types for
   clarity (CASSANDRA-9411)
 * Static Analysis to warn on unsafe use of Autocloseable instances (CASSANDRA-9431)
 * Update commitlog archiving examples now that commitlog segments are
   not recycled (CASSANDRA-9350)
 * Extend Transactional API to sstable lifecycle management (CASSANDRA-8568)
 * (cqlsh) Add support for native protocol 4 (CASSANDRA-9399)
 * Ensure that UDF and UDAs are keyspace-isolated (CASSANDRA-9409)
 * Revert CASSANDRA-7807 (tracing completion client notifications) (CASSANDRA-9429)
 * Add ability to stop compaction by ID (CASSANDRA-7207)
 * Let CassandraVersion handle SNAPSHOT version (CASSANDRA-9438)
Merged from 2.1:
 * (cqlsh) Fix using COPY through SOURCE or -f (CASSANDRA-9083)
 * Fix occasional lack of `system` keyspace in schema tables (CASSANDRA-8487)
 * Use ProtocolError code instead of ServerError code for native protocol
   error responses to unsupported protocol versions (CASSANDRA-9451)
 * Default commitlog_sync_batch_window_in_ms changed to 2ms (CASSANDRA-9504)
 * Fix empty partition assertion in unsorted sstable writing tools (CASSANDRA-9071)
 * Ensure truncate without snapshot cannot produce corrupt responses (CASSANDRA-9388) 
 * Consistent error message when a table mixes counter and non-counter
   columns (CASSANDRA-9492)
 * Avoid getting unreadable keys during anticompaction (CASSANDRA-9508)
 * (cqlsh) Better float precision by default (CASSANDRA-9224)
 * Improve estimated row count (CASSANDRA-9107)
 * Optimize range tombstone memory footprint (CASSANDRA-8603)
 * Use configured gcgs in anticompaction (CASSANDRA-9397)
Merged from 2.0:
 * Don't accumulate more range than necessary in RangeTombstone.Tracker (CASSANDRA-9486)
 * Add broadcast and rpc addresses to system.local (CASSANDRA-9436)
 * Always mark sstable suspect when corrupted (CASSANDRA-9478)
 * Add database users and permissions to CQL3 documentation (CASSANDRA-7558)
 * Allow JVM_OPTS to be passed to standalone tools (CASSANDRA-5969)
 * Fix bad condition in RangeTombstoneList (CASSANDRA-9485)
 * Fix potential StackOverflow when setting CrcCheckChance over JMX (CASSANDRA-9488)
 * Fix null static columns in pages after the first, paged reversed
   queries (CASSANDRA-8502)
 * Fix counting cache serialization in request metrics (CASSANDRA-9466)
 * Add option not to validate atoms during scrub (CASSANDRA-9406)


2.2.0-beta1
 * Introduce Transactional API for internal state changes (CASSANDRA-8984)
 * Add a flag in cassandra.yaml to enable UDFs (CASSANDRA-9404)
 * Better support of null for UDF (CASSANDRA-8374)
 * Use ecj instead of javassist for UDFs (CASSANDRA-8241)
 * faster async logback configuration for tests (CASSANDRA-9376)
 * Add `smallint` and `tinyint` data types (CASSANDRA-8951)
 * Avoid thrift schema creation when native driver is used in stress tool (CASSANDRA-9374)
 * Make Functions.declared thread-safe
 * Add client warnings to native protocol v4 (CASSANDRA-8930)
 * Allow roles cache to be invalidated (CASSANDRA-8967)
 * Upgrade Snappy (CASSANDRA-9063)
 * Don't start Thrift rpc by default (CASSANDRA-9319)
 * Only stream from unrepaired sstables with incremental repair (CASSANDRA-8267)
 * Aggregate UDFs allow SFUNC return type to differ from STYPE if FFUNC specified (CASSANDRA-9321)
 * Remove Thrift dependencies in bundled tools (CASSANDRA-8358)
 * Disable memory mapping of hsperfdata file for JVM statistics (CASSANDRA-9242)
 * Add pre-startup checks to detect potential incompatibilities (CASSANDRA-8049)
 * Distinguish between null and unset in protocol v4 (CASSANDRA-7304)
 * Add user/role permissions for user-defined functions (CASSANDRA-7557)
 * Allow cassandra config to be updated to restart daemon without unloading classes (CASSANDRA-9046)
 * Don't initialize compaction writer before checking if iter is empty (CASSANDRA-9117)
 * Don't execute any functions at prepare-time (CASSANDRA-9037)
 * Share file handles between all instances of a SegmentedFile (CASSANDRA-8893)
 * Make it possible to major compact LCS (CASSANDRA-7272)
 * Make FunctionExecutionException extend RequestExecutionException
   (CASSANDRA-9055)
 * Add support for SELECT JSON, INSERT JSON syntax and new toJson(), fromJson()
   functions (CASSANDRA-7970)
 * Optimise max purgeable timestamp calculation in compaction (CASSANDRA-8920)
 * Constrain internode message buffer sizes, and improve IO class hierarchy (CASSANDRA-8670) 
 * New tool added to validate all sstables in a node (CASSANDRA-5791)
 * Push notification when tracing completes for an operation (CASSANDRA-7807)
 * Delay "node up" and "node added" notifications until native protocol server is started (CASSANDRA-8236)
 * Compressed Commit Log (CASSANDRA-6809)
 * Optimise IntervalTree (CASSANDRA-8988)
 * Add a key-value payload for third party usage (CASSANDRA-8553, 9212)
 * Bump metrics-reporter-config dependency for metrics 3.0 (CASSANDRA-8149)
 * Partition intra-cluster message streams by size, not type (CASSANDRA-8789)
 * Add WriteFailureException to native protocol, notify coordinator of
   write failures (CASSANDRA-8592)
 * Convert SequentialWriter to nio (CASSANDRA-8709)
 * Add role based access control (CASSANDRA-7653, 8650, 7216, 8760, 8849, 8761, 8850)
 * Record client ip address in tracing sessions (CASSANDRA-8162)
 * Indicate partition key columns in response metadata for prepared
   statements (CASSANDRA-7660)
 * Merge UUIDType and TimeUUIDType parse logic (CASSANDRA-8759)
 * Avoid memory allocation when searching index summary (CASSANDRA-8793)
 * Optimise (Time)?UUIDType Comparisons (CASSANDRA-8730)
 * Make CRC32Ex into a separate maven dependency (CASSANDRA-8836)
 * Use preloaded jemalloc w/ Unsafe (CASSANDRA-8714, 9197)
 * Avoid accessing partitioner through StorageProxy (CASSANDRA-8244, 8268)
 * Upgrade Metrics library and remove depricated metrics (CASSANDRA-5657)
 * Serializing Row cache alternative, fully off heap (CASSANDRA-7438)
 * Duplicate rows returned when in clause has repeated values (CASSANDRA-6707)
 * Make CassandraException unchecked, extend RuntimeException (CASSANDRA-8560)
 * Support direct buffer decompression for reads (CASSANDRA-8464)
 * DirectByteBuffer compatible LZ4 methods (CASSANDRA-7039)
 * Group sstables for anticompaction correctly (CASSANDRA-8578)
 * Add ReadFailureException to native protocol, respond
   immediately when replicas encounter errors while handling
   a read request (CASSANDRA-7886)
 * Switch CommitLogSegment from RandomAccessFile to nio (CASSANDRA-8308)
 * Allow mixing token and partition key restrictions (CASSANDRA-7016)
 * Support index key/value entries on map collections (CASSANDRA-8473)
 * Modernize schema tables (CASSANDRA-8261)
 * Support for user-defined aggregation functions (CASSANDRA-8053)
 * Fix NPE in SelectStatement with empty IN values (CASSANDRA-8419)
 * Refactor SelectStatement, return IN results in natural order instead
   of IN value list order and ignore duplicate values in partition key IN restrictions (CASSANDRA-7981)
 * Support UDTs, tuples, and collections in user-defined
   functions (CASSANDRA-7563)
 * Fix aggregate fn results on empty selection, result column name,
   and cqlsh parsing (CASSANDRA-8229)
 * Mark sstables as repaired after full repair (CASSANDRA-7586)
 * Extend Descriptor to include a format value and refactor reader/writer
   APIs (CASSANDRA-7443)
 * Integrate JMH for microbenchmarks (CASSANDRA-8151)
 * Keep sstable levels when bootstrapping (CASSANDRA-7460)
 * Add Sigar library and perform basic OS settings check on startup (CASSANDRA-7838)
 * Support for aggregation functions (CASSANDRA-4914)
 * Remove cassandra-cli (CASSANDRA-7920)
 * Accept dollar quoted strings in CQL (CASSANDRA-7769)
 * Make assassinate a first class command (CASSANDRA-7935)
 * Support IN clause on any partition key column (CASSANDRA-7855)
 * Support IN clause on any clustering column (CASSANDRA-4762)
 * Improve compaction logging (CASSANDRA-7818)
 * Remove YamlFileNetworkTopologySnitch (CASSANDRA-7917)
 * Do anticompaction in groups (CASSANDRA-6851)
 * Support user-defined functions (CASSANDRA-7395, 7526, 7562, 7740, 7781, 7929,
   7924, 7812, 8063, 7813, 7708)
 * Permit configurable timestamps with cassandra-stress (CASSANDRA-7416)
 * Move sstable RandomAccessReader to nio2, which allows using the
   FILE_SHARE_DELETE flag on Windows (CASSANDRA-4050)
 * Remove CQL2 (CASSANDRA-5918)
 * Optimize fetching multiple cells by name (CASSANDRA-6933)
 * Allow compilation in java 8 (CASSANDRA-7028)
 * Make incremental repair default (CASSANDRA-7250)
 * Enable code coverage thru JaCoCo (CASSANDRA-7226)
 * Switch external naming of 'column families' to 'tables' (CASSANDRA-4369) 
 * Shorten SSTable path (CASSANDRA-6962)
 * Use unsafe mutations for most unit tests (CASSANDRA-6969)
 * Fix race condition during calculation of pending ranges (CASSANDRA-7390)
 * Fail on very large batch sizes (CASSANDRA-8011)
 * Improve concurrency of repair (CASSANDRA-6455, 8208, 9145)
 * Select optimal CRC32 implementation at runtime (CASSANDRA-8614)
 * Evaluate MurmurHash of Token once per query (CASSANDRA-7096)
 * Generalize progress reporting (CASSANDRA-8901)
 * Resumable bootstrap streaming (CASSANDRA-8838, CASSANDRA-8942)
 * Allow scrub for secondary index (CASSANDRA-5174)
 * Save repair data to system table (CASSANDRA-5839)
 * fix nodetool names that reference column families (CASSANDRA-8872)
 Merged from 2.1:
 * Warn on misuse of unlogged batches (CASSANDRA-9282)
 * Failure detector detects and ignores local pauses (CASSANDRA-9183)
 * Add utility class to support for rate limiting a given log statement (CASSANDRA-9029)
 * Add missing consistency levels to cassandra-stess (CASSANDRA-9361)
 * Fix commitlog getCompletedTasks to not increment (CASSANDRA-9339)
 * Fix for harmless exceptions logged as ERROR (CASSANDRA-8564)
 * Delete processed sstables in sstablesplit/sstableupgrade (CASSANDRA-8606)
 * Improve sstable exclusion from partition tombstones (CASSANDRA-9298)
 * Validate the indexed column rather than the cell's contents for 2i (CASSANDRA-9057)
 * Add support for top-k custom 2i queries (CASSANDRA-8717)
 * Fix error when dropping table during compaction (CASSANDRA-9251)
 * cassandra-stress supports validation operations over user profiles (CASSANDRA-8773)
 * Add support for rate limiting log messages (CASSANDRA-9029)
 * Log the partition key with tombstone warnings (CASSANDRA-8561)
 * Reduce runWithCompactionsDisabled poll interval to 1ms (CASSANDRA-9271)
 * Fix PITR commitlog replay (CASSANDRA-9195)
 * GCInspector logs very different times (CASSANDRA-9124)
 * Fix deleting from an empty list (CASSANDRA-9198)
 * Update tuple and collection types that use a user-defined type when that UDT
   is modified (CASSANDRA-9148, CASSANDRA-9192)
 * Use higher timeout for prepair and snapshot in repair (CASSANDRA-9261)
 * Fix anticompaction blocking ANTI_ENTROPY stage (CASSANDRA-9151)
 * Repair waits for anticompaction to finish (CASSANDRA-9097)
 * Fix streaming not holding ref when stream error (CASSANDRA-9295)
 * Fix canonical view returning early opened SSTables (CASSANDRA-9396)
Merged from 2.0:
 * (cqlsh) Add LOGIN command to switch users (CASSANDRA-7212)
 * Clone SliceQueryFilter in AbstractReadCommand implementations (CASSANDRA-8940)
 * Push correct protocol notification for DROP INDEX (CASSANDRA-9310)
 * token-generator - generated tokens too long (CASSANDRA-9300)
 * Fix counting of tombstones for TombstoneOverwhelmingException (CASSANDRA-9299)
 * Fix ReconnectableSnitch reconnecting to peers during upgrade (CASSANDRA-6702)
 * Include keyspace and table name in error log for collections over the size
   limit (CASSANDRA-9286)
 * Avoid potential overlap in LCS with single-partition sstables (CASSANDRA-9322)
 * Log warning message when a table is queried before the schema has fully
   propagated (CASSANDRA-9136)
 * Overload SecondaryIndex#indexes to accept the column definition (CASSANDRA-9314)
 * (cqlsh) Add SERIAL and LOCAL_SERIAL consistency levels (CASSANDRA-8051)
 * Fix index selection during rebuild with certain table layouts (CASSANDRA-9281)
 * Fix partition-level-delete-only workload accounting (CASSANDRA-9194)
 * Allow scrub to handle corrupted compressed chunks (CASSANDRA-9140)
 * Fix assertion error when resetlocalschema is run during repair (CASSANDRA-9249)
 * Disable single sstable tombstone compactions for DTCS by default (CASSANDRA-9234)
 * IncomingTcpConnection thread is not named (CASSANDRA-9262)
 * Close incoming connections when MessagingService is stopped (CASSANDRA-9238)
 * Fix streaming hang when retrying (CASSANDRA-9132)


2.1.5
 * Re-add deprecated cold_reads_to_omit param for backwards compat (CASSANDRA-9203)
 * Make anticompaction visible in compactionstats (CASSANDRA-9098)
 * Improve nodetool getendpoints documentation about the partition
   key parameter (CASSANDRA-6458)
 * Don't check other keyspaces for schema changes when an user-defined
   type is altered (CASSANDRA-9187)
 * Add generate-idea-files target to build.xml (CASSANDRA-9123)
 * Allow takeColumnFamilySnapshot to take a list of tables (CASSANDRA-8348)
 * Limit major sstable operations to their canonical representation (CASSANDRA-8669)
 * cqlsh: Add tests for INSERT and UPDATE tab completion (CASSANDRA-9125)
 * cqlsh: quote column names when needed in COPY FROM inserts (CASSANDRA-9080)
 * Do not load read meter for offline operations (CASSANDRA-9082)
 * cqlsh: Make CompositeType data readable (CASSANDRA-8919)
 * cqlsh: Fix display of triggers (CASSANDRA-9081)
 * Fix NullPointerException when deleting or setting an element by index on
   a null list collection (CASSANDRA-9077)
 * Buffer bloom filter serialization (CASSANDRA-9066)
 * Fix anti-compaction target bloom filter size (CASSANDRA-9060)
 * Make FROZEN and TUPLE unreserved keywords in CQL (CASSANDRA-9047)
 * Prevent AssertionError from SizeEstimatesRecorder (CASSANDRA-9034)
 * Avoid overwriting index summaries for sstables with an older format that
   does not support downsampling; rebuild summaries on startup when this
   is detected (CASSANDRA-8993)
 * Fix potential data loss in CompressedSequentialWriter (CASSANDRA-8949)
 * Make PasswordAuthenticator number of hashing rounds configurable (CASSANDRA-8085)
 * Fix AssertionError when binding nested collections in DELETE (CASSANDRA-8900)
 * Check for overlap with non-early sstables in LCS (CASSANDRA-8739)
 * Only calculate max purgable timestamp if we have to (CASSANDRA-8914)
 * (cqlsh) Greatly improve performance of COPY FROM (CASSANDRA-8225)
 * IndexSummary effectiveIndexInterval is now a guideline, not a rule (CASSANDRA-8993)
 * Use correct bounds for page cache eviction of compressed files (CASSANDRA-8746)
 * SSTableScanner enforces its bounds (CASSANDRA-8946)
 * Cleanup cell equality (CASSANDRA-8947)
 * Introduce intra-cluster message coalescing (CASSANDRA-8692)
 * DatabaseDescriptor throws NPE when rpc_interface is used (CASSANDRA-8839)
 * Don't check if an sstable is live for offline compactions (CASSANDRA-8841)
 * Don't set clientMode in SSTableLoader (CASSANDRA-8238)
 * Fix SSTableRewriter with disabled early open (CASSANDRA-8535)
 * Fix cassandra-stress so it respects the CL passed in user mode (CASSANDRA-8948)
 * Fix rare NPE in ColumnDefinition#hasIndexOption() (CASSANDRA-8786)
 * cassandra-stress reports per-operation statistics, plus misc (CASSANDRA-8769)
 * Add SimpleDate (cql date) and Time (cql time) types (CASSANDRA-7523)
 * Use long for key count in cfstats (CASSANDRA-8913)
 * Make SSTableRewriter.abort() more robust to failure (CASSANDRA-8832)
 * Remove cold_reads_to_omit from STCS (CASSANDRA-8860)
 * Make EstimatedHistogram#percentile() use ceil instead of floor (CASSANDRA-8883)
 * Fix top partitions reporting wrong cardinality (CASSANDRA-8834)
 * Fix rare NPE in KeyCacheSerializer (CASSANDRA-8067)
 * Pick sstables for validation as late as possible inc repairs (CASSANDRA-8366)
 * Fix commitlog getPendingTasks to not increment (CASSANDRA-8862)
 * Fix parallelism adjustment in range and secondary index queries
   when the first fetch does not satisfy the limit (CASSANDRA-8856)
 * Check if the filtered sstables is non-empty in STCS (CASSANDRA-8843)
 * Upgrade java-driver used for cassandra-stress (CASSANDRA-8842)
 * Fix CommitLog.forceRecycleAllSegments() memory access error (CASSANDRA-8812)
 * Improve assertions in Memory (CASSANDRA-8792)
 * Fix SSTableRewriter cleanup (CASSANDRA-8802)
 * Introduce SafeMemory for CompressionMetadata.Writer (CASSANDRA-8758)
 * 'nodetool info' prints exception against older node (CASSANDRA-8796)
 * Ensure SSTableReader.last corresponds exactly with the file end (CASSANDRA-8750)
 * Make SSTableWriter.openEarly more robust and obvious (CASSANDRA-8747)
 * Enforce SSTableReader.first/last (CASSANDRA-8744)
 * Cleanup SegmentedFile API (CASSANDRA-8749)
 * Avoid overlap with early compaction replacement (CASSANDRA-8683)
 * Safer Resource Management++ (CASSANDRA-8707)
 * Write partition size estimates into a system table (CASSANDRA-7688)
 * cqlsh: Fix keys() and full() collection indexes in DESCRIBE output
   (CASSANDRA-8154)
 * Show progress of streaming in nodetool netstats (CASSANDRA-8886)
 * IndexSummaryBuilder utilises offheap memory, and shares data between
   each IndexSummary opened from it (CASSANDRA-8757)
 * markCompacting only succeeds if the exact SSTableReader instances being 
   marked are in the live set (CASSANDRA-8689)
 * cassandra-stress support for varint (CASSANDRA-8882)
 * Fix Adler32 digest for compressed sstables (CASSANDRA-8778)
 * Add nodetool statushandoff/statusbackup (CASSANDRA-8912)
 * Use stdout for progress and stats in sstableloader (CASSANDRA-8982)
 * Correctly identify 2i datadir from older versions (CASSANDRA-9116)
Merged from 2.0:
 * Ignore gossip SYNs after shutdown (CASSANDRA-9238)
 * Avoid overflow when calculating max sstable size in LCS (CASSANDRA-9235)
 * Make sstable blacklisting work with compression (CASSANDRA-9138)
 * Do not attempt to rebuild indexes if no index accepts any column (CASSANDRA-9196)
 * Don't initiate snitch reconnection for dead states (CASSANDRA-7292)
 * Fix ArrayIndexOutOfBoundsException in CQLSSTableWriter (CASSANDRA-8978)
 * Add shutdown gossip state to prevent timeouts during rolling restarts (CASSANDRA-8336)
 * Fix running with java.net.preferIPv6Addresses=true (CASSANDRA-9137)
 * Fix failed bootstrap/replace attempts being persisted in system.peers (CASSANDRA-9180)
 * Flush system.IndexInfo after marking index built (CASSANDRA-9128)
 * Fix updates to min/max_compaction_threshold through cassandra-cli
   (CASSANDRA-8102)
 * Don't include tmp files when doing offline relevel (CASSANDRA-9088)
 * Use the proper CAS WriteType when finishing a previous round during Paxos
   preparation (CASSANDRA-8672)
 * Avoid race in cancelling compactions (CASSANDRA-9070)
 * More aggressive check for expired sstables in DTCS (CASSANDRA-8359)
 * Fix ignored index_interval change in ALTER TABLE statements (CASSANDRA-7976)
 * Do more aggressive compaction in old time windows in DTCS (CASSANDRA-8360)
 * java.lang.AssertionError when reading saved cache (CASSANDRA-8740)
 * "disk full" when running cleanup (CASSANDRA-9036)
 * Lower logging level from ERROR to DEBUG when a scheduled schema pull
   cannot be completed due to a node being down (CASSANDRA-9032)
 * Fix MOVED_NODE client event (CASSANDRA-8516)
 * Allow overriding MAX_OUTSTANDING_REPLAY_COUNT (CASSANDRA-7533)
 * Fix malformed JMX ObjectName containing IPv6 addresses (CASSANDRA-9027)
 * (cqlsh) Allow increasing CSV field size limit through
   cqlshrc config option (CASSANDRA-8934)
 * Stop logging range tombstones when exceeding the threshold
   (CASSANDRA-8559)
 * Fix NullPointerException when nodetool getendpoints is run
   against invalid keyspaces or tables (CASSANDRA-8950)
 * Allow specifying the tmp dir (CASSANDRA-7712)
 * Improve compaction estimated tasks estimation (CASSANDRA-8904)
 * Fix duplicate up/down messages sent to native clients (CASSANDRA-7816)
 * Expose commit log archive status via JMX (CASSANDRA-8734)
 * Provide better exceptions for invalid replication strategy parameters
   (CASSANDRA-8909)
 * Fix regression in mixed single and multi-column relation support for
   SELECT statements (CASSANDRA-8613)
 * Add ability to limit number of native connections (CASSANDRA-8086)
 * Fix CQLSSTableWriter throwing exception and spawning threads
   (CASSANDRA-8808)
 * Fix MT mismatch between empty and GC-able data (CASSANDRA-8979)
 * Fix incorrect validation when snapshotting single table (CASSANDRA-8056)
 * Add offline tool to relevel sstables (CASSANDRA-8301)
 * Preserve stream ID for more protocol errors (CASSANDRA-8848)
 * Fix combining token() function with multi-column relations on
   clustering columns (CASSANDRA-8797)
 * Make CFS.markReferenced() resistant to bad refcounting (CASSANDRA-8829)
 * Fix StreamTransferTask abort/complete bad refcounting (CASSANDRA-8815)
 * Fix AssertionError when querying a DESC clustering ordered
   table with ASC ordering and paging (CASSANDRA-8767)
 * AssertionError: "Memory was freed" when running cleanup (CASSANDRA-8716)
 * Make it possible to set max_sstable_age to fractional days (CASSANDRA-8406)
 * Fix some multi-column relations with indexes on some clustering
   columns (CASSANDRA-8275)
 * Fix memory leak in SSTableSimple*Writer and SSTableReader.validate()
   (CASSANDRA-8748)
 * Throw OOM if allocating memory fails to return a valid pointer (CASSANDRA-8726)
 * Fix SSTableSimpleUnsortedWriter ConcurrentModificationException (CASSANDRA-8619)
 * 'nodetool info' prints exception against older node (CASSANDRA-8796)
 * Ensure SSTableSimpleUnsortedWriter.close() terminates if
   disk writer has crashed (CASSANDRA-8807)


2.1.4
 * Bind JMX to localhost unless explicitly configured otherwise (CASSANDRA-9085)


2.1.3
 * Fix HSHA/offheap_objects corruption (CASSANDRA-8719)
 * Upgrade libthrift to 0.9.2 (CASSANDRA-8685)
 * Don't use the shared ref in sstableloader (CASSANDRA-8704)
 * Purge internal prepared statements if related tables or
   keyspaces are dropped (CASSANDRA-8693)
 * (cqlsh) Handle unicode BOM at start of files (CASSANDRA-8638)
 * Stop compactions before exiting offline tools (CASSANDRA-8623)
 * Update tools/stress/README.txt to match current behaviour (CASSANDRA-7933)
 * Fix schema from Thrift conversion with empty metadata (CASSANDRA-8695)
 * Safer Resource Management (CASSANDRA-7705)
 * Make sure we compact highly overlapping cold sstables with
   STCS (CASSANDRA-8635)
 * rpc_interface and listen_interface generate NPE on startup when specified
   interface doesn't exist (CASSANDRA-8677)
 * Fix ArrayIndexOutOfBoundsException in nodetool cfhistograms (CASSANDRA-8514)
 * Switch from yammer metrics for nodetool cf/proxy histograms (CASSANDRA-8662)
 * Make sure we don't add tmplink files to the compaction
   strategy (CASSANDRA-8580)
 * (cqlsh) Handle maps with blob keys (CASSANDRA-8372)
 * (cqlsh) Handle DynamicCompositeType schemas correctly (CASSANDRA-8563)
 * Duplicate rows returned when in clause has repeated values (CASSANDRA-6706)
 * Add tooling to detect hot partitions (CASSANDRA-7974)
 * Fix cassandra-stress user-mode truncation of partition generation (CASSANDRA-8608)
 * Only stream from unrepaired sstables during inc repair (CASSANDRA-8267)
 * Don't allow starting multiple inc repairs on the same sstables (CASSANDRA-8316)
 * Invalidate prepared BATCH statements when related tables
   or keyspaces are dropped (CASSANDRA-8652)
 * Fix missing results in secondary index queries on collections
   with ALLOW FILTERING (CASSANDRA-8421)
 * Expose EstimatedHistogram metrics for range slices (CASSANDRA-8627)
 * (cqlsh) Escape clqshrc passwords properly (CASSANDRA-8618)
 * Fix NPE when passing wrong argument in ALTER TABLE statement (CASSANDRA-8355)
 * Pig: Refactor and deprecate CqlStorage (CASSANDRA-8599)
 * Don't reuse the same cleanup strategy for all sstables (CASSANDRA-8537)
 * Fix case-sensitivity of index name on CREATE and DROP INDEX
   statements (CASSANDRA-8365)
 * Better detection/logging for corruption in compressed sstables (CASSANDRA-8192)
 * Use the correct repairedAt value when closing writer (CASSANDRA-8570)
 * (cqlsh) Handle a schema mismatch being detected on startup (CASSANDRA-8512)
 * Properly calculate expected write size during compaction (CASSANDRA-8532)
 * Invalidate affected prepared statements when a table's columns
   are altered (CASSANDRA-7910)
 * Stress - user defined writes should populate sequentally (CASSANDRA-8524)
 * Fix regression in SSTableRewriter causing some rows to become unreadable 
   during compaction (CASSANDRA-8429)
 * Run major compactions for repaired/unrepaired in parallel (CASSANDRA-8510)
 * (cqlsh) Fix compression options in DESCRIBE TABLE output when compression
   is disabled (CASSANDRA-8288)
 * (cqlsh) Fix DESCRIBE output after keyspaces are altered (CASSANDRA-7623)
 * Make sure we set lastCompactedKey correctly (CASSANDRA-8463)
 * (cqlsh) Fix output of CONSISTENCY command (CASSANDRA-8507)
 * (cqlsh) Fixed the handling of LIST statements (CASSANDRA-8370)
 * Make sstablescrub check leveled manifest again (CASSANDRA-8432)
 * Check first/last keys in sstable when giving out positions (CASSANDRA-8458)
 * Disable mmap on Windows (CASSANDRA-6993)
 * Add missing ConsistencyLevels to cassandra-stress (CASSANDRA-8253)
 * Add auth support to cassandra-stress (CASSANDRA-7985)
 * Fix ArrayIndexOutOfBoundsException when generating error message
   for some CQL syntax errors (CASSANDRA-8455)
 * Scale memtable slab allocation logarithmically (CASSANDRA-7882)
 * cassandra-stress simultaneous inserts over same seed (CASSANDRA-7964)
 * Reduce cassandra-stress sampling memory requirements (CASSANDRA-7926)
 * Ensure memtable flush cannot expire commit log entries from its future (CASSANDRA-8383)
 * Make read "defrag" async to reclaim memtables (CASSANDRA-8459)
 * Remove tmplink files for offline compactions (CASSANDRA-8321)
 * Reduce maxHintsInProgress (CASSANDRA-8415)
 * BTree updates may call provided update function twice (CASSANDRA-8018)
 * Release sstable references after anticompaction (CASSANDRA-8386)
 * Handle abort() in SSTableRewriter properly (CASSANDRA-8320)
 * Centralize shared executors (CASSANDRA-8055)
 * Fix filtering for CONTAINS (KEY) relations on frozen collection
   clustering columns when the query is restricted to a single
   partition (CASSANDRA-8203)
 * Do more aggressive entire-sstable TTL expiry checks (CASSANDRA-8243)
 * Add more log info if readMeter is null (CASSANDRA-8238)
 * add check of the system wall clock time at startup (CASSANDRA-8305)
 * Support for frozen collections (CASSANDRA-7859)
 * Fix overflow on histogram computation (CASSANDRA-8028)
 * Have paxos reuse the timestamp generation of normal queries (CASSANDRA-7801)
 * Fix incremental repair not remove parent session on remote (CASSANDRA-8291)
 * Improve JBOD disk utilization (CASSANDRA-7386)
 * Log failed host when preparing incremental repair (CASSANDRA-8228)
 * Force config client mode in CQLSSTableWriter (CASSANDRA-8281)
 * Fix sstableupgrade throws exception (CASSANDRA-8688)
 * Fix hang when repairing empty keyspace (CASSANDRA-8694)
Merged from 2.0:
 * Fix IllegalArgumentException in dynamic snitch (CASSANDRA-8448)
 * Add support for UPDATE ... IF EXISTS (CASSANDRA-8610)
 * Fix reversal of list prepends (CASSANDRA-8733)
 * Prevent non-zero default_time_to_live on tables with counters
   (CASSANDRA-8678)
 * Fix SSTableSimpleUnsortedWriter ConcurrentModificationException
   (CASSANDRA-8619)
 * Round up time deltas lower than 1ms in BulkLoader (CASSANDRA-8645)
 * Add batch remove iterator to ABSC (CASSANDRA-8414, 8666)
 * Round up time deltas lower than 1ms in BulkLoader (CASSANDRA-8645)
 * Fix isClientMode check in Keyspace (CASSANDRA-8687)
 * Use more efficient slice size for querying internal secondary
   index tables (CASSANDRA-8550)
 * Fix potentially returning deleted rows with range tombstone (CASSANDRA-8558)
 * Check for available disk space before starting a compaction (CASSANDRA-8562)
 * Fix DISTINCT queries with LIMITs or paging when some partitions
   contain only tombstones (CASSANDRA-8490)
 * Introduce background cache refreshing to permissions cache
   (CASSANDRA-8194)
 * Fix race condition in StreamTransferTask that could lead to
   infinite loops and premature sstable deletion (CASSANDRA-7704)
 * Add an extra version check to MigrationTask (CASSANDRA-8462)
 * Ensure SSTableWriter cleans up properly after failure (CASSANDRA-8499)
 * Increase bf true positive count on key cache hit (CASSANDRA-8525)
 * Move MeteredFlusher to its own thread (CASSANDRA-8485)
 * Fix non-distinct results in DISTNCT queries on static columns when
   paging is enabled (CASSANDRA-8087)
 * Move all hints related tasks to hints internal executor (CASSANDRA-8285)
 * Fix paging for multi-partition IN queries (CASSANDRA-8408)
 * Fix MOVED_NODE topology event never being emitted when a node
   moves its token (CASSANDRA-8373)
 * Fix validation of indexes in COMPACT tables (CASSANDRA-8156)
 * Avoid StackOverflowError when a large list of IN values
   is used for a clustering column (CASSANDRA-8410)
 * Fix NPE when writetime() or ttl() calls are wrapped by
   another function call (CASSANDRA-8451)
 * Fix NPE after dropping a keyspace (CASSANDRA-8332)
 * Fix error message on read repair timeouts (CASSANDRA-7947)
 * Default DTCS base_time_seconds changed to 60 (CASSANDRA-8417)
 * Refuse Paxos operation with more than one pending endpoint (CASSANDRA-8346, 8640)
 * Throw correct exception when trying to bind a keyspace or table
   name (CASSANDRA-6952)
 * Make HHOM.compact synchronized (CASSANDRA-8416)
 * cancel latency-sampling task when CF is dropped (CASSANDRA-8401)
 * don't block SocketThread for MessagingService (CASSANDRA-8188)
 * Increase quarantine delay on replacement (CASSANDRA-8260)
 * Expose off-heap memory usage stats (CASSANDRA-7897)
 * Ignore Paxos commits for truncated tables (CASSANDRA-7538)
 * Validate size of indexed column values (CASSANDRA-8280)
 * Make LCS split compaction results over all data directories (CASSANDRA-8329)
 * Fix some failing queries that use multi-column relations
   on COMPACT STORAGE tables (CASSANDRA-8264)
 * Fix InvalidRequestException with ORDER BY (CASSANDRA-8286)
 * Disable SSLv3 for POODLE (CASSANDRA-8265)
 * Fix millisecond timestamps in Tracing (CASSANDRA-8297)
 * Include keyspace name in error message when there are insufficient
   live nodes to stream from (CASSANDRA-8221)
 * Avoid overlap in L1 when L0 contains many nonoverlapping
   sstables (CASSANDRA-8211)
 * Improve PropertyFileSnitch logging (CASSANDRA-8183)
 * Add DC-aware sequential repair (CASSANDRA-8193)
 * Use live sstables in snapshot repair if possible (CASSANDRA-8312)
 * Fix hints serialized size calculation (CASSANDRA-8587)


2.1.2
 * (cqlsh) parse_for_table_meta errors out on queries with undefined
   grammars (CASSANDRA-8262)
 * (cqlsh) Fix SELECT ... TOKEN() function broken in C* 2.1.1 (CASSANDRA-8258)
 * Fix Cassandra crash when running on JDK8 update 40 (CASSANDRA-8209)
 * Optimize partitioner tokens (CASSANDRA-8230)
 * Improve compaction of repaired/unrepaired sstables (CASSANDRA-8004)
 * Make cache serializers pluggable (CASSANDRA-8096)
 * Fix issues with CONTAINS (KEY) queries on secondary indexes
   (CASSANDRA-8147)
 * Fix read-rate tracking of sstables for some queries (CASSANDRA-8239)
 * Fix default timestamp in QueryOptions (CASSANDRA-8246)
 * Set socket timeout when reading remote version (CASSANDRA-8188)
 * Refactor how we track live size (CASSANDRA-7852)
 * Make sure unfinished compaction files are removed (CASSANDRA-8124)
 * Fix shutdown when run as Windows service (CASSANDRA-8136)
 * Fix DESCRIBE TABLE with custom indexes (CASSANDRA-8031)
 * Fix race in RecoveryManagerTest (CASSANDRA-8176)
 * Avoid IllegalArgumentException while sorting sstables in
   IndexSummaryManager (CASSANDRA-8182)
 * Shutdown JVM on file descriptor exhaustion (CASSANDRA-7579)
 * Add 'die' policy for commit log and disk failure (CASSANDRA-7927)
 * Fix installing as service on Windows (CASSANDRA-8115)
 * Fix CREATE TABLE for CQL2 (CASSANDRA-8144)
 * Avoid boxing in ColumnStats min/max trackers (CASSANDRA-8109)
Merged from 2.0:
 * Correctly handle non-text column names in cql3 (CASSANDRA-8178)
 * Fix deletion for indexes on primary key columns (CASSANDRA-8206)
 * Add 'nodetool statusgossip' (CASSANDRA-8125)
 * Improve client notification that nodes are ready for requests (CASSANDRA-7510)
 * Handle negative timestamp in writetime method (CASSANDRA-8139)
 * Pig: Remove errant LIMIT clause in CqlNativeStorage (CASSANDRA-8166)
 * Throw ConfigurationException when hsha is used with the default
   rpc_max_threads setting of 'unlimited' (CASSANDRA-8116)
 * Allow concurrent writing of the same table in the same JVM using
   CQLSSTableWriter (CASSANDRA-7463)
 * Fix totalDiskSpaceUsed calculation (CASSANDRA-8205)


2.1.1
 * Fix spin loop in AtomicSortedColumns (CASSANDRA-7546)
 * Dont notify when replacing tmplink files (CASSANDRA-8157)
 * Fix validation with multiple CONTAINS clause (CASSANDRA-8131)
 * Fix validation of collections in TriggerExecutor (CASSANDRA-8146)
 * Fix IllegalArgumentException when a list of IN values containing tuples
   is passed as a single arg to a prepared statement with the v1 or v2
   protocol (CASSANDRA-8062)
 * Fix ClassCastException in DISTINCT query on static columns with
   query paging (CASSANDRA-8108)
 * Fix NPE on null nested UDT inside a set (CASSANDRA-8105)
 * Fix exception when querying secondary index on set items or map keys
   when some clustering columns are specified (CASSANDRA-8073)
 * Send proper error response when there is an error during native
   protocol message decode (CASSANDRA-8118)
 * Gossip should ignore generation numbers too far in the future (CASSANDRA-8113)
 * Fix NPE when creating a table with frozen sets, lists (CASSANDRA-8104)
 * Fix high memory use due to tracking reads on incrementally opened sstable
   readers (CASSANDRA-8066)
 * Fix EXECUTE request with skipMetadata=false returning no metadata
   (CASSANDRA-8054)
 * Allow concurrent use of CQLBulkOutputFormat (CASSANDRA-7776)
 * Shutdown JVM on OOM (CASSANDRA-7507)
 * Upgrade netty version and enable epoll event loop (CASSANDRA-7761)
 * Don't duplicate sstables smaller than split size when using
   the sstablesplitter tool (CASSANDRA-7616)
 * Avoid re-parsing already prepared statements (CASSANDRA-7923)
 * Fix some Thrift slice deletions and updates of COMPACT STORAGE
   tables with some clustering columns omitted (CASSANDRA-7990)
 * Fix filtering for CONTAINS on sets (CASSANDRA-8033)
 * Properly track added size (CASSANDRA-7239)
 * Allow compilation in java 8 (CASSANDRA-7208)
 * Fix Assertion error on RangeTombstoneList diff (CASSANDRA-8013)
 * Release references to overlapping sstables during compaction (CASSANDRA-7819)
 * Send notification when opening compaction results early (CASSANDRA-8034)
 * Make native server start block until properly bound (CASSANDRA-7885)
 * (cqlsh) Fix IPv6 support (CASSANDRA-7988)
 * Ignore fat clients when checking for endpoint collision (CASSANDRA-7939)
 * Make sstablerepairedset take a list of files (CASSANDRA-7995)
 * (cqlsh) Tab completeion for indexes on map keys (CASSANDRA-7972)
 * (cqlsh) Fix UDT field selection in select clause (CASSANDRA-7891)
 * Fix resource leak in event of corrupt sstable
 * (cqlsh) Add command line option for cqlshrc file path (CASSANDRA-7131)
 * Provide visibility into prepared statements churn (CASSANDRA-7921, CASSANDRA-7930)
 * Invalidate prepared statements when their keyspace or table is
   dropped (CASSANDRA-7566)
 * cassandra-stress: fix support for NetworkTopologyStrategy (CASSANDRA-7945)
 * Fix saving caches when a table is dropped (CASSANDRA-7784)
 * Add better error checking of new stress profile (CASSANDRA-7716)
 * Use ThreadLocalRandom and remove FBUtilities.threadLocalRandom (CASSANDRA-7934)
 * Prevent operator mistakes due to simultaneous bootstrap (CASSANDRA-7069)
 * cassandra-stress supports whitelist mode for node config (CASSANDRA-7658)
 * GCInspector more closely tracks GC; cassandra-stress and nodetool report it (CASSANDRA-7916)
 * nodetool won't output bogus ownership info without a keyspace (CASSANDRA-7173)
 * Add human readable option to nodetool commands (CASSANDRA-5433)
 * Don't try to set repairedAt on old sstables (CASSANDRA-7913)
 * Add metrics for tracking PreparedStatement use (CASSANDRA-7719)
 * (cqlsh) tab-completion for triggers (CASSANDRA-7824)
 * (cqlsh) Support for query paging (CASSANDRA-7514)
 * (cqlsh) Show progress of COPY operations (CASSANDRA-7789)
 * Add syntax to remove multiple elements from a map (CASSANDRA-6599)
 * Support non-equals conditions in lightweight transactions (CASSANDRA-6839)
 * Add IF [NOT] EXISTS to create/drop triggers (CASSANDRA-7606)
 * (cqlsh) Display the current logged-in user (CASSANDRA-7785)
 * (cqlsh) Don't ignore CTRL-C during COPY FROM execution (CASSANDRA-7815)
 * (cqlsh) Order UDTs according to cross-type dependencies in DESCRIBE
   output (CASSANDRA-7659)
 * (cqlsh) Fix handling of CAS statement results (CASSANDRA-7671)
 * (cqlsh) COPY TO/FROM improvements (CASSANDRA-7405)
 * Support list index operations with conditions (CASSANDRA-7499)
 * Add max live/tombstoned cells to nodetool cfstats output (CASSANDRA-7731)
 * Validate IPv6 wildcard addresses properly (CASSANDRA-7680)
 * (cqlsh) Error when tracing query (CASSANDRA-7613)
 * Avoid IOOBE when building SyntaxError message snippet (CASSANDRA-7569)
 * SSTableExport uses correct validator to create string representation of partition
   keys (CASSANDRA-7498)
 * Avoid NPEs when receiving type changes for an unknown keyspace (CASSANDRA-7689)
 * Add support for custom 2i validation (CASSANDRA-7575)
 * Pig support for hadoop CqlInputFormat (CASSANDRA-6454)
 * Add duration mode to cassandra-stress (CASSANDRA-7468)
 * Add listen_interface and rpc_interface options (CASSANDRA-7417)
 * Improve schema merge performance (CASSANDRA-7444)
 * Adjust MT depth based on # of partition validating (CASSANDRA-5263)
 * Optimise NativeCell comparisons (CASSANDRA-6755)
 * Configurable client timeout for cqlsh (CASSANDRA-7516)
 * Include snippet of CQL query near syntax error in messages (CASSANDRA-7111)
 * Make repair -pr work with -local (CASSANDRA-7450)
 * Fix error in sstableloader with -cph > 1 (CASSANDRA-8007)
 * Fix snapshot repair error on indexed tables (CASSANDRA-8020)
 * Do not exit nodetool repair when receiving JMX NOTIF_LOST (CASSANDRA-7909)
 * Stream to private IP when available (CASSANDRA-8084)
Merged from 2.0:
 * Reject conditions on DELETE unless full PK is given (CASSANDRA-6430)
 * Properly reject the token function DELETE (CASSANDRA-7747)
 * Force batchlog replay before decommissioning a node (CASSANDRA-7446)
 * Fix hint replay with many accumulated expired hints (CASSANDRA-6998)
 * Fix duplicate results in DISTINCT queries on static columns with query
   paging (CASSANDRA-8108)
 * Add DateTieredCompactionStrategy (CASSANDRA-6602)
 * Properly validate ascii and utf8 string literals in CQL queries (CASSANDRA-8101)
 * (cqlsh) Fix autocompletion for alter keyspace (CASSANDRA-8021)
 * Create backup directories for commitlog archiving during startup (CASSANDRA-8111)
 * Reduce totalBlockFor() for LOCAL_* consistency levels (CASSANDRA-8058)
 * Fix merging schemas with re-dropped keyspaces (CASSANDRA-7256)
 * Fix counters in supercolumns during live upgrades from 1.2 (CASSANDRA-7188)
 * Notify DT subscribers when a column family is truncated (CASSANDRA-8088)
 * Add sanity check of $JAVA on startup (CASSANDRA-7676)
 * Schedule fat client schema pull on join (CASSANDRA-7993)
 * Don't reset nodes' versions when closing IncomingTcpConnections
   (CASSANDRA-7734)
 * Record the real messaging version in all cases in OutboundTcpConnection
   (CASSANDRA-8057)
 * SSL does not work in cassandra-cli (CASSANDRA-7899)
 * Fix potential exception when using ReversedType in DynamicCompositeType
   (CASSANDRA-7898)
 * Better validation of collection values (CASSANDRA-7833)
 * Track min/max timestamps correctly (CASSANDRA-7969)
 * Fix possible overflow while sorting CL segments for replay (CASSANDRA-7992)
 * Increase nodetool Xmx (CASSANDRA-7956)
 * Archive any commitlog segments present at startup (CASSANDRA-6904)
 * CrcCheckChance should adjust based on live CFMetadata not 
   sstable metadata (CASSANDRA-7978)
 * token() should only accept columns in the partitioning
   key order (CASSANDRA-6075)
 * Add method to invalidate permission cache via JMX (CASSANDRA-7977)
 * Allow propagating multiple gossip states atomically (CASSANDRA-6125)
 * Log exceptions related to unclean native protocol client disconnects
   at DEBUG or INFO (CASSANDRA-7849)
 * Allow permissions cache to be set via JMX (CASSANDRA-7698)
 * Include schema_triggers CF in readable system resources (CASSANDRA-7967)
 * Fix RowIndexEntry to report correct serializedSize (CASSANDRA-7948)
 * Make CQLSSTableWriter sync within partitions (CASSANDRA-7360)
 * Potentially use non-local replicas in CqlConfigHelper (CASSANDRA-7906)
 * Explicitly disallow mixing multi-column and single-column
   relations on clustering columns (CASSANDRA-7711)
 * Better error message when condition is set on PK column (CASSANDRA-7804)
 * Don't send schema change responses and events for no-op DDL
   statements (CASSANDRA-7600)
 * (Hadoop) fix cluster initialisation for a split fetching (CASSANDRA-7774)
 * Throw InvalidRequestException when queries contain relations on entire
   collection columns (CASSANDRA-7506)
 * (cqlsh) enable CTRL-R history search with libedit (CASSANDRA-7577)
 * (Hadoop) allow ACFRW to limit nodes to local DC (CASSANDRA-7252)
 * (cqlsh) cqlsh should automatically disable tracing when selecting
   from system_traces (CASSANDRA-7641)
 * (Hadoop) Add CqlOutputFormat (CASSANDRA-6927)
 * Don't depend on cassandra config for nodetool ring (CASSANDRA-7508)
 * (cqlsh) Fix failing cqlsh formatting tests (CASSANDRA-7703)
 * Fix IncompatibleClassChangeError from hadoop2 (CASSANDRA-7229)
 * Add 'nodetool sethintedhandoffthrottlekb' (CASSANDRA-7635)
 * (cqlsh) Add tab-completion for CREATE/DROP USER IF [NOT] EXISTS (CASSANDRA-7611)
 * Catch errors when the JVM pulls the rug out from GCInspector (CASSANDRA-5345)
 * cqlsh fails when version number parts are not int (CASSANDRA-7524)
 * Fix NPE when table dropped during streaming (CASSANDRA-7946)
 * Fix wrong progress when streaming uncompressed (CASSANDRA-7878)
 * Fix possible infinite loop in creating repair range (CASSANDRA-7983)
 * Fix unit in nodetool for streaming throughput (CASSANDRA-7375)
Merged from 1.2:
 * Don't index tombstones (CASSANDRA-7828)
 * Improve PasswordAuthenticator default super user setup (CASSANDRA-7788)


2.1.0
 * (cqlsh) Removed "ALTER TYPE <name> RENAME TO <name>" from tab-completion
   (CASSANDRA-7895)
 * Fixed IllegalStateException in anticompaction (CASSANDRA-7892)
 * cqlsh: DESCRIBE support for frozen UDTs, tuples (CASSANDRA-7863)
 * Avoid exposing internal classes over JMX (CASSANDRA-7879)
 * Add null check for keys when freezing collection (CASSANDRA-7869)
 * Improve stress workload realism (CASSANDRA-7519)
Merged from 2.0:
 * Configure system.paxos with LeveledCompactionStrategy (CASSANDRA-7753)
 * Fix ALTER clustering column type from DateType to TimestampType when
   using DESC clustering order (CASSANRDA-7797)
 * Throw EOFException if we run out of chunks in compressed datafile
   (CASSANDRA-7664)
 * Fix PRSI handling of CQL3 row markers for row cleanup (CASSANDRA-7787)
 * Fix dropping collection when it's the last regular column (CASSANDRA-7744)
 * Make StreamReceiveTask thread safe and gc friendly (CASSANDRA-7795)
 * Validate empty cell names from counter updates (CASSANDRA-7798)
Merged from 1.2:
 * Don't allow compacted sstables to be marked as compacting (CASSANDRA-7145)
 * Track expired tombstones (CASSANDRA-7810)


2.1.0-rc7
 * Add frozen keyword and require UDT to be frozen (CASSANDRA-7857)
 * Track added sstable size correctly (CASSANDRA-7239)
 * (cqlsh) Fix case insensitivity (CASSANDRA-7834)
 * Fix failure to stream ranges when moving (CASSANDRA-7836)
 * Correctly remove tmplink files (CASSANDRA-7803)
 * (cqlsh) Fix column name formatting for functions, CAS operations,
   and UDT field selections (CASSANDRA-7806)
 * (cqlsh) Fix COPY FROM handling of null/empty primary key
   values (CASSANDRA-7792)
 * Fix ordering of static cells (CASSANDRA-7763)
Merged from 2.0:
 * Forbid re-adding dropped counter columns (CASSANDRA-7831)
 * Fix CFMetaData#isThriftCompatible() for PK-only tables (CASSANDRA-7832)
 * Always reject inequality on the partition key without token()
   (CASSANDRA-7722)
 * Always send Paxos commit to all replicas (CASSANDRA-7479)
 * Make disruptor_thrift_server invocation pool configurable (CASSANDRA-7594)
 * Make repair no-op when RF=1 (CASSANDRA-7864)


2.1.0-rc6
 * Fix OOM issue from netty caching over time (CASSANDRA-7743)
 * json2sstable couldn't import JSON for CQL table (CASSANDRA-7477)
 * Invalidate all caches on table drop (CASSANDRA-7561)
 * Skip strict endpoint selection for ranges if RF == nodes (CASSANRA-7765)
 * Fix Thrift range filtering without 2ary index lookups (CASSANDRA-7741)
 * Add tracing entries about concurrent range requests (CASSANDRA-7599)
 * (cqlsh) Fix DESCRIBE for NTS keyspaces (CASSANDRA-7729)
 * Remove netty buffer ref-counting (CASSANDRA-7735)
 * Pass mutated cf to index updater for use by PRSI (CASSANDRA-7742)
 * Include stress yaml example in release and deb (CASSANDRA-7717)
 * workaround for netty issue causing corrupted data off the wire (CASSANDRA-7695)
 * cqlsh DESC CLUSTER fails retrieving ring information (CASSANDRA-7687)
 * Fix binding null values inside UDT (CASSANDRA-7685)
 * Fix UDT field selection with empty fields (CASSANDRA-7670)
 * Bogus deserialization of static cells from sstable (CASSANDRA-7684)
 * Fix NPE on compaction leftover cleanup for dropped table (CASSANDRA-7770)
Merged from 2.0:
 * Fix race condition in StreamTransferTask that could lead to
   infinite loops and premature sstable deletion (CASSANDRA-7704)
 * (cqlsh) Wait up to 10 sec for a tracing session (CASSANDRA-7222)
 * Fix NPE in FileCacheService.sizeInBytes (CASSANDRA-7756)
 * Remove duplicates from StorageService.getJoiningNodes (CASSANDRA-7478)
 * Clone token map outside of hot gossip loops (CASSANDRA-7758)
 * Fix MS expiring map timeout for Paxos messages (CASSANDRA-7752)
 * Do not flush on truncate if durable_writes is false (CASSANDRA-7750)
 * Give CRR a default input_cql Statement (CASSANDRA-7226)
 * Better error message when adding a collection with the same name
   than a previously dropped one (CASSANDRA-6276)
 * Fix validation when adding static columns (CASSANDRA-7730)
 * (Thrift) fix range deletion of supercolumns (CASSANDRA-7733)
 * Fix potential AssertionError in RangeTombstoneList (CASSANDRA-7700)
 * Validate arguments of blobAs* functions (CASSANDRA-7707)
 * Fix potential AssertionError with 2ndary indexes (CASSANDRA-6612)
 * Avoid logging CompactionInterrupted at ERROR (CASSANDRA-7694)
 * Minor leak in sstable2jon (CASSANDRA-7709)
 * Add cassandra.auto_bootstrap system property (CASSANDRA-7650)
 * Update java driver (for hadoop) (CASSANDRA-7618)
 * Remove CqlPagingRecordReader/CqlPagingInputFormat (CASSANDRA-7570)
 * Support connecting to ipv6 jmx with nodetool (CASSANDRA-7669)


2.1.0-rc5
 * Reject counters inside user types (CASSANDRA-7672)
 * Switch to notification-based GCInspector (CASSANDRA-7638)
 * (cqlsh) Handle nulls in UDTs and tuples correctly (CASSANDRA-7656)
 * Don't use strict consistency when replacing (CASSANDRA-7568)
 * Fix min/max cell name collection on 2.0 SSTables with range
   tombstones (CASSANDRA-7593)
 * Tolerate min/max cell names of different lengths (CASSANDRA-7651)
 * Filter cached results correctly (CASSANDRA-7636)
 * Fix tracing on the new SEPExecutor (CASSANDRA-7644)
 * Remove shuffle and taketoken (CASSANDRA-7601)
 * Clean up Windows batch scripts (CASSANDRA-7619)
 * Fix native protocol drop user type notification (CASSANDRA-7571)
 * Give read access to system.schema_usertypes to all authenticated users
   (CASSANDRA-7578)
 * (cqlsh) Fix cqlsh display when zero rows are returned (CASSANDRA-7580)
 * Get java version correctly when JAVA_TOOL_OPTIONS is set (CASSANDRA-7572)
 * Fix NPE when dropping index from non-existent keyspace, AssertionError when
   dropping non-existent index with IF EXISTS (CASSANDRA-7590)
 * Fix sstablelevelresetter hang (CASSANDRA-7614)
 * (cqlsh) Fix deserialization of blobs (CASSANDRA-7603)
 * Use "keyspace updated" schema change message for UDT changes in v1 and
   v2 protocols (CASSANDRA-7617)
 * Fix tracing of range slices and secondary index lookups that are local
   to the coordinator (CASSANDRA-7599)
 * Set -Dcassandra.storagedir for all tool shell scripts (CASSANDRA-7587)
 * Don't swap max/min col names when mutating sstable metadata (CASSANDRA-7596)
 * (cqlsh) Correctly handle paged result sets (CASSANDRA-7625)
 * (cqlsh) Improve waiting for a trace to complete (CASSANDRA-7626)
 * Fix tracing of concurrent range slices and 2ary index queries (CASSANDRA-7626)
 * Fix scrub against collection type (CASSANDRA-7665)
Merged from 2.0:
 * Set gc_grace_seconds to seven days for system schema tables (CASSANDRA-7668)
 * SimpleSeedProvider no longer caches seeds forever (CASSANDRA-7663)
 * Always flush on truncate (CASSANDRA-7511)
 * Fix ReversedType(DateType) mapping to native protocol (CASSANDRA-7576)
 * Always merge ranges owned by a single node (CASSANDRA-6930)
 * Track max/min timestamps for range tombstones (CASSANDRA-7647)
 * Fix NPE when listing saved caches dir (CASSANDRA-7632)


2.1.0-rc4
 * Fix word count hadoop example (CASSANDRA-7200)
 * Updated memtable_cleanup_threshold and memtable_flush_writers defaults 
   (CASSANDRA-7551)
 * (Windows) fix startup when WMI memory query fails (CASSANDRA-7505)
 * Anti-compaction proceeds if any part of the repair failed (CASSANDRA-7521)
 * Add missing table name to DROP INDEX responses and notifications (CASSANDRA-7539)
 * Bump CQL version to 3.2.0 and update CQL documentation (CASSANDRA-7527)
 * Fix configuration error message when running nodetool ring (CASSANDRA-7508)
 * Support conditional updates, tuple type, and the v3 protocol in cqlsh (CASSANDRA-7509)
 * Handle queries on multiple secondary index types (CASSANDRA-7525)
 * Fix cqlsh authentication with v3 native protocol (CASSANDRA-7564)
 * Fix NPE when unknown prepared statement ID is used (CASSANDRA-7454)
Merged from 2.0:
 * (Windows) force range-based repair to non-sequential mode (CASSANDRA-7541)
 * Fix range merging when DES scores are zero (CASSANDRA-7535)
 * Warn when SSL certificates have expired (CASSANDRA-7528)
 * Fix error when doing reversed queries with static columns (CASSANDRA-7490)
Merged from 1.2:
 * Set correct stream ID on responses when non-Exception Throwables
   are thrown while handling native protocol messages (CASSANDRA-7470)


2.1.0-rc3
 * Consider expiry when reconciling otherwise equal cells (CASSANDRA-7403)
 * Introduce CQL support for stress tool (CASSANDRA-6146)
 * Fix ClassCastException processing expired messages (CASSANDRA-7496)
 * Fix prepared marker for collections inside UDT (CASSANDRA-7472)
 * Remove left-over populate_io_cache_on_flush and replicate_on_write
   uses (CASSANDRA-7493)
 * (Windows) handle spaces in path names (CASSANDRA-7451)
 * Ensure writes have completed after dropping a table, before recycling
   commit log segments (CASSANDRA-7437)
 * Remove left-over rows_per_partition_to_cache (CASSANDRA-7493)
 * Fix error when CONTAINS is used with a bind marker (CASSANDRA-7502)
 * Properly reject unknown UDT field (CASSANDRA-7484)
Merged from 2.0:
 * Fix CC#collectTimeOrderedData() tombstone optimisations (CASSANDRA-7394)
 * Support DISTINCT for static columns and fix behaviour when DISTINC is
   not use (CASSANDRA-7305).
 * Workaround JVM NPE on JMX bind failure (CASSANDRA-7254)
 * Fix race in FileCacheService RemovalListener (CASSANDRA-7278)
 * Fix inconsistent use of consistencyForCommit that allowed LOCAL_QUORUM
   operations to incorrect become full QUORUM (CASSANDRA-7345)
 * Properly handle unrecognized opcodes and flags (CASSANDRA-7440)
 * (Hadoop) close CqlRecordWriter clients when finished (CASSANDRA-7459)
 * Commit disk failure policy (CASSANDRA-7429)
 * Make sure high level sstables get compacted (CASSANDRA-7414)
 * Fix AssertionError when using empty clustering columns and static columns
   (CASSANDRA-7455)
 * Add option to disable STCS in L0 (CASSANDRA-6621)
 * Upgrade to snappy-java 1.0.5.2 (CASSANDRA-7476)


2.1.0-rc2
 * Fix heap size calculation for CompoundSparseCellName and 
   CompoundSparseCellName.WithCollection (CASSANDRA-7421)
 * Allow counter mutations in UNLOGGED batches (CASSANDRA-7351)
 * Modify reconcile logic to always pick a tombstone over a counter cell
   (CASSANDRA-7346)
 * Avoid incremental compaction on Windows (CASSANDRA-7365)
 * Fix exception when querying a composite-keyed table with a collection index
   (CASSANDRA-7372)
 * Use node's host id in place of counter ids (CASSANDRA-7366)
 * Fix error when doing reversed queries with static columns (CASSANDRA-7490)
 * Backport CASSANDRA-6747 (CASSANDRA-7560)
 * Track max/min timestamps for range tombstones (CASSANDRA-7647)
 * Fix NPE when listing saved caches dir (CASSANDRA-7632)
 * Fix sstableloader unable to connect encrypted node (CASSANDRA-7585)
Merged from 1.2:
 * Clone token map outside of hot gossip loops (CASSANDRA-7758)
 * Add stop method to EmbeddedCassandraService (CASSANDRA-7595)
 * Support connecting to ipv6 jmx with nodetool (CASSANDRA-7669)
 * Set gc_grace_seconds to seven days for system schema tables (CASSANDRA-7668)
 * SimpleSeedProvider no longer caches seeds forever (CASSANDRA-7663)
 * Set correct stream ID on responses when non-Exception Throwables
   are thrown while handling native protocol messages (CASSANDRA-7470)
 * Fix row size miscalculation in LazilyCompactedRow (CASSANDRA-7543)
 * Fix race in background compaction check (CASSANDRA-7745)
 * Don't clear out range tombstones during compaction (CASSANDRA-7808)


2.1.0-rc1
 * Revert flush directory (CASSANDRA-6357)
 * More efficient executor service for fast operations (CASSANDRA-4718)
 * Move less common tools into a new cassandra-tools package (CASSANDRA-7160)
 * Support more concurrent requests in native protocol (CASSANDRA-7231)
 * Add tab-completion to debian nodetool packaging (CASSANDRA-6421)
 * Change concurrent_compactors defaults (CASSANDRA-7139)
 * Add PowerShell Windows launch scripts (CASSANDRA-7001)
 * Make commitlog archive+restore more robust (CASSANDRA-6974)
 * Fix marking commitlogsegments clean (CASSANDRA-6959)
 * Add snapshot "manifest" describing files included (CASSANDRA-6326)
 * Parallel streaming for sstableloader (CASSANDRA-3668)
 * Fix bugs in supercolumns handling (CASSANDRA-7138)
 * Fix ClassClassException on composite dense tables (CASSANDRA-7112)
 * Cleanup and optimize collation and slice iterators (CASSANDRA-7107)
 * Upgrade NBHM lib (CASSANDRA-7128)
 * Optimize netty server (CASSANDRA-6861)
 * Fix repair hang when given CF does not exist (CASSANDRA-7189)
 * Allow c* to be shutdown in an embedded mode (CASSANDRA-5635)
 * Add server side batching to native transport (CASSANDRA-5663)
 * Make batchlog replay asynchronous (CASSANDRA-6134)
 * remove unused classes (CASSANDRA-7197)
 * Limit user types to the keyspace they are defined in (CASSANDRA-6643)
 * Add validate method to CollectionType (CASSANDRA-7208)
 * New serialization format for UDT values (CASSANDRA-7209, CASSANDRA-7261)
 * Fix nodetool netstats (CASSANDRA-7270)
 * Fix potential ClassCastException in HintedHandoffManager (CASSANDRA-7284)
 * Use prepared statements internally (CASSANDRA-6975)
 * Fix broken paging state with prepared statement (CASSANDRA-7120)
 * Fix IllegalArgumentException in CqlStorage (CASSANDRA-7287)
 * Allow nulls/non-existant fields in UDT (CASSANDRA-7206)
 * Add Thrift MultiSliceRequest (CASSANDRA-6757, CASSANDRA-7027)
 * Handle overlapping MultiSlices (CASSANDRA-7279)
 * Fix DataOutputTest on Windows (CASSANDRA-7265)
 * Embedded sets in user defined data-types are not updating (CASSANDRA-7267)
 * Add tuple type to CQL/native protocol (CASSANDRA-7248)
 * Fix CqlPagingRecordReader on tables with few rows (CASSANDRA-7322)
Merged from 2.0:
 * Copy compaction options to make sure they are reloaded (CASSANDRA-7290)
 * Add option to do more aggressive tombstone compactions (CASSANDRA-6563)
 * Don't try to compact already-compacting files in HHOM (CASSANDRA-7288)
 * Always reallocate buffers in HSHA (CASSANDRA-6285)
 * (Hadoop) support authentication in CqlRecordReader (CASSANDRA-7221)
 * (Hadoop) Close java driver Cluster in CQLRR.close (CASSANDRA-7228)
 * Warn when 'USING TIMESTAMP' is used on a CAS BATCH (CASSANDRA-7067)
 * return all cpu values from BackgroundActivityMonitor.readAndCompute (CASSANDRA-7183)
 * Correctly delete scheduled range xfers (CASSANDRA-7143)
 * return all cpu values from BackgroundActivityMonitor.readAndCompute (CASSANDRA-7183)  
 * reduce garbage creation in calculatePendingRanges (CASSANDRA-7191)
 * fix c* launch issues on Russian os's due to output of linux 'free' cmd (CASSANDRA-6162)
 * Fix disabling autocompaction (CASSANDRA-7187)
 * Fix potential NumberFormatException when deserializing IntegerType (CASSANDRA-7088)
 * cqlsh can't tab-complete disabling compaction (CASSANDRA-7185)
 * cqlsh: Accept and execute CQL statement(s) from command-line parameter (CASSANDRA-7172)
 * Fix IllegalStateException in CqlPagingRecordReader (CASSANDRA-7198)
 * Fix the InvertedIndex trigger example (CASSANDRA-7211)
 * Add --resolve-ip option to 'nodetool ring' (CASSANDRA-7210)
 * reduce garbage on codec flag deserialization (CASSANDRA-7244) 
 * Fix duplicated error messages on directory creation error at startup (CASSANDRA-5818)
 * Proper null handle for IF with map element access (CASSANDRA-7155)
 * Improve compaction visibility (CASSANDRA-7242)
 * Correctly delete scheduled range xfers (CASSANDRA-7143)
 * Make batchlog replica selection rack-aware (CASSANDRA-6551)
 * Fix CFMetaData#getColumnDefinitionFromColumnName() (CASSANDRA-7074)
 * Fix writetime/ttl functions for static columns (CASSANDRA-7081)
 * Suggest CTRL-C or semicolon after three blank lines in cqlsh (CASSANDRA-7142)
 * Fix 2ndary index queries with DESC clustering order (CASSANDRA-6950)
 * Invalid key cache entries on DROP (CASSANDRA-6525)
 * Fix flapping RecoveryManagerTest (CASSANDRA-7084)
 * Add missing iso8601 patterns for date strings (CASSANDRA-6973)
 * Support selecting multiple rows in a partition using IN (CASSANDRA-6875)
 * Add authentication support to shuffle (CASSANDRA-6484)
 * Swap local and global default read repair chances (CASSANDRA-7320)
 * Add conditional CREATE/DROP USER support (CASSANDRA-7264)
 * Cqlsh counts non-empty lines for "Blank lines" warning (CASSANDRA-7325)
Merged from 1.2:
 * Add Cloudstack snitch (CASSANDRA-7147)
 * Update system.peers correctly when relocating tokens (CASSANDRA-7126)
 * Add Google Compute Engine snitch (CASSANDRA-7132)
 * remove duplicate query for local tokens (CASSANDRA-7182)
 * exit CQLSH with error status code if script fails (CASSANDRA-6344)
 * Fix bug with some IN queries missig results (CASSANDRA-7105)
 * Fix availability validation for LOCAL_ONE CL (CASSANDRA-7319)
 * Hint streaming can cause decommission to fail (CASSANDRA-7219)


2.1.0-beta2
 * Increase default CL space to 8GB (CASSANDRA-7031)
 * Add range tombstones to read repair digests (CASSANDRA-6863)
 * Fix BTree.clear for large updates (CASSANDRA-6943)
 * Fail write instead of logging a warning when unable to append to CL
   (CASSANDRA-6764)
 * Eliminate possibility of CL segment appearing twice in active list 
   (CASSANDRA-6557)
 * Apply DONTNEED fadvise to commitlog segments (CASSANDRA-6759)
 * Switch CRC component to Adler and include it for compressed sstables 
   (CASSANDRA-4165)
 * Allow cassandra-stress to set compaction strategy options (CASSANDRA-6451)
 * Add broadcast_rpc_address option to cassandra.yaml (CASSANDRA-5899)
 * Auto reload GossipingPropertyFileSnitch config (CASSANDRA-5897)
 * Fix overflow of memtable_total_space_in_mb (CASSANDRA-6573)
 * Fix ABTC NPE and apply update function correctly (CASSANDRA-6692)
 * Allow nodetool to use a file or prompt for password (CASSANDRA-6660)
 * Fix AIOOBE when concurrently accessing ABSC (CASSANDRA-6742)
 * Fix assertion error in ALTER TYPE RENAME (CASSANDRA-6705)
 * Scrub should not always clear out repaired status (CASSANDRA-5351)
 * Improve handling of range tombstone for wide partitions (CASSANDRA-6446)
 * Fix ClassCastException for compact table with composites (CASSANDRA-6738)
 * Fix potentially repairing with wrong nodes (CASSANDRA-6808)
 * Change caching option syntax (CASSANDRA-6745)
 * Fix stress to do proper counter reads (CASSANDRA-6835)
 * Fix help message for stress counter_write (CASSANDRA-6824)
 * Fix stress smart Thrift client to pick servers correctly (CASSANDRA-6848)
 * Add logging levels (minimal, normal or verbose) to stress tool (CASSANDRA-6849)
 * Fix race condition in Batch CLE (CASSANDRA-6860)
 * Improve cleanup/scrub/upgradesstables failure handling (CASSANDRA-6774)
 * ByteBuffer write() methods for serializing sstables (CASSANDRA-6781)
 * Proper compare function for CollectionType (CASSANDRA-6783)
 * Update native server to Netty 4 (CASSANDRA-6236)
 * Fix off-by-one error in stress (CASSANDRA-6883)
 * Make OpOrder AutoCloseable (CASSANDRA-6901)
 * Remove sync repair JMX interface (CASSANDRA-6900)
 * Add multiple memory allocation options for memtables (CASSANDRA-6689, 6694)
 * Remove adjusted op rate from stress output (CASSANDRA-6921)
 * Add optimized CF.hasColumns() implementations (CASSANDRA-6941)
 * Serialize batchlog mutations with the version of the target node
   (CASSANDRA-6931)
 * Optimize CounterColumn#reconcile() (CASSANDRA-6953)
 * Properly remove 1.2 sstable support in 2.1 (CASSANDRA-6869)
 * Lock counter cells, not partitions (CASSANDRA-6880)
 * Track presence of legacy counter shards in sstables (CASSANDRA-6888)
 * Ensure safe resource cleanup when replacing sstables (CASSANDRA-6912)
 * Add failure handler to async callback (CASSANDRA-6747)
 * Fix AE when closing SSTable without releasing reference (CASSANDRA-7000)
 * Clean up IndexInfo on keyspace/table drops (CASSANDRA-6924)
 * Only snapshot relative SSTables when sequential repair (CASSANDRA-7024)
 * Require nodetool rebuild_index to specify index names (CASSANDRA-7038)
 * fix cassandra stress errors on reads with native protocol (CASSANDRA-7033)
 * Use OpOrder to guard sstable references for reads (CASSANDRA-6919)
 * Preemptive opening of compaction result (CASSANDRA-6916)
 * Multi-threaded scrub/cleanup/upgradesstables (CASSANDRA-5547)
 * Optimize cellname comparison (CASSANDRA-6934)
 * Native protocol v3 (CASSANDRA-6855)
 * Optimize Cell liveness checks and clean up Cell (CASSANDRA-7119)
 * Support consistent range movements (CASSANDRA-2434)
 * Display min timestamp in sstablemetadata viewer (CASSANDRA-6767)
Merged from 2.0:
 * Avoid race-prone second "scrub" of system keyspace (CASSANDRA-6797)
 * Pool CqlRecordWriter clients by inetaddress rather than Range
   (CASSANDRA-6665)
 * Fix compaction_history timestamps (CASSANDRA-6784)
 * Compare scores of full replica ordering in DES (CASSANDRA-6683)
 * fix CME in SessionInfo updateProgress affecting netstats (CASSANDRA-6577)
 * Allow repairing between specific replicas (CASSANDRA-6440)
 * Allow per-dc enabling of hints (CASSANDRA-6157)
 * Add compatibility for Hadoop 0.2.x (CASSANDRA-5201)
 * Fix EstimatedHistogram races (CASSANDRA-6682)
 * Failure detector correctly converts initial value to nanos (CASSANDRA-6658)
 * Add nodetool taketoken to relocate vnodes (CASSANDRA-4445)
 * Expose bulk loading progress over JMX (CASSANDRA-4757)
 * Correctly handle null with IF conditions and TTL (CASSANDRA-6623)
 * Account for range/row tombstones in tombstone drop
   time histogram (CASSANDRA-6522)
 * Stop CommitLogSegment.close() from calling sync() (CASSANDRA-6652)
 * Make commitlog failure handling configurable (CASSANDRA-6364)
 * Avoid overlaps in LCS (CASSANDRA-6688)
 * Improve support for paginating over composites (CASSANDRA-4851)
 * Fix count(*) queries in a mixed cluster (CASSANDRA-6707)
 * Improve repair tasks(snapshot, differencing) concurrency (CASSANDRA-6566)
 * Fix replaying pre-2.0 commit logs (CASSANDRA-6714)
 * Add static columns to CQL3 (CASSANDRA-6561)
 * Optimize single partition batch statements (CASSANDRA-6737)
 * Disallow post-query re-ordering when paging (CASSANDRA-6722)
 * Fix potential paging bug with deleted columns (CASSANDRA-6748)
 * Fix NPE on BulkLoader caused by losing StreamEvent (CASSANDRA-6636)
 * Fix truncating compression metadata (CASSANDRA-6791)
 * Add CMSClassUnloadingEnabled JVM option (CASSANDRA-6541)
 * Catch memtable flush exceptions during shutdown (CASSANDRA-6735)
 * Fix upgradesstables NPE for non-CF-based indexes (CASSANDRA-6645)
 * Fix UPDATE updating PRIMARY KEY columns implicitly (CASSANDRA-6782)
 * Fix IllegalArgumentException when updating from 1.2 with SuperColumns
   (CASSANDRA-6733)
 * FBUtilities.singleton() should use the CF comparator (CASSANDRA-6778)
 * Fix CQLSStableWriter.addRow(Map<String, Object>) (CASSANDRA-6526)
 * Fix HSHA server introducing corrupt data (CASSANDRA-6285)
 * Fix CAS conditions for COMPACT STORAGE tables (CASSANDRA-6813)
 * Starting threads in OutboundTcpConnectionPool constructor causes race conditions (CASSANDRA-7177)
 * Allow overriding cassandra-rackdc.properties file (CASSANDRA-7072)
 * Set JMX RMI port to 7199 (CASSANDRA-7087)
 * Use LOCAL_QUORUM for data reads at LOCAL_SERIAL (CASSANDRA-6939)
 * Log a warning for large batches (CASSANDRA-6487)
 * Put nodes in hibernate when join_ring is false (CASSANDRA-6961)
 * Avoid early loading of non-system keyspaces before compaction-leftovers 
   cleanup at startup (CASSANDRA-6913)
 * Restrict Windows to parallel repairs (CASSANDRA-6907)
 * (Hadoop) Allow manually specifying start/end tokens in CFIF (CASSANDRA-6436)
 * Fix NPE in MeteredFlusher (CASSANDRA-6820)
 * Fix race processing range scan responses (CASSANDRA-6820)
 * Allow deleting snapshots from dropped keyspaces (CASSANDRA-6821)
 * Add uuid() function (CASSANDRA-6473)
 * Omit tombstones from schema digests (CASSANDRA-6862)
 * Include correct consistencyLevel in LWT timeout (CASSANDRA-6884)
 * Lower chances for losing new SSTables during nodetool refresh and
   ColumnFamilyStore.loadNewSSTables (CASSANDRA-6514)
 * Add support for DELETE ... IF EXISTS to CQL3 (CASSANDRA-5708)
 * Update hadoop_cql3_word_count example (CASSANDRA-6793)
 * Fix handling of RejectedExecution in sync Thrift server (CASSANDRA-6788)
 * Log more information when exceeding tombstone_warn_threshold (CASSANDRA-6865)
 * Fix truncate to not abort due to unreachable fat clients (CASSANDRA-6864)
 * Fix schema concurrency exceptions (CASSANDRA-6841)
 * Fix leaking validator FH in StreamWriter (CASSANDRA-6832)
 * Fix saving triggers to schema (CASSANDRA-6789)
 * Fix trigger mutations when base mutation list is immutable (CASSANDRA-6790)
 * Fix accounting in FileCacheService to allow re-using RAR (CASSANDRA-6838)
 * Fix static counter columns (CASSANDRA-6827)
 * Restore expiring->deleted (cell) compaction optimization (CASSANDRA-6844)
 * Fix CompactionManager.needsCleanup (CASSANDRA-6845)
 * Correctly compare BooleanType values other than 0 and 1 (CASSANDRA-6779)
 * Read message id as string from earlier versions (CASSANDRA-6840)
 * Properly use the Paxos consistency for (non-protocol) batch (CASSANDRA-6837)
 * Add paranoid disk failure option (CASSANDRA-6646)
 * Improve PerRowSecondaryIndex performance (CASSANDRA-6876)
 * Extend triggers to support CAS updates (CASSANDRA-6882)
 * Static columns with IF NOT EXISTS don't always work as expected (CASSANDRA-6873)
 * Fix paging with SELECT DISTINCT (CASSANDRA-6857)
 * Fix UnsupportedOperationException on CAS timeout (CASSANDRA-6923)
 * Improve MeteredFlusher handling of MF-unaffected column families
   (CASSANDRA-6867)
 * Add CqlRecordReader using native pagination (CASSANDRA-6311)
 * Add QueryHandler interface (CASSANDRA-6659)
 * Track liveRatio per-memtable, not per-CF (CASSANDRA-6945)
 * Make sure upgradesstables keeps sstable level (CASSANDRA-6958)
 * Fix LIMIT with static columns (CASSANDRA-6956)
 * Fix clash with CQL column name in thrift validation (CASSANDRA-6892)
 * Fix error with super columns in mixed 1.2-2.0 clusters (CASSANDRA-6966)
 * Fix bad skip of sstables on slice query with composite start/finish (CASSANDRA-6825)
 * Fix unintended update with conditional statement (CASSANDRA-6893)
 * Fix map element access in IF (CASSANDRA-6914)
 * Avoid costly range calculations for range queries on system keyspaces
   (CASSANDRA-6906)
 * Fix SSTable not released if stream session fails (CASSANDRA-6818)
 * Avoid build failure due to ANTLR timeout (CASSANDRA-6991)
 * Queries on compact tables can return more rows that requested (CASSANDRA-7052)
 * USING TIMESTAMP for batches does not work (CASSANDRA-7053)
 * Fix performance regression from CASSANDRA-5614 (CASSANDRA-6949)
 * Ensure that batchlog and hint timeouts do not produce hints (CASSANDRA-7058)
 * Merge groupable mutations in TriggerExecutor#execute() (CASSANDRA-7047)
 * Plug holes in resource release when wiring up StreamSession (CASSANDRA-7073)
 * Re-add parameter columns to tracing session (CASSANDRA-6942)
 * Preserves CQL metadata when updating table from thrift (CASSANDRA-6831)
Merged from 1.2:
 * Fix nodetool display with vnodes (CASSANDRA-7082)
 * Add UNLOGGED, COUNTER options to BATCH documentation (CASSANDRA-6816)
 * add extra SSL cipher suites (CASSANDRA-6613)
 * fix nodetool getsstables for blob PK (CASSANDRA-6803)
 * Fix BatchlogManager#deleteBatch() use of millisecond timestamps
   (CASSANDRA-6822)
 * Continue assassinating even if the endpoint vanishes (CASSANDRA-6787)
 * Schedule schema pulls on change (CASSANDRA-6971)
 * Non-droppable verbs shouldn't be dropped from OTC (CASSANDRA-6980)
 * Shutdown batchlog executor in SS#drain() (CASSANDRA-7025)
 * Fix batchlog to account for CF truncation records (CASSANDRA-6999)
 * Fix CQLSH parsing of functions and BLOB literals (CASSANDRA-7018)
 * Properly load trustore in the native protocol (CASSANDRA-6847)
 * Always clean up references in SerializingCache (CASSANDRA-6994)
 * Don't shut MessagingService down when replacing a node (CASSANDRA-6476)
 * fix npe when doing -Dcassandra.fd_initial_value_ms (CASSANDRA-6751)


2.1.0-beta1
 * Add flush directory distinct from compaction directories (CASSANDRA-6357)
 * Require JNA by default (CASSANDRA-6575)
 * add listsnapshots command to nodetool (CASSANDRA-5742)
 * Introduce AtomicBTreeColumns (CASSANDRA-6271, 6692)
 * Multithreaded commitlog (CASSANDRA-3578)
 * allocate fixed index summary memory pool and resample cold index summaries 
   to use less memory (CASSANDRA-5519)
 * Removed multithreaded compaction (CASSANDRA-6142)
 * Parallelize fetching rows for low-cardinality indexes (CASSANDRA-1337)
 * change logging from log4j to logback (CASSANDRA-5883)
 * switch to LZ4 compression for internode communication (CASSANDRA-5887)
 * Stop using Thrift-generated Index* classes internally (CASSANDRA-5971)
 * Remove 1.2 network compatibility code (CASSANDRA-5960)
 * Remove leveled json manifest migration code (CASSANDRA-5996)
 * Remove CFDefinition (CASSANDRA-6253)
 * Use AtomicIntegerFieldUpdater in RefCountedMemory (CASSANDRA-6278)
 * User-defined types for CQL3 (CASSANDRA-5590)
 * Use of o.a.c.metrics in nodetool (CASSANDRA-5871, 6406)
 * Batch read from OTC's queue and cleanup (CASSANDRA-1632)
 * Secondary index support for collections (CASSANDRA-4511, 6383)
 * SSTable metadata(Stats.db) format change (CASSANDRA-6356)
 * Push composites support in the storage engine
   (CASSANDRA-5417, CASSANDRA-6520)
 * Add snapshot space used to cfstats (CASSANDRA-6231)
 * Add cardinality estimator for key count estimation (CASSANDRA-5906)
 * CF id is changed to be non-deterministic. Data dir/key cache are created
   uniquely for CF id (CASSANDRA-5202)
 * New counters implementation (CASSANDRA-6504)
 * Replace UnsortedColumns, EmptyColumns, TreeMapBackedSortedColumns with new
   ArrayBackedSortedColumns (CASSANDRA-6630, CASSANDRA-6662, CASSANDRA-6690)
 * Add option to use row cache with a given amount of rows (CASSANDRA-5357)
 * Avoid repairing already repaired data (CASSANDRA-5351)
 * Reject counter updates with USING TTL/TIMESTAMP (CASSANDRA-6649)
 * Replace index_interval with min/max_index_interval (CASSANDRA-6379)
 * Lift limitation that order by columns must be selected for IN queries (CASSANDRA-4911)


2.0.5
 * Reduce garbage generated by bloom filter lookups (CASSANDRA-6609)
 * Add ks.cf names to tombstone logging (CASSANDRA-6597)
 * Use LOCAL_QUORUM for LWT operations at LOCAL_SERIAL (CASSANDRA-6495)
 * Wait for gossip to settle before accepting client connections (CASSANDRA-4288)
 * Delete unfinished compaction incrementally (CASSANDRA-6086)
 * Allow specifying custom secondary index options in CQL3 (CASSANDRA-6480)
 * Improve replica pinning for cache efficiency in DES (CASSANDRA-6485)
 * Fix LOCAL_SERIAL from thrift (CASSANDRA-6584)
 * Don't special case received counts in CAS timeout exceptions (CASSANDRA-6595)
 * Add support for 2.1 global counter shards (CASSANDRA-6505)
 * Fix NPE when streaming connection is not yet established (CASSANDRA-6210)
 * Avoid rare duplicate read repair triggering (CASSANDRA-6606)
 * Fix paging discardFirst (CASSANDRA-6555)
 * Fix ArrayIndexOutOfBoundsException in 2ndary index query (CASSANDRA-6470)
 * Release sstables upon rebuilding 2i (CASSANDRA-6635)
 * Add AbstractCompactionStrategy.startup() method (CASSANDRA-6637)
 * SSTableScanner may skip rows during cleanup (CASSANDRA-6638)
 * sstables from stalled repair sessions can resurrect deleted data (CASSANDRA-6503)
 * Switch stress to use ITransportFactory (CASSANDRA-6641)
 * Fix IllegalArgumentException during prepare (CASSANDRA-6592)
 * Fix possible loss of 2ndary index entries during compaction (CASSANDRA-6517)
 * Fix direct Memory on architectures that do not support unaligned long access
   (CASSANDRA-6628)
 * Let scrub optionally skip broken counter partitions (CASSANDRA-5930)
Merged from 1.2:
 * fsync compression metadata (CASSANDRA-6531)
 * Validate CF existence on execution for prepared statement (CASSANDRA-6535)
 * Add ability to throttle batchlog replay (CASSANDRA-6550)
 * Fix executing LOCAL_QUORUM with SimpleStrategy (CASSANDRA-6545)
 * Avoid StackOverflow when using large IN queries (CASSANDRA-6567)
 * Nodetool upgradesstables includes secondary indexes (CASSANDRA-6598)
 * Paginate batchlog replay (CASSANDRA-6569)
 * skip blocking on streaming during drain (CASSANDRA-6603)
 * Improve error message when schema doesn't match loaded sstable (CASSANDRA-6262)
 * Add properties to adjust FD initial value and max interval (CASSANDRA-4375)
 * Fix preparing with batch and delete from collection (CASSANDRA-6607)
 * Fix ABSC reverse iterator's remove() method (CASSANDRA-6629)
 * Handle host ID conflicts properly (CASSANDRA-6615)
 * Move handling of migration event source to solve bootstrap race. (CASSANDRA-6648)
 * Make sure compaction throughput value doesn't overflow with int math (CASSANDRA-6647)


2.0.4
 * Allow removing snapshots of no-longer-existing CFs (CASSANDRA-6418)
 * add StorageService.stopDaemon() (CASSANDRA-4268)
 * add IRE for invalid CF supplied to get_count (CASSANDRA-5701)
 * add client encryption support to sstableloader (CASSANDRA-6378)
 * Fix accept() loop for SSL sockets post-shutdown (CASSANDRA-6468)
 * Fix size-tiered compaction in LCS L0 (CASSANDRA-6496)
 * Fix assertion failure in filterColdSSTables (CASSANDRA-6483)
 * Fix row tombstones in larger-than-memory compactions (CASSANDRA-6008)
 * Fix cleanup ClassCastException (CASSANDRA-6462)
 * Reduce gossip memory use by interning VersionedValue strings (CASSANDRA-6410)
 * Allow specifying datacenters to participate in a repair (CASSANDRA-6218)
 * Fix divide-by-zero in PCI (CASSANDRA-6403)
 * Fix setting last compacted key in the wrong level for LCS (CASSANDRA-6284)
 * Add millisecond precision formats to the timestamp parser (CASSANDRA-6395)
 * Expose a total memtable size metric for a CF (CASSANDRA-6391)
 * cqlsh: handle symlinks properly (CASSANDRA-6425)
 * Fix potential infinite loop when paging query with IN (CASSANDRA-6464)
 * Fix assertion error in AbstractQueryPager.discardFirst (CASSANDRA-6447)
 * Fix streaming older SSTable yields unnecessary tombstones (CASSANDRA-6527)
Merged from 1.2:
 * Improved error message on bad properties in DDL queries (CASSANDRA-6453)
 * Randomize batchlog candidates selection (CASSANDRA-6481)
 * Fix thundering herd on endpoint cache invalidation (CASSANDRA-6345, 6485)
 * Improve batchlog write performance with vnodes (CASSANDRA-6488)
 * cqlsh: quote single quotes in strings inside collections (CASSANDRA-6172)
 * Improve gossip performance for typical messages (CASSANDRA-6409)
 * Throw IRE if a prepared statement has more markers than supported 
   (CASSANDRA-5598)
 * Expose Thread metrics for the native protocol server (CASSANDRA-6234)
 * Change snapshot response message verb to INTERNAL to avoid dropping it 
   (CASSANDRA-6415)
 * Warn when collection read has > 65K elements (CASSANDRA-5428)
 * Fix cache persistence when both row and key cache are enabled 
   (CASSANDRA-6413)
 * (Hadoop) add describe_local_ring (CASSANDRA-6268)
 * Fix handling of concurrent directory creation failure (CASSANDRA-6459)
 * Allow executing CREATE statements multiple times (CASSANDRA-6471)
 * Don't send confusing info with timeouts (CASSANDRA-6491)
 * Don't resubmit counter mutation runnables internally (CASSANDRA-6427)
 * Don't drop local mutations without a hint (CASSANDRA-6510)
 * Don't allow null max_hint_window_in_ms (CASSANDRA-6419)
 * Validate SliceRange start and finish lengths (CASSANDRA-6521)


2.0.3
 * Fix FD leak on slice read path (CASSANDRA-6275)
 * Cancel read meter task when closing SSTR (CASSANDRA-6358)
 * free off-heap IndexSummary during bulk (CASSANDRA-6359)
 * Recover from IOException in accept() thread (CASSANDRA-6349)
 * Improve Gossip tolerance of abnormally slow tasks (CASSANDRA-6338)
 * Fix trying to hint timed out counter writes (CASSANDRA-6322)
 * Allow restoring specific columnfamilies from archived CL (CASSANDRA-4809)
 * Avoid flushing compaction_history after each operation (CASSANDRA-6287)
 * Fix repair assertion error when tombstones expire (CASSANDRA-6277)
 * Skip loading corrupt key cache (CASSANDRA-6260)
 * Fixes for compacting larger-than-memory rows (CASSANDRA-6274)
 * Compact hottest sstables first and optionally omit coldest from
   compaction entirely (CASSANDRA-6109)
 * Fix modifying column_metadata from thrift (CASSANDRA-6182)
 * cqlsh: fix LIST USERS output (CASSANDRA-6242)
 * Add IRequestSink interface (CASSANDRA-6248)
 * Update memtable size while flushing (CASSANDRA-6249)
 * Provide hooks around CQL2/CQL3 statement execution (CASSANDRA-6252)
 * Require Permission.SELECT for CAS updates (CASSANDRA-6247)
 * New CQL-aware SSTableWriter (CASSANDRA-5894)
 * Reject CAS operation when the protocol v1 is used (CASSANDRA-6270)
 * Correctly throw error when frame too large (CASSANDRA-5981)
 * Fix serialization bug in PagedRange with 2ndary indexes (CASSANDRA-6299)
 * Fix CQL3 table validation in Thrift (CASSANDRA-6140)
 * Fix bug missing results with IN clauses (CASSANDRA-6327)
 * Fix paging with reversed slices (CASSANDRA-6343)
 * Set minTimestamp correctly to be able to drop expired sstables (CASSANDRA-6337)
 * Support NaN and Infinity as float literals (CASSANDRA-6003)
 * Remove RF from nodetool ring output (CASSANDRA-6289)
 * Fix attempting to flush empty rows (CASSANDRA-6374)
 * Fix potential out of bounds exception when paging (CASSANDRA-6333)
Merged from 1.2:
 * Optimize FD phi calculation (CASSANDRA-6386)
 * Improve initial FD phi estimate when starting up (CASSANDRA-6385)
 * Don't list CQL3 table in CLI describe even if named explicitely 
   (CASSANDRA-5750)
 * Invalidate row cache when dropping CF (CASSANDRA-6351)
 * add non-jamm path for cached statements (CASSANDRA-6293)
 * add windows bat files for shell commands (CASSANDRA-6145)
 * Require logging in for Thrift CQL2/3 statement preparation (CASSANDRA-6254)
 * restrict max_num_tokens to 1536 (CASSANDRA-6267)
 * Nodetool gets default JMX port from cassandra-env.sh (CASSANDRA-6273)
 * make calculatePendingRanges asynchronous (CASSANDRA-6244)
 * Remove blocking flushes in gossip thread (CASSANDRA-6297)
 * Fix potential socket leak in connectionpool creation (CASSANDRA-6308)
 * Allow LOCAL_ONE/LOCAL_QUORUM to work with SimpleStrategy (CASSANDRA-6238)
 * cqlsh: handle 'null' as session duration (CASSANDRA-6317)
 * Fix json2sstable handling of range tombstones (CASSANDRA-6316)
 * Fix missing one row in reverse query (CASSANDRA-6330)
 * Fix reading expired row value from row cache (CASSANDRA-6325)
 * Fix AssertionError when doing set element deletion (CASSANDRA-6341)
 * Make CL code for the native protocol match the one in C* 2.0
   (CASSANDRA-6347)
 * Disallow altering CQL3 table from thrift (CASSANDRA-6370)
 * Fix size computation of prepared statement (CASSANDRA-6369)


2.0.2
 * Update FailureDetector to use nanontime (CASSANDRA-4925)
 * Fix FileCacheService regressions (CASSANDRA-6149)
 * Never return WriteTimeout for CL.ANY (CASSANDRA-6132)
 * Fix race conditions in bulk loader (CASSANDRA-6129)
 * Add configurable metrics reporting (CASSANDRA-4430)
 * drop queries exceeding a configurable number of tombstones (CASSANDRA-6117)
 * Track and persist sstable read activity (CASSANDRA-5515)
 * Fixes for speculative retry (CASSANDRA-5932, CASSANDRA-6194)
 * Improve memory usage of metadata min/max column names (CASSANDRA-6077)
 * Fix thrift validation refusing row markers on CQL3 tables (CASSANDRA-6081)
 * Fix insertion of collections with CAS (CASSANDRA-6069)
 * Correctly send metadata on SELECT COUNT (CASSANDRA-6080)
 * Track clients' remote addresses in ClientState (CASSANDRA-6070)
 * Create snapshot dir if it does not exist when migrating
   leveled manifest (CASSANDRA-6093)
 * make sequential nodetool repair the default (CASSANDRA-5950)
 * Add more hooks for compaction strategy implementations (CASSANDRA-6111)
 * Fix potential NPE on composite 2ndary indexes (CASSANDRA-6098)
 * Delete can potentially be skipped in batch (CASSANDRA-6115)
 * Allow alter keyspace on system_traces (CASSANDRA-6016)
 * Disallow empty column names in cql (CASSANDRA-6136)
 * Use Java7 file-handling APIs and fix file moving on Windows (CASSANDRA-5383)
 * Save compaction history to system keyspace (CASSANDRA-5078)
 * Fix NPE if StorageService.getOperationMode() is executed before full startup (CASSANDRA-6166)
 * CQL3: support pre-epoch longs for TimestampType (CASSANDRA-6212)
 * Add reloadtriggers command to nodetool (CASSANDRA-4949)
 * cqlsh: ignore empty 'value alias' in DESCRIBE (CASSANDRA-6139)
 * Fix sstable loader (CASSANDRA-6205)
 * Reject bootstrapping if the node already exists in gossip (CASSANDRA-5571)
 * Fix NPE while loading paxos state (CASSANDRA-6211)
 * cqlsh: add SHOW SESSION <tracing-session> command (CASSANDRA-6228)
Merged from 1.2:
 * (Hadoop) Require CFRR batchSize to be at least 2 (CASSANDRA-6114)
 * Add a warning for small LCS sstable size (CASSANDRA-6191)
 * Add ability to list specific KS/CF combinations in nodetool cfstats (CASSANDRA-4191)
 * Mark CF clean if a mutation raced the drop and got it marked dirty (CASSANDRA-5946)
 * Add a LOCAL_ONE consistency level (CASSANDRA-6202)
 * Limit CQL prepared statement cache by size instead of count (CASSANDRA-6107)
 * Tracing should log write failure rather than raw exceptions (CASSANDRA-6133)
 * lock access to TM.endpointToHostIdMap (CASSANDRA-6103)
 * Allow estimated memtable size to exceed slab allocator size (CASSANDRA-6078)
 * Start MeteredFlusher earlier to prevent OOM during CL replay (CASSANDRA-6087)
 * Avoid sending Truncate command to fat clients (CASSANDRA-6088)
 * Allow where clause conditions to be in parenthesis (CASSANDRA-6037)
 * Do not open non-ssl storage port if encryption option is all (CASSANDRA-3916)
 * Move batchlog replay to its own executor (CASSANDRA-6079)
 * Add tombstone debug threshold and histogram (CASSANDRA-6042, 6057)
 * Enable tcp keepalive on incoming connections (CASSANDRA-4053)
 * Fix fat client schema pull NPE (CASSANDRA-6089)
 * Fix memtable flushing for indexed tables (CASSANDRA-6112)
 * Fix skipping columns with multiple slices (CASSANDRA-6119)
 * Expose connected thrift + native client counts (CASSANDRA-5084)
 * Optimize auth setup (CASSANDRA-6122)
 * Trace index selection (CASSANDRA-6001)
 * Update sstablesPerReadHistogram to use biased sampling (CASSANDRA-6164)
 * Log UnknownColumnfamilyException when closing socket (CASSANDRA-5725)
 * Properly error out on CREATE INDEX for counters table (CASSANDRA-6160)
 * Handle JMX notification failure for repair (CASSANDRA-6097)
 * (Hadoop) Fetch no more than 128 splits in parallel (CASSANDRA-6169)
 * stress: add username/password authentication support (CASSANDRA-6068)
 * Fix indexed queries with row cache enabled on parent table (CASSANDRA-5732)
 * Fix compaction race during columnfamily drop (CASSANDRA-5957)
 * Fix validation of empty column names for compact tables (CASSANDRA-6152)
 * Skip replaying mutations that pass CRC but fail to deserialize (CASSANDRA-6183)
 * Rework token replacement to use replace_address (CASSANDRA-5916)
 * Fix altering column types (CASSANDRA-6185)
 * cqlsh: fix CREATE/ALTER WITH completion (CASSANDRA-6196)
 * add windows bat files for shell commands (CASSANDRA-6145)
 * Fix potential stack overflow during range tombstones insertion (CASSANDRA-6181)
 * (Hadoop) Make LOCAL_ONE the default consistency level (CASSANDRA-6214)


2.0.1
 * Fix bug that could allow reading deleted data temporarily (CASSANDRA-6025)
 * Improve memory use defaults (CASSANDRA-6059)
 * Make ThriftServer more easlly extensible (CASSANDRA-6058)
 * Remove Hadoop dependency from ITransportFactory (CASSANDRA-6062)
 * add file_cache_size_in_mb setting (CASSANDRA-5661)
 * Improve error message when yaml contains invalid properties (CASSANDRA-5958)
 * Improve leveled compaction's ability to find non-overlapping L0 compactions
   to work on concurrently (CASSANDRA-5921)
 * Notify indexer of columns shadowed by range tombstones (CASSANDRA-5614)
 * Log Merkle tree stats (CASSANDRA-2698)
 * Switch from crc32 to adler32 for compressed sstable checksums (CASSANDRA-5862)
 * Improve offheap memcpy performance (CASSANDRA-5884)
 * Use a range aware scanner for cleanup (CASSANDRA-2524)
 * Cleanup doesn't need to inspect sstables that contain only local data
   (CASSANDRA-5722)
 * Add ability for CQL3 to list partition keys (CASSANDRA-4536)
 * Improve native protocol serialization (CASSANDRA-5664)
 * Upgrade Thrift to 0.9.1 (CASSANDRA-5923)
 * Require superuser status for adding triggers (CASSANDRA-5963)
 * Make standalone scrubber handle old and new style leveled manifest
   (CASSANDRA-6005)
 * Fix paxos bugs (CASSANDRA-6012, 6013, 6023)
 * Fix paged ranges with multiple replicas (CASSANDRA-6004)
 * Fix potential AssertionError during tracing (CASSANDRA-6041)
 * Fix NPE in sstablesplit (CASSANDRA-6027)
 * Migrate pre-2.0 key/value/column aliases to system.schema_columns
   (CASSANDRA-6009)
 * Paging filter empty rows too agressively (CASSANDRA-6040)
 * Support variadic parameters for IN clauses (CASSANDRA-4210)
 * cqlsh: return the result of CAS writes (CASSANDRA-5796)
 * Fix validation of IN clauses with 2ndary indexes (CASSANDRA-6050)
 * Support named bind variables in CQL (CASSANDRA-6033)
Merged from 1.2:
 * Allow cache-keys-to-save to be set at runtime (CASSANDRA-5980)
 * Avoid second-guessing out-of-space state (CASSANDRA-5605)
 * Tuning knobs for dealing with large blobs and many CFs (CASSANDRA-5982)
 * (Hadoop) Fix CQLRW for thrift tables (CASSANDRA-6002)
 * Fix possible divide-by-zero in HHOM (CASSANDRA-5990)
 * Allow local batchlog writes for CL.ANY (CASSANDRA-5967)
 * Upgrade metrics-core to version 2.2.0 (CASSANDRA-5947)
 * Fix CqlRecordWriter with composite keys (CASSANDRA-5949)
 * Add snitch, schema version, cluster, partitioner to JMX (CASSANDRA-5881)
 * Allow disabling SlabAllocator (CASSANDRA-5935)
 * Make user-defined compaction JMX blocking (CASSANDRA-4952)
 * Fix streaming does not transfer wrapped range (CASSANDRA-5948)
 * Fix loading index summary containing empty key (CASSANDRA-5965)
 * Correctly handle limits in CompositesSearcher (CASSANDRA-5975)
 * Pig: handle CQL collections (CASSANDRA-5867)
 * Pass the updated cf to the PRSI index() method (CASSANDRA-5999)
 * Allow empty CQL3 batches (as no-op) (CASSANDRA-5994)
 * Support null in CQL3 functions (CASSANDRA-5910)
 * Replace the deprecated MapMaker with CacheLoader (CASSANDRA-6007)
 * Add SSTableDeletingNotification to DataTracker (CASSANDRA-6010)
 * Fix snapshots in use get deleted during snapshot repair (CASSANDRA-6011)
 * Move hints and exception count to o.a.c.metrics (CASSANDRA-6017)
 * Fix memory leak in snapshot repair (CASSANDRA-6047)
 * Fix sstable2sjon for CQL3 tables (CASSANDRA-5852)


2.0.0
 * Fix thrift validation when inserting into CQL3 tables (CASSANDRA-5138)
 * Fix periodic memtable flushing behavior with clean memtables (CASSANDRA-5931)
 * Fix dateOf() function for pre-2.0 timestamp columns (CASSANDRA-5928)
 * Fix SSTable unintentionally loads BF when opened for batch (CASSANDRA-5938)
 * Add stream session progress to JMX (CASSANDRA-4757)
 * Fix NPE during CAS operation (CASSANDRA-5925)
Merged from 1.2:
 * Fix getBloomFilterDiskSpaceUsed for AlwaysPresentFilter (CASSANDRA-5900)
 * Don't announce schema version until we've loaded the changes locally
   (CASSANDRA-5904)
 * Fix to support off heap bloom filters size greater than 2 GB (CASSANDRA-5903)
 * Properly handle parsing huge map and set literals (CASSANDRA-5893)


2.0.0-rc2
 * enable vnodes by default (CASSANDRA-5869)
 * fix CAS contention timeout (CASSANDRA-5830)
 * fix HsHa to respect max frame size (CASSANDRA-4573)
 * Fix (some) 2i on composite components omissions (CASSANDRA-5851)
 * cqlsh: add DESCRIBE FULL SCHEMA variant (CASSANDRA-5880)
Merged from 1.2:
 * Correctly validate sparse composite cells in scrub (CASSANDRA-5855)
 * Add KeyCacheHitRate metric to CF metrics (CASSANDRA-5868)
 * cqlsh: add support for multiline comments (CASSANDRA-5798)
 * Handle CQL3 SELECT duplicate IN restrictions on clustering columns
   (CASSANDRA-5856)


2.0.0-rc1
 * improve DecimalSerializer performance (CASSANDRA-5837)
 * fix potential spurious wakeup in AsyncOneResponse (CASSANDRA-5690)
 * fix schema-related trigger issues (CASSANDRA-5774)
 * Better validation when accessing CQL3 table from thrift (CASSANDRA-5138)
 * Fix assertion error during repair (CASSANDRA-5801)
 * Fix range tombstone bug (CASSANDRA-5805)
 * DC-local CAS (CASSANDRA-5797)
 * Add a native_protocol_version column to the system.local table (CASSANRDA-5819)
 * Use index_interval from cassandra.yaml when upgraded (CASSANDRA-5822)
 * Fix buffer underflow on socket close (CASSANDRA-5792)
Merged from 1.2:
 * Fix reading DeletionTime from 1.1-format sstables (CASSANDRA-5814)
 * cqlsh: add collections support to COPY (CASSANDRA-5698)
 * retry important messages for any IOException (CASSANDRA-5804)
 * Allow empty IN relations in SELECT/UPDATE/DELETE statements (CASSANDRA-5626)
 * cqlsh: fix crashing on Windows due to libedit detection (CASSANDRA-5812)
 * fix bulk-loading compressed sstables (CASSANDRA-5820)
 * (Hadoop) fix quoting in CqlPagingRecordReader and CqlRecordWriter 
   (CASSANDRA-5824)
 * update default LCS sstable size to 160MB (CASSANDRA-5727)
 * Allow compacting 2Is via nodetool (CASSANDRA-5670)
 * Hex-encode non-String keys in OPP (CASSANDRA-5793)
 * nodetool history logging (CASSANDRA-5823)
 * (Hadoop) fix support for Thrift tables in CqlPagingRecordReader 
   (CASSANDRA-5752)
 * add "all time blocked" to StatusLogger output (CASSANDRA-5825)
 * Future-proof inter-major-version schema migrations (CASSANDRA-5845)
 * (Hadoop) add CqlPagingRecordReader support for ReversedType in Thrift table
   (CASSANDRA-5718)
 * Add -no-snapshot option to scrub (CASSANDRA-5891)
 * Fix to support off heap bloom filters size greater than 2 GB (CASSANDRA-5903)
 * Properly handle parsing huge map and set literals (CASSANDRA-5893)
 * Fix LCS L0 compaction may overlap in L1 (CASSANDRA-5907)
 * New sstablesplit tool to split large sstables offline (CASSANDRA-4766)
 * Fix potential deadlock in native protocol server (CASSANDRA-5926)
 * Disallow incompatible type change in CQL3 (CASSANDRA-5882)
Merged from 1.1:
 * Correctly validate sparse composite cells in scrub (CASSANDRA-5855)


2.0.0-beta2
 * Replace countPendingHints with Hints Created metric (CASSANDRA-5746)
 * Allow nodetool with no args, and with help to run without a server (CASSANDRA-5734)
 * Cleanup AbstractType/TypeSerializer classes (CASSANDRA-5744)
 * Remove unimplemented cli option schema-mwt (CASSANDRA-5754)
 * Support range tombstones in thrift (CASSANDRA-5435)
 * Normalize table-manipulating CQL3 statements' class names (CASSANDRA-5759)
 * cqlsh: add missing table options to DESCRIBE output (CASSANDRA-5749)
 * Fix assertion error during repair (CASSANDRA-5757)
 * Fix bulkloader (CASSANDRA-5542)
 * Add LZ4 compression to the native protocol (CASSANDRA-5765)
 * Fix bugs in the native protocol v2 (CASSANDRA-5770)
 * CAS on 'primary key only' table (CASSANDRA-5715)
 * Support streaming SSTables of old versions (CASSANDRA-5772)
 * Always respect protocol version in native protocol (CASSANDRA-5778)
 * Fix ConcurrentModificationException during streaming (CASSANDRA-5782)
 * Update deletion timestamp in Commit#updatesWithPaxosTime (CASSANDRA-5787)
 * Thrift cas() method crashes if input columns are not sorted (CASSANDRA-5786)
 * Order columns names correctly when querying for CAS (CASSANDRA-5788)
 * Fix streaming retry (CASSANDRA-5775)
Merged from 1.2:
 * if no seeds can be a reached a node won't start in a ring by itself (CASSANDRA-5768)
 * add cassandra.unsafesystem property (CASSANDRA-5704)
 * (Hadoop) quote identifiers in CqlPagingRecordReader (CASSANDRA-5763)
 * Add replace_node functionality for vnodes (CASSANDRA-5337)
 * Add timeout events to query traces (CASSANDRA-5520)
 * Fix serialization of the LEFT gossip value (CASSANDRA-5696)
 * Pig: support for cql3 tables (CASSANDRA-5234)
 * Fix skipping range tombstones with reverse queries (CASSANDRA-5712)
 * Expire entries out of ThriftSessionManager (CASSANDRA-5719)
 * Don't keep ancestor information in memory (CASSANDRA-5342)
 * Expose native protocol server status in nodetool info (CASSANDRA-5735)
 * Fix pathetic performance of range tombstones (CASSANDRA-5677)
 * Fix querying with an empty (impossible) range (CASSANDRA-5573)
 * cqlsh: handle CUSTOM 2i in DESCRIBE output (CASSANDRA-5760)
 * Fix minor bug in Range.intersects(Bound) (CASSANDRA-5771)
 * cqlsh: handle disabled compression in DESCRIBE output (CASSANDRA-5766)
 * Ensure all UP events are notified on the native protocol (CASSANDRA-5769)
 * Fix formatting of sstable2json with multiple -k arguments (CASSANDRA-5781)
 * Don't rely on row marker for queries in general to hide lost markers
   after TTL expires (CASSANDRA-5762)
 * Sort nodetool help output (CASSANDRA-5776)
 * Fix column expiring during 2 phases compaction (CASSANDRA-5799)
 * now() is being rejected in INSERTs when inside collections (CASSANDRA-5795)


2.0.0-beta1
 * Add support for indexing clustered columns (CASSANDRA-5125)
 * Removed on-heap row cache (CASSANDRA-5348)
 * use nanotime consistently for node-local timeouts (CASSANDRA-5581)
 * Avoid unnecessary second pass on name-based queries (CASSANDRA-5577)
 * Experimental triggers (CASSANDRA-1311)
 * JEMalloc support for off-heap allocation (CASSANDRA-3997)
 * Single-pass compaction (CASSANDRA-4180)
 * Removed token range bisection (CASSANDRA-5518)
 * Removed compatibility with pre-1.2.5 sstables and network messages
   (CASSANDRA-5511)
 * removed PBSPredictor (CASSANDRA-5455)
 * CAS support (CASSANDRA-5062, 5441, 5442, 5443, 5619, 5667)
 * Leveled compaction performs size-tiered compactions in L0 
   (CASSANDRA-5371, 5439)
 * Add yaml network topology snitch for mixed ec2/other envs (CASSANDRA-5339)
 * Log when a node is down longer than the hint window (CASSANDRA-4554)
 * Optimize tombstone creation for ExpiringColumns (CASSANDRA-4917)
 * Improve LeveledScanner work estimation (CASSANDRA-5250, 5407)
 * Replace compaction lock with runWithCompactionsDisabled (CASSANDRA-3430)
 * Change Message IDs to ints (CASSANDRA-5307)
 * Move sstable level information into the Stats component, removing the
   need for a separate Manifest file (CASSANDRA-4872)
 * avoid serializing to byte[] on commitlog append (CASSANDRA-5199)
 * make index_interval configurable per columnfamily (CASSANDRA-3961, CASSANDRA-5650)
 * add default_time_to_live (CASSANDRA-3974)
 * add memtable_flush_period_in_ms (CASSANDRA-4237)
 * replace supercolumns internally by composites (CASSANDRA-3237, 5123)
 * upgrade thrift to 0.9.0 (CASSANDRA-3719)
 * drop unnecessary keyspace parameter from user-defined compaction API 
   (CASSANDRA-5139)
 * more robust solution to incomplete compactions + counters (CASSANDRA-5151)
 * Change order of directory searching for c*.in.sh (CASSANDRA-3983)
 * Add tool to reset SSTable compaction level for LCS (CASSANDRA-5271)
 * Allow custom configuration loader (CASSANDRA-5045)
 * Remove memory emergency pressure valve logic (CASSANDRA-3534)
 * Reduce request latency with eager retry (CASSANDRA-4705)
 * cqlsh: Remove ASSUME command (CASSANDRA-5331)
 * Rebuild BF when loading sstables if bloom_filter_fp_chance
   has changed since compaction (CASSANDRA-5015)
 * remove row-level bloom filters (CASSANDRA-4885)
 * Change Kernel Page Cache skipping into row preheating (disabled by default)
   (CASSANDRA-4937)
 * Improve repair by deciding on a gcBefore before sending
   out TreeRequests (CASSANDRA-4932)
 * Add an official way to disable compactions (CASSANDRA-5074)
 * Reenable ALTER TABLE DROP with new semantics (CASSANDRA-3919)
 * Add binary protocol versioning (CASSANDRA-5436)
 * Swap THshaServer for TThreadedSelectorServer (CASSANDRA-5530)
 * Add alias support to SELECT statement (CASSANDRA-5075)
 * Don't create empty RowMutations in CommitLogReplayer (CASSANDRA-5541)
 * Use range tombstones when dropping cfs/columns from schema (CASSANDRA-5579)
 * cqlsh: drop CQL2/CQL3-beta support (CASSANDRA-5585)
 * Track max/min column names in sstables to be able to optimize slice
   queries (CASSANDRA-5514, CASSANDRA-5595, CASSANDRA-5600)
 * Binary protocol: allow batching already prepared statements (CASSANDRA-4693)
 * Allow preparing timestamp, ttl and limit in CQL3 queries (CASSANDRA-4450)
 * Support native link w/o JNA in Java7 (CASSANDRA-3734)
 * Use SASL authentication in binary protocol v2 (CASSANDRA-5545)
 * Replace Thrift HsHa with LMAX Disruptor based implementation (CASSANDRA-5582)
 * cqlsh: Add row count to SELECT output (CASSANDRA-5636)
 * Include a timestamp with all read commands to determine column expiration
   (CASSANDRA-5149)
 * Streaming 2.0 (CASSANDRA-5286, 5699)
 * Conditional create/drop ks/table/index statements in CQL3 (CASSANDRA-2737)
 * more pre-table creation property validation (CASSANDRA-5693)
 * Redesign repair messages (CASSANDRA-5426)
 * Fix ALTER RENAME post-5125 (CASSANDRA-5702)
 * Disallow renaming a 2ndary indexed column (CASSANDRA-5705)
 * Rename Table to Keyspace (CASSANDRA-5613)
 * Ensure changing column_index_size_in_kb on different nodes don't corrupt the
   sstable (CASSANDRA-5454)
 * Move resultset type information into prepare, not execute (CASSANDRA-5649)
 * Auto paging in binary protocol (CASSANDRA-4415, 5714)
 * Don't tie client side use of AbstractType to JDBC (CASSANDRA-4495)
 * Adds new TimestampType to replace DateType (CASSANDRA-5723, CASSANDRA-5729)
Merged from 1.2:
 * make starting native protocol server idempotent (CASSANDRA-5728)
 * Fix loading key cache when a saved entry is no longer valid (CASSANDRA-5706)
 * Fix serialization of the LEFT gossip value (CASSANDRA-5696)
 * cqlsh: Don't show 'null' in place of empty values (CASSANDRA-5675)
 * Race condition in detecting version on a mixed 1.1/1.2 cluster
   (CASSANDRA-5692)
 * Fix skipping range tombstones with reverse queries (CASSANDRA-5712)
 * Expire entries out of ThriftSessionManager (CASSANRDA-5719)
 * Don't keep ancestor information in memory (CASSANDRA-5342)
 * cqlsh: fix handling of semicolons inside BATCH queries (CASSANDRA-5697)


1.2.6
 * Fix tracing when operation completes before all responses arrive 
   (CASSANDRA-5668)
 * Fix cross-DC mutation forwarding (CASSANDRA-5632)
 * Reduce SSTableLoader memory usage (CASSANDRA-5555)
 * Scale hinted_handoff_throttle_in_kb to cluster size (CASSANDRA-5272)
 * (Hadoop) Add CQL3 input/output formats (CASSANDRA-4421, 5622)
 * (Hadoop) Fix InputKeyRange in CFIF (CASSANDRA-5536)
 * Fix dealing with ridiculously large max sstable sizes in LCS (CASSANDRA-5589)
 * Ignore pre-truncate hints (CASSANDRA-4655)
 * Move System.exit on OOM into a separate thread (CASSANDRA-5273)
 * Write row markers when serializing schema (CASSANDRA-5572)
 * Check only SSTables for the requested range when streaming (CASSANDRA-5569)
 * Improve batchlog replay behavior and hint ttl handling (CASSANDRA-5314)
 * Exclude localTimestamp from validation for tombstones (CASSANDRA-5398)
 * cqlsh: add custom prompt support (CASSANDRA-5539)
 * Reuse prepared statements in hot auth queries (CASSANDRA-5594)
 * cqlsh: add vertical output option (see EXPAND) (CASSANDRA-5597)
 * Add a rate limit option to stress (CASSANDRA-5004)
 * have BulkLoader ignore snapshots directories (CASSANDRA-5587) 
 * fix SnitchProperties logging context (CASSANDRA-5602)
 * Expose whether jna is enabled and memory is locked via JMX (CASSANDRA-5508)
 * cqlsh: fix COPY FROM with ReversedType (CASSANDRA-5610)
 * Allow creating CUSTOM indexes on collections (CASSANDRA-5615)
 * Evaluate now() function at execution time (CASSANDRA-5616)
 * Expose detailed read repair metrics (CASSANDRA-5618)
 * Correct blob literal + ReversedType parsing (CASSANDRA-5629)
 * Allow GPFS to prefer the internal IP like EC2MRS (CASSANDRA-5630)
 * fix help text for -tspw cassandra-cli (CASSANDRA-5643)
 * don't throw away initial causes exceptions for internode encryption issues 
   (CASSANDRA-5644)
 * Fix message spelling errors for cql select statements (CASSANDRA-5647)
 * Suppress custom exceptions thru jmx (CASSANDRA-5652)
 * Update CREATE CUSTOM INDEX syntax (CASSANDRA-5639)
 * Fix PermissionDetails.equals() method (CASSANDRA-5655)
 * Never allow partition key ranges in CQL3 without token() (CASSANDRA-5666)
 * Gossiper incorrectly drops AppState for an upgrading node (CASSANDRA-5660)
 * Connection thrashing during multi-region ec2 during upgrade, due to 
   messaging version (CASSANDRA-5669)
 * Avoid over reconnecting in EC2MRS (CASSANDRA-5678)
 * Fix ReadResponseSerializer.serializedSize() for digest reads (CASSANDRA-5476)
 * allow sstable2json on 2i CFs (CASSANDRA-5694)
Merged from 1.1:
 * Remove buggy thrift max message length option (CASSANDRA-5529)
 * Fix NPE in Pig's widerow mode (CASSANDRA-5488)
 * Add split size parameter to Pig and disable split combination (CASSANDRA-5544)


1.2.5
 * make BytesToken.toString only return hex bytes (CASSANDRA-5566)
 * Ensure that submitBackground enqueues at least one task (CASSANDRA-5554)
 * fix 2i updates with identical values and timestamps (CASSANDRA-5540)
 * fix compaction throttling bursty-ness (CASSANDRA-4316)
 * reduce memory consumption of IndexSummary (CASSANDRA-5506)
 * remove per-row column name bloom filters (CASSANDRA-5492)
 * Include fatal errors in trace events (CASSANDRA-5447)
 * Ensure that PerRowSecondaryIndex is notified of row-level deletes
   (CASSANDRA-5445)
 * Allow empty blob literals in CQL3 (CASSANDRA-5452)
 * Fix streaming RangeTombstones at column index boundary (CASSANDRA-5418)
 * Fix preparing statements when current keyspace is not set (CASSANDRA-5468)
 * Fix SemanticVersion.isSupportedBy minor/patch handling (CASSANDRA-5496)
 * Don't provide oldCfId for post-1.1 system cfs (CASSANDRA-5490)
 * Fix primary range ignores replication strategy (CASSANDRA-5424)
 * Fix shutdown of binary protocol server (CASSANDRA-5507)
 * Fix repair -snapshot not working (CASSANDRA-5512)
 * Set isRunning flag later in binary protocol server (CASSANDRA-5467)
 * Fix use of CQL3 functions with descending clustering order (CASSANDRA-5472)
 * Disallow renaming columns one at a time for thrift table in CQL3
   (CASSANDRA-5531)
 * cqlsh: add CLUSTERING ORDER BY support to DESCRIBE (CASSANDRA-5528)
 * Add custom secondary index support to CQL3 (CASSANDRA-5484)
 * Fix repair hanging silently on unexpected error (CASSANDRA-5229)
 * Fix Ec2Snitch regression introduced by CASSANDRA-5171 (CASSANDRA-5432)
 * Add nodetool enablebackup/disablebackup (CASSANDRA-5556)
 * cqlsh: fix DESCRIBE after case insensitive USE (CASSANDRA-5567)
Merged from 1.1
 * Add retry mechanism to OTC for non-droppable_verbs (CASSANDRA-5393)
 * Use allocator information to improve memtable memory usage estimate
   (CASSANDRA-5497)
 * Fix trying to load deleted row into row cache on startup (CASSANDRA-4463)
 * fsync leveled manifest to avoid corruption (CASSANDRA-5535)
 * Fix Bound intersection computation (CASSANDRA-5551)
 * sstablescrub now respects max memory size in cassandra.in.sh (CASSANDRA-5562)


1.2.4
 * Ensure that PerRowSecondaryIndex updates see the most recent values
   (CASSANDRA-5397)
 * avoid duplicate index entries ind PrecompactedRow and 
   ParallelCompactionIterable (CASSANDRA-5395)
 * remove the index entry on oldColumn when new column is a tombstone 
   (CASSANDRA-5395)
 * Change default stream throughput from 400 to 200 mbps (CASSANDRA-5036)
 * Gossiper logs DOWN for symmetry with UP (CASSANDRA-5187)
 * Fix mixing prepared statements between keyspaces (CASSANDRA-5352)
 * Fix consistency level during bootstrap - strike 3 (CASSANDRA-5354)
 * Fix transposed arguments in AlreadyExistsException (CASSANDRA-5362)
 * Improve asynchronous hint delivery (CASSANDRA-5179)
 * Fix Guava dependency version (12.0 -> 13.0.1) for Maven (CASSANDRA-5364)
 * Validate that provided CQL3 collection value are < 64K (CASSANDRA-5355)
 * Make upgradeSSTable skip current version sstables by default (CASSANDRA-5366)
 * Optimize min/max timestamp collection (CASSANDRA-5373)
 * Invalid streamId in cql binary protocol when using invalid CL 
   (CASSANDRA-5164)
 * Fix validation for IN where clauses with collections (CASSANDRA-5376)
 * Copy resultSet on count query to avoid ConcurrentModificationException 
   (CASSANDRA-5382)
 * Correctly typecheck in CQL3 even with ReversedType (CASSANDRA-5386)
 * Fix streaming compressed files when using encryption (CASSANDRA-5391)
 * cassandra-all 1.2.0 pom missing netty dependency (CASSANDRA-5392)
 * Fix writetime/ttl functions on null values (CASSANDRA-5341)
 * Fix NPE during cql3 select with token() (CASSANDRA-5404)
 * IndexHelper.skipBloomFilters won't skip non-SHA filters (CASSANDRA-5385)
 * cqlsh: Print maps ordered by key, sort sets (CASSANDRA-5413)
 * Add null syntax support in CQL3 for inserts (CASSANDRA-3783)
 * Allow unauthenticated set_keyspace() calls (CASSANDRA-5423)
 * Fix potential incremental backups race (CASSANDRA-5410)
 * Fix prepared BATCH statements with batch-level timestamps (CASSANDRA-5415)
 * Allow overriding superuser setup delay (CASSANDRA-5430)
 * cassandra-shuffle with JMX usernames and passwords (CASSANDRA-5431)
Merged from 1.1:
 * cli: Quote ks and cf names in schema output when needed (CASSANDRA-5052)
 * Fix bad default for min/max timestamp in SSTableMetadata (CASSANDRA-5372)
 * Fix cf name extraction from manifest in Directories.migrateFile() 
   (CASSANDRA-5242)
 * Support pluggable internode authentication (CASSANDRA-5401)


1.2.3
 * add check for sstable overlap within a level on startup (CASSANDRA-5327)
 * replace ipv6 colons in jmx object names (CASSANDRA-5298, 5328)
 * Avoid allocating SSTableBoundedScanner during repair when the range does 
   not intersect the sstable (CASSANDRA-5249)
 * Don't lowercase property map keys (this breaks NTS) (CASSANDRA-5292)
 * Fix composite comparator with super columns (CASSANDRA-5287)
 * Fix insufficient validation of UPDATE queries against counter cfs
   (CASSANDRA-5300)
 * Fix PropertyFileSnitch default DC/Rack behavior (CASSANDRA-5285)
 * Handle null values when executing prepared statement (CASSANDRA-5081)
 * Add netty to pom dependencies (CASSANDRA-5181)
 * Include type arguments in Thrift CQLPreparedResult (CASSANDRA-5311)
 * Fix compaction not removing columns when bf_fp_ratio is 1 (CASSANDRA-5182)
 * cli: Warn about missing CQL3 tables in schema descriptions (CASSANDRA-5309)
 * Re-enable unknown option in replication/compaction strategies option for
   backward compatibility (CASSANDRA-4795)
 * Add binary protocol support to stress (CASSANDRA-4993)
 * cqlsh: Fix COPY FROM value quoting and null handling (CASSANDRA-5305)
 * Fix repair -pr for vnodes (CASSANDRA-5329)
 * Relax CL for auth queries for non-default users (CASSANDRA-5310)
 * Fix AssertionError during repair (CASSANDRA-5245)
 * Don't announce migrations to pre-1.2 nodes (CASSANDRA-5334)
Merged from 1.1:
 * Update offline scrub for 1.0 -> 1.1 directory structure (CASSANDRA-5195)
 * add tmp flag to Descriptor hashcode (CASSANDRA-4021)
 * fix logging of "Found table data in data directories" when only system tables
   are present (CASSANDRA-5289)
 * cli: Add JMX authentication support (CASSANDRA-5080)
 * nodetool: ability to repair specific range (CASSANDRA-5280)
 * Fix possible assertion triggered in SliceFromReadCommand (CASSANDRA-5284)
 * cqlsh: Add inet type support on Windows (ipv4-only) (CASSANDRA-4801)
 * Fix race when initializing ColumnFamilyStore (CASSANDRA-5350)
 * Add UseTLAB JVM flag (CASSANDRA-5361)


1.2.2
 * fix potential for multiple concurrent compactions of the same sstables
   (CASSANDRA-5256)
 * avoid no-op caching of byte[] on commitlog append (CASSANDRA-5199)
 * fix symlinks under data dir not working (CASSANDRA-5185)
 * fix bug in compact storage metadata handling (CASSANDRA-5189)
 * Validate login for USE queries (CASSANDRA-5207)
 * cli: remove default username and password (CASSANDRA-5208)
 * configure populate_io_cache_on_flush per-CF (CASSANDRA-4694)
 * allow configuration of internode socket buffer (CASSANDRA-3378)
 * Make sstable directory picking blacklist-aware again (CASSANDRA-5193)
 * Correctly expire gossip states for edge cases (CASSANDRA-5216)
 * Improve handling of directory creation failures (CASSANDRA-5196)
 * Expose secondary indicies to the rest of nodetool (CASSANDRA-4464)
 * Binary protocol: avoid sending notification for 0.0.0.0 (CASSANDRA-5227)
 * add UseCondCardMark XX jvm settings on jdk 1.7 (CASSANDRA-4366)
 * CQL3 refactor to allow conversion function (CASSANDRA-5226)
 * Fix drop of sstables in some circumstance (CASSANDRA-5232)
 * Implement caching of authorization results (CASSANDRA-4295)
 * Add support for LZ4 compression (CASSANDRA-5038)
 * Fix missing columns in wide rows queries (CASSANDRA-5225)
 * Simplify auth setup and make system_auth ks alterable (CASSANDRA-5112)
 * Stop compactions from hanging during bootstrap (CASSANDRA-5244)
 * fix compressed streaming sending extra chunk (CASSANDRA-5105)
 * Add CQL3-based implementations of IAuthenticator and IAuthorizer
   (CASSANDRA-4898)
 * Fix timestamp-based tomstone removal logic (CASSANDRA-5248)
 * cli: Add JMX authentication support (CASSANDRA-5080)
 * Fix forceFlush behavior (CASSANDRA-5241)
 * cqlsh: Add username autocompletion (CASSANDRA-5231)
 * Fix CQL3 composite partition key error (CASSANDRA-5240)
 * Allow IN clause on last clustering key (CASSANDRA-5230)
Merged from 1.1:
 * fix start key/end token validation for wide row iteration (CASSANDRA-5168)
 * add ConfigHelper support for Thrift frame and max message sizes (CASSANDRA-5188)
 * fix nodetool repair not fail on node down (CASSANDRA-5203)
 * always collect tombstone hints (CASSANDRA-5068)
 * Fix error when sourcing file in cqlsh (CASSANDRA-5235)


1.2.1
 * stream undelivered hints on decommission (CASSANDRA-5128)
 * GossipingPropertyFileSnitch loads saved dc/rack info if needed (CASSANDRA-5133)
 * drain should flush system CFs too (CASSANDRA-4446)
 * add inter_dc_tcp_nodelay setting (CASSANDRA-5148)
 * re-allow wrapping ranges for start_token/end_token range pairitspwng (CASSANDRA-5106)
 * fix validation compaction of empty rows (CASSANDRA-5136)
 * nodetool methods to enable/disable hint storage/delivery (CASSANDRA-4750)
 * disallow bloom filter false positive chance of 0 (CASSANDRA-5013)
 * add threadpool size adjustment methods to JMXEnabledThreadPoolExecutor and 
   CompactionManagerMBean (CASSANDRA-5044)
 * fix hinting for dropped local writes (CASSANDRA-4753)
 * off-heap cache doesn't need mutable column container (CASSANDRA-5057)
 * apply disk_failure_policy to bad disks on initial directory creation 
   (CASSANDRA-4847)
 * Optimize name-based queries to use ArrayBackedSortedColumns (CASSANDRA-5043)
 * Fall back to old manifest if most recent is unparseable (CASSANDRA-5041)
 * pool [Compressed]RandomAccessReader objects on the partitioned read path
   (CASSANDRA-4942)
 * Add debug logging to list filenames processed by Directories.migrateFile 
   method (CASSANDRA-4939)
 * Expose black-listed directories via JMX (CASSANDRA-4848)
 * Log compaction merge counts (CASSANDRA-4894)
 * Minimize byte array allocation by AbstractData{Input,Output} (CASSANDRA-5090)
 * Add SSL support for the binary protocol (CASSANDRA-5031)
 * Allow non-schema system ks modification for shuffle to work (CASSANDRA-5097)
 * cqlsh: Add default limit to SELECT statements (CASSANDRA-4972)
 * cqlsh: fix DESCRIBE for 1.1 cfs in CQL3 (CASSANDRA-5101)
 * Correctly gossip with nodes >= 1.1.7 (CASSANDRA-5102)
 * Ensure CL guarantees on digest mismatch (CASSANDRA-5113)
 * Validate correctly selects on composite partition key (CASSANDRA-5122)
 * Fix exception when adding collection (CASSANDRA-5117)
 * Handle states for non-vnode clusters correctly (CASSANDRA-5127)
 * Refuse unrecognized replication and compaction strategy options (CASSANDRA-4795)
 * Pick the correct value validator in sstable2json for cql3 tables (CASSANDRA-5134)
 * Validate login for describe_keyspace, describe_keyspaces and set_keyspace
   (CASSANDRA-5144)
 * Fix inserting empty maps (CASSANDRA-5141)
 * Don't remove tokens from System table for node we know (CASSANDRA-5121)
 * fix streaming progress report for compresed files (CASSANDRA-5130)
 * Coverage analysis for low-CL queries (CASSANDRA-4858)
 * Stop interpreting dates as valid timeUUID value (CASSANDRA-4936)
 * Adds E notation for floating point numbers (CASSANDRA-4927)
 * Detect (and warn) unintentional use of the cql2 thrift methods when cql3 was
   intended (CASSANDRA-5172)
 * cli: Quote ks and cf names in schema output when needed (CASSANDRA-5052)
 * Fix cf name extraction from manifest in Directories.migrateFile() (CASSANDRA-5242)
 * Replace mistaken usage of commons-logging with slf4j (CASSANDRA-5464)
 * Ensure Jackson dependency matches lib (CASSANDRA-5126)
 * Expose droppable tombstone ratio stats over JMX (CASSANDRA-5159)
Merged from 1.1:
 * Simplify CompressedRandomAccessReader to work around JDK FD bug (CASSANDRA-5088)
 * Improve handling a changing target throttle rate mid-compaction (CASSANDRA-5087)
 * Pig: correctly decode row keys in widerow mode (CASSANDRA-5098)
 * nodetool repair command now prints progress (CASSANDRA-4767)
 * fix user defined compaction to run against 1.1 data directory (CASSANDRA-5118)
 * Fix CQL3 BATCH authorization caching (CASSANDRA-5145)
 * fix get_count returns incorrect value with TTL (CASSANDRA-5099)
 * better handling for mid-compaction failure (CASSANDRA-5137)
 * convert default marshallers list to map for better readability (CASSANDRA-5109)
 * fix ConcurrentModificationException in getBootstrapSource (CASSANDRA-5170)
 * fix sstable maxtimestamp for row deletes and pre-1.1.1 sstables (CASSANDRA-5153)
 * Fix thread growth on node removal (CASSANDRA-5175)
 * Make Ec2Region's datacenter name configurable (CASSANDRA-5155)


1.2.0
 * Disallow counters in collections (CASSANDRA-5082)
 * cqlsh: add unit tests (CASSANDRA-3920)
 * fix default bloom_filter_fp_chance for LeveledCompactionStrategy (CASSANDRA-5093)
Merged from 1.1:
 * add validation for get_range_slices with start_key and end_token (CASSANDRA-5089)


1.2.0-rc2
 * fix nodetool ownership display with vnodes (CASSANDRA-5065)
 * cqlsh: add DESCRIBE KEYSPACES command (CASSANDRA-5060)
 * Fix potential infinite loop when reloading CFS (CASSANDRA-5064)
 * Fix SimpleAuthorizer example (CASSANDRA-5072)
 * cqlsh: force CL.ONE for tracing and system.schema* queries (CASSANDRA-5070)
 * Includes cassandra-shuffle in the debian package (CASSANDRA-5058)
Merged from 1.1:
 * fix multithreaded compaction deadlock (CASSANDRA-4492)
 * fix temporarily missing schema after upgrade from pre-1.1.5 (CASSANDRA-5061)
 * Fix ALTER TABLE overriding compression options with defaults
   (CASSANDRA-4996, 5066)
 * fix specifying and altering crc_check_chance (CASSANDRA-5053)
 * fix Murmur3Partitioner ownership% calculation (CASSANDRA-5076)
 * Don't expire columns sooner than they should in 2ndary indexes (CASSANDRA-5079)


1.2-rc1
 * rename rpc_timeout settings to request_timeout (CASSANDRA-5027)
 * add BF with 0.1 FP to LCS by default (CASSANDRA-5029)
 * Fix preparing insert queries (CASSANDRA-5016)
 * Fix preparing queries with counter increment (CASSANDRA-5022)
 * Fix preparing updates with collections (CASSANDRA-5017)
 * Don't generate UUID based on other node address (CASSANDRA-5002)
 * Fix message when trying to alter a clustering key type (CASSANDRA-5012)
 * Update IAuthenticator to match the new IAuthorizer (CASSANDRA-5003)
 * Fix inserting only a key in CQL3 (CASSANDRA-5040)
 * Fix CQL3 token() function when used with strings (CASSANDRA-5050)
Merged from 1.1:
 * reduce log spam from invalid counter shards (CASSANDRA-5026)
 * Improve schema propagation performance (CASSANDRA-5025)
 * Fix for IndexHelper.IndexFor throws OOB Exception (CASSANDRA-5030)
 * cqlsh: make it possible to describe thrift CFs (CASSANDRA-4827)
 * cqlsh: fix timestamp formatting on some platforms (CASSANDRA-5046)


1.2-beta3
 * make consistency level configurable in cqlsh (CASSANDRA-4829)
 * fix cqlsh rendering of blob fields (CASSANDRA-4970)
 * fix cqlsh DESCRIBE command (CASSANDRA-4913)
 * save truncation position in system table (CASSANDRA-4906)
 * Move CompressionMetadata off-heap (CASSANDRA-4937)
 * allow CLI to GET cql3 columnfamily data (CASSANDRA-4924)
 * Fix rare race condition in getExpireTimeForEndpoint (CASSANDRA-4402)
 * acquire references to overlapping sstables during compaction so bloom filter
   doesn't get free'd prematurely (CASSANDRA-4934)
 * Don't share slice query filter in CQL3 SelectStatement (CASSANDRA-4928)
 * Separate tracing from Log4J (CASSANDRA-4861)
 * Exclude gcable tombstones from merkle-tree computation (CASSANDRA-4905)
 * Better printing of AbstractBounds for tracing (CASSANDRA-4931)
 * Optimize mostRecentTombstone check in CC.collectAllData (CASSANDRA-4883)
 * Change stream session ID to UUID to avoid collision from same node (CASSANDRA-4813)
 * Use Stats.db when bulk loading if present (CASSANDRA-4957)
 * Skip repair on system_trace and keyspaces with RF=1 (CASSANDRA-4956)
 * (cql3) Remove arbitrary SELECT limit (CASSANDRA-4918)
 * Correctly handle prepared operation on collections (CASSANDRA-4945)
 * Fix CQL3 LIMIT (CASSANDRA-4877)
 * Fix Stress for CQL3 (CASSANDRA-4979)
 * Remove cassandra specific exceptions from JMX interface (CASSANDRA-4893)
 * (CQL3) Force using ALLOW FILTERING on potentially inefficient queries (CASSANDRA-4915)
 * (cql3) Fix adding column when the table has collections (CASSANDRA-4982)
 * (cql3) Fix allowing collections with compact storage (CASSANDRA-4990)
 * (cql3) Refuse ttl/writetime function on collections (CASSANDRA-4992)
 * Replace IAuthority with new IAuthorizer (CASSANDRA-4874)
 * clqsh: fix KEY pseudocolumn escaping when describing Thrift tables
   in CQL3 mode (CASSANDRA-4955)
 * add basic authentication support for Pig CassandraStorage (CASSANDRA-3042)
 * fix CQL2 ALTER TABLE compaction_strategy_class altering (CASSANDRA-4965)
Merged from 1.1:
 * Fall back to old describe_splits if d_s_ex is not available (CASSANDRA-4803)
 * Improve error reporting when streaming ranges fail (CASSANDRA-5009)
 * Fix cqlsh timestamp formatting of timezone info (CASSANDRA-4746)
 * Fix assertion failure with leveled compaction (CASSANDRA-4799)
 * Check for null end_token in get_range_slice (CASSANDRA-4804)
 * Remove all remnants of removed nodes (CASSANDRA-4840)
 * Add aut-reloading of the log4j file in debian package (CASSANDRA-4855)
 * Fix estimated row cache entry size (CASSANDRA-4860)
 * reset getRangeSlice filter after finishing a row for get_paged_slice
   (CASSANDRA-4919)
 * expunge row cache post-truncate (CASSANDRA-4940)
 * Allow static CF definition with compact storage (CASSANDRA-4910)
 * Fix endless loop/compaction of schema_* CFs due to broken timestamps (CASSANDRA-4880)
 * Fix 'wrong class type' assertion in CounterColumn (CASSANDRA-4976)


1.2-beta2
 * fp rate of 1.0 disables BF entirely; LCS defaults to 1.0 (CASSANDRA-4876)
 * off-heap bloom filters for row keys (CASSANDRA_4865)
 * add extension point for sstable components (CASSANDRA-4049)
 * improve tracing output (CASSANDRA-4852, 4862)
 * make TRACE verb droppable (CASSANDRA-4672)
 * fix BulkLoader recognition of CQL3 columnfamilies (CASSANDRA-4755)
 * Sort commitlog segments for replay by id instead of mtime (CASSANDRA-4793)
 * Make hint delivery asynchronous (CASSANDRA-4761)
 * Pluggable Thrift transport factories for CLI and cqlsh (CASSANDRA-4609, 4610)
 * cassandra-cli: allow Double value type to be inserted to a column (CASSANDRA-4661)
 * Add ability to use custom TServerFactory implementations (CASSANDRA-4608)
 * optimize batchlog flushing to skip successful batches (CASSANDRA-4667)
 * include metadata for system keyspace itself in schema tables (CASSANDRA-4416)
 * add check to PropertyFileSnitch to verify presence of location for
   local node (CASSANDRA-4728)
 * add PBSPredictor consistency modeler (CASSANDRA-4261)
 * remove vestiges of Thrift unframed mode (CASSANDRA-4729)
 * optimize single-row PK lookups (CASSANDRA-4710)
 * adjust blockFor calculation to account for pending ranges due to node 
   movement (CASSANDRA-833)
 * Change CQL version to 3.0.0 and stop accepting 3.0.0-beta1 (CASSANDRA-4649)
 * (CQL3) Make prepared statement global instead of per connection 
   (CASSANDRA-4449)
 * Fix scrubbing of CQL3 created tables (CASSANDRA-4685)
 * (CQL3) Fix validation when using counter and regular columns in the same 
   table (CASSANDRA-4706)
 * Fix bug starting Cassandra with simple authentication (CASSANDRA-4648)
 * Add support for batchlog in CQL3 (CASSANDRA-4545, 4738)
 * Add support for multiple column family outputs in CFOF (CASSANDRA-4208)
 * Support repairing only the local DC nodes (CASSANDRA-4747)
 * Use rpc_address for binary protocol and change default port (CASSANDRA-4751)
 * Fix use of collections in prepared statements (CASSANDRA-4739)
 * Store more information into peers table (CASSANDRA-4351, 4814)
 * Configurable bucket size for size tiered compaction (CASSANDRA-4704)
 * Run leveled compaction in parallel (CASSANDRA-4310)
 * Fix potential NPE during CFS reload (CASSANDRA-4786)
 * Composite indexes may miss results (CASSANDRA-4796)
 * Move consistency level to the protocol level (CASSANDRA-4734, 4824)
 * Fix Subcolumn slice ends not respected (CASSANDRA-4826)
 * Fix Assertion error in cql3 select (CASSANDRA-4783)
 * Fix list prepend logic (CQL3) (CASSANDRA-4835)
 * Add booleans as literals in CQL3 (CASSANDRA-4776)
 * Allow renaming PK columns in CQL3 (CASSANDRA-4822)
 * Fix binary protocol NEW_NODE event (CASSANDRA-4679)
 * Fix potential infinite loop in tombstone compaction (CASSANDRA-4781)
 * Remove system tables accounting from schema (CASSANDRA-4850)
 * (cql3) Force provided columns in clustering key order in 
   'CLUSTERING ORDER BY' (CASSANDRA-4881)
 * Fix composite index bug (CASSANDRA-4884)
 * Fix short read protection for CQL3 (CASSANDRA-4882)
 * Add tracing support to the binary protocol (CASSANDRA-4699)
 * (cql3) Don't allow prepared marker inside collections (CASSANDRA-4890)
 * Re-allow order by on non-selected columns (CASSANDRA-4645)
 * Bug when composite index is created in a table having collections (CASSANDRA-4909)
 * log index scan subject in CompositesSearcher (CASSANDRA-4904)
Merged from 1.1:
 * add get[Row|Key]CacheEntries to CacheServiceMBean (CASSANDRA-4859)
 * fix get_paged_slice to wrap to next row correctly (CASSANDRA-4816)
 * fix indexing empty column values (CASSANDRA-4832)
 * allow JdbcDate to compose null Date objects (CASSANDRA-4830)
 * fix possible stackoverflow when compacting 1000s of sstables
   (CASSANDRA-4765)
 * fix wrong leveled compaction progress calculation (CASSANDRA-4807)
 * add a close() method to CRAR to prevent leaking file descriptors (CASSANDRA-4820)
 * fix potential infinite loop in get_count (CASSANDRA-4833)
 * fix compositeType.{get/from}String methods (CASSANDRA-4842)
 * (CQL) fix CREATE COLUMNFAMILY permissions check (CASSANDRA-4864)
 * Fix DynamicCompositeType same type comparison (CASSANDRA-4711)
 * Fix duplicate SSTable reference when stream session failed (CASSANDRA-3306)
 * Allow static CF definition with compact storage (CASSANDRA-4910)
 * Fix endless loop/compaction of schema_* CFs due to broken timestamps (CASSANDRA-4880)
 * Fix 'wrong class type' assertion in CounterColumn (CASSANDRA-4976)


1.2-beta1
 * add atomic_batch_mutate (CASSANDRA-4542, -4635)
 * increase default max_hint_window_in_ms to 3h (CASSANDRA-4632)
 * include message initiation time to replicas so they can more
   accurately drop timed-out requests (CASSANDRA-2858)
 * fix clientutil.jar dependencies (CASSANDRA-4566)
 * optimize WriteResponse (CASSANDRA-4548)
 * new metrics (CASSANDRA-4009)
 * redesign KEYS indexes to avoid read-before-write (CASSANDRA-2897)
 * debug tracing (CASSANDRA-1123)
 * parallelize row cache loading (CASSANDRA-4282)
 * Make compaction, flush JBOD-aware (CASSANDRA-4292)
 * run local range scans on the read stage (CASSANDRA-3687)
 * clean up ioexceptions (CASSANDRA-2116)
 * add disk_failure_policy (CASSANDRA-2118)
 * Introduce new json format with row level deletion (CASSANDRA-4054)
 * remove redundant "name" column from schema_keyspaces (CASSANDRA-4433)
 * improve "nodetool ring" handling of multi-dc clusters (CASSANDRA-3047)
 * update NTS calculateNaturalEndpoints to be O(N log N) (CASSANDRA-3881)
 * split up rpc timeout by operation type (CASSANDRA-2819)
 * rewrite key cache save/load to use only sequential i/o (CASSANDRA-3762)
 * update MS protocol with a version handshake + broadcast address id
   (CASSANDRA-4311)
 * multithreaded hint replay (CASSANDRA-4189)
 * add inter-node message compression (CASSANDRA-3127)
 * remove COPP (CASSANDRA-2479)
 * Track tombstone expiration and compact when tombstone content is
   higher than a configurable threshold, default 20% (CASSANDRA-3442, 4234)
 * update MurmurHash to version 3 (CASSANDRA-2975)
 * (CLI) track elapsed time for `delete' operation (CASSANDRA-4060)
 * (CLI) jline version is bumped to 1.0 to properly  support
   'delete' key function (CASSANDRA-4132)
 * Save IndexSummary into new SSTable 'Summary' component (CASSANDRA-2392, 4289)
 * Add support for range tombstones (CASSANDRA-3708)
 * Improve MessagingService efficiency (CASSANDRA-3617)
 * Avoid ID conflicts from concurrent schema changes (CASSANDRA-3794)
 * Set thrift HSHA server thread limit to unlimited by default (CASSANDRA-4277)
 * Avoids double serialization of CF id in RowMutation messages
   (CASSANDRA-4293)
 * stream compressed sstables directly with java nio (CASSANDRA-4297)
 * Support multiple ranges in SliceQueryFilter (CASSANDRA-3885)
 * Add column metadata to system column families (CASSANDRA-4018)
 * (cql3) Always use composite types by default (CASSANDRA-4329)
 * (cql3) Add support for set, map and list (CASSANDRA-3647)
 * Validate date type correctly (CASSANDRA-4441)
 * (cql3) Allow definitions with only a PK (CASSANDRA-4361)
 * (cql3) Add support for row key composites (CASSANDRA-4179)
 * improve DynamicEndpointSnitch by using reservoir sampling (CASSANDRA-4038)
 * (cql3) Add support for 2ndary indexes (CASSANDRA-3680)
 * (cql3) fix defining more than one PK to be invalid (CASSANDRA-4477)
 * remove schema agreement checking from all external APIs (Thrift, CQL and CQL3) (CASSANDRA-4487)
 * add Murmur3Partitioner and make it default for new installations (CASSANDRA-3772, 4621)
 * (cql3) update pseudo-map syntax to use map syntax (CASSANDRA-4497)
 * Finer grained exceptions hierarchy and provides error code with exceptions (CASSANDRA-3979)
 * Adds events push to binary protocol (CASSANDRA-4480)
 * Rewrite nodetool help (CASSANDRA-2293)
 * Make CQL3 the default for CQL (CASSANDRA-4640)
 * update stress tool to be able to use CQL3 (CASSANDRA-4406)
 * Accept all thrift update on CQL3 cf but don't expose their metadata (CASSANDRA-4377)
 * Replace Throttle with Guava's RateLimiter for HintedHandOff (CASSANDRA-4541)
 * fix counter add/get using CQL2 and CQL3 in stress tool (CASSANDRA-4633)
 * Add sstable count per level to cfstats (CASSANDRA-4537)
 * (cql3) Add ALTER KEYSPACE statement (CASSANDRA-4611)
 * (cql3) Allow defining default consistency levels (CASSANDRA-4448)
 * (cql3) Fix queries using LIMIT missing results (CASSANDRA-4579)
 * fix cross-version gossip messaging (CASSANDRA-4576)
 * added inet data type (CASSANDRA-4627)


1.1.6
 * Wait for writes on synchronous read digest mismatch (CASSANDRA-4792)
 * fix commitlog replay for nanotime-infected sstables (CASSANDRA-4782)
 * preflight check ttl for maximum of 20 years (CASSANDRA-4771)
 * (Pig) fix widerow input with single column rows (CASSANDRA-4789)
 * Fix HH to compact with correct gcBefore, which avoids wiping out
   undelivered hints (CASSANDRA-4772)
 * LCS will merge up to 32 L0 sstables as intended (CASSANDRA-4778)
 * NTS will default unconfigured DC replicas to zero (CASSANDRA-4675)
 * use default consistency level in counter validation if none is
   explicitly provide (CASSANDRA-4700)
 * Improve IAuthority interface by introducing fine-grained
   access permissions and grant/revoke commands (CASSANDRA-4490, 4644)
 * fix assumption error in CLI when updating/describing keyspace 
   (CASSANDRA-4322)
 * Adds offline sstablescrub to debian packaging (CASSANDRA-4642)
 * Automatic fixing of overlapping leveled sstables (CASSANDRA-4644)
 * fix error when using ORDER BY with extended selections (CASSANDRA-4689)
 * (CQL3) Fix validation for IN queries for non-PK cols (CASSANDRA-4709)
 * fix re-created keyspace disappering after 1.1.5 upgrade 
   (CASSANDRA-4698, 4752)
 * (CLI) display elapsed time in 2 fraction digits (CASSANDRA-3460)
 * add authentication support to sstableloader (CASSANDRA-4712)
 * Fix CQL3 'is reversed' logic (CASSANDRA-4716, 4759)
 * (CQL3) Don't return ReversedType in result set metadata (CASSANDRA-4717)
 * Backport adding AlterKeyspace statement (CASSANDRA-4611)
 * (CQL3) Correcty accept upper-case data types (CASSANDRA-4770)
 * Add binary protocol events for schema changes (CASSANDRA-4684)
Merged from 1.0:
 * Switch from NBHM to CHM in MessagingService's callback map, which
   prevents OOM in long-running instances (CASSANDRA-4708)


1.1.5
 * add SecondaryIndex.reload API (CASSANDRA-4581)
 * use millis + atomicint for commitlog segment creation instead of
   nanotime, which has issues under some hypervisors (CASSANDRA-4601)
 * fix FD leak in slice queries (CASSANDRA-4571)
 * avoid recursion in leveled compaction (CASSANDRA-4587)
 * increase stack size under Java7 to 180K
 * Log(info) schema changes (CASSANDRA-4547)
 * Change nodetool setcachecapcity to manipulate global caches (CASSANDRA-4563)
 * (cql3) fix setting compaction strategy (CASSANDRA-4597)
 * fix broken system.schema_* timestamps on system startup (CASSANDRA-4561)
 * fix wrong skip of cache saving (CASSANDRA-4533)
 * Avoid NPE when lost+found is in data dir (CASSANDRA-4572)
 * Respect five-minute flush moratorium after initial CL replay (CASSANDRA-4474)
 * Adds ntp as recommended in debian packaging (CASSANDRA-4606)
 * Configurable transport in CF Record{Reader|Writer} (CASSANDRA-4558)
 * (cql3) fix potential NPE with both equal and unequal restriction (CASSANDRA-4532)
 * (cql3) improves ORDER BY validation (CASSANDRA-4624)
 * Fix potential deadlock during counter writes (CASSANDRA-4578)
 * Fix cql error with ORDER BY when using IN (CASSANDRA-4612)
Merged from 1.0:
 * increase Xss to 160k to accomodate latest 1.6 JVMs (CASSANDRA-4602)
 * fix toString of hint destination tokens (CASSANDRA-4568)
 * Fix multiple values for CurrentLocal NodeID (CASSANDRA-4626)


1.1.4
 * fix offline scrub to catch >= out of order rows (CASSANDRA-4411)
 * fix cassandra-env.sh on RHEL and other non-dash-based systems 
   (CASSANDRA-4494)
Merged from 1.0:
 * (Hadoop) fix setting key length for old-style mapred api (CASSANDRA-4534)
 * (Hadoop) fix iterating through a resultset consisting entirely
   of tombstoned rows (CASSANDRA-4466)


1.1.3
 * (cqlsh) add COPY TO (CASSANDRA-4434)
 * munmap commitlog segments before rename (CASSANDRA-4337)
 * (JMX) rename getRangeKeySample to sampleKeyRange to avoid returning
   multi-MB results as an attribute (CASSANDRA-4452)
 * flush based on data size, not throughput; overwritten columns no 
   longer artificially inflate liveRatio (CASSANDRA-4399)
 * update default commitlog segment size to 32MB and total commitlog
   size to 32/1024 MB for 32/64 bit JVMs, respectively (CASSANDRA-4422)
 * avoid using global partitioner to estimate ranges in index sstables
   (CASSANDRA-4403)
 * restore pre-CASSANDRA-3862 approach to removing expired tombstones
   from row cache during compaction (CASSANDRA-4364)
 * (stress) support for CQL prepared statements (CASSANDRA-3633)
 * Correctly catch exception when Snappy cannot be loaded (CASSANDRA-4400)
 * (cql3) Support ORDER BY when IN condition is given in WHERE clause (CASSANDRA-4327)
 * (cql3) delete "component_index" column on DROP TABLE call (CASSANDRA-4420)
 * change nanoTime() to currentTimeInMillis() in schema related code (CASSANDRA-4432)
 * add a token generation tool (CASSANDRA-3709)
 * Fix LCS bug with sstable containing only 1 row (CASSANDRA-4411)
 * fix "Can't Modify Index Name" problem on CF update (CASSANDRA-4439)
 * Fix assertion error in getOverlappingSSTables during repair (CASSANDRA-4456)
 * fix nodetool's setcompactionthreshold command (CASSANDRA-4455)
 * Ensure compacted files are never used, to avoid counter overcount (CASSANDRA-4436)
Merged from 1.0:
 * Push the validation of secondary index values to the SecondaryIndexManager (CASSANDRA-4240)
 * allow dropping columns shadowed by not-yet-expired supercolumn or row
   tombstones in PrecompactedRow (CASSANDRA-4396)


1.1.2
 * Fix cleanup not deleting index entries (CASSANDRA-4379)
 * Use correct partitioner when saving + loading caches (CASSANDRA-4331)
 * Check schema before trying to export sstable (CASSANDRA-2760)
 * Raise a meaningful exception instead of NPE when PFS encounters
   an unconfigured node + no default (CASSANDRA-4349)
 * fix bug in sstable blacklisting with LCS (CASSANDRA-4343)
 * LCS no longer promotes tiny sstables out of L0 (CASSANDRA-4341)
 * skip tombstones during hint replay (CASSANDRA-4320)
 * fix NPE in compactionstats (CASSANDRA-4318)
 * enforce 1m min keycache for auto (CASSANDRA-4306)
 * Have DeletedColumn.isMFD always return true (CASSANDRA-4307)
 * (cql3) exeption message for ORDER BY constraints said primary filter can be
    an IN clause, which is misleading (CASSANDRA-4319)
 * (cql3) Reject (not yet supported) creation of 2ndardy indexes on tables with
   composite primary keys (CASSANDRA-4328)
 * Set JVM stack size to 160k for java 7 (CASSANDRA-4275)
 * cqlsh: add COPY command to load data from CSV flat files (CASSANDRA-4012)
 * CFMetaData.fromThrift to throw ConfigurationException upon error (CASSANDRA-4353)
 * Use CF comparator to sort indexed columns in SecondaryIndexManager
   (CASSANDRA-4365)
 * add strategy_options to the KSMetaData.toString() output (CASSANDRA-4248)
 * (cql3) fix range queries containing unqueried results (CASSANDRA-4372)
 * (cql3) allow updating column_alias types (CASSANDRA-4041)
 * (cql3) Fix deletion bug (CASSANDRA-4193)
 * Fix computation of overlapping sstable for leveled compaction (CASSANDRA-4321)
 * Improve scrub and allow to run it offline (CASSANDRA-4321)
 * Fix assertionError in StorageService.bulkLoad (CASSANDRA-4368)
 * (cqlsh) add option to authenticate to a keyspace at startup (CASSANDRA-4108)
 * (cqlsh) fix ASSUME functionality (CASSANDRA-4352)
 * Fix ColumnFamilyRecordReader to not return progress > 100% (CASSANDRA-3942)
Merged from 1.0:
 * Set gc_grace on index CF to 0 (CASSANDRA-4314)


1.1.1
 * add populate_io_cache_on_flush option (CASSANDRA-2635)
 * allow larger cache capacities than 2GB (CASSANDRA-4150)
 * add getsstables command to nodetool (CASSANDRA-4199)
 * apply parent CF compaction settings to secondary index CFs (CASSANDRA-4280)
 * preserve commitlog size cap when recycling segments at startup
   (CASSANDRA-4201)
 * (Hadoop) fix split generation regression (CASSANDRA-4259)
 * ignore min/max compactions settings in LCS, while preserving
   behavior that min=max=0 disables autocompaction (CASSANDRA-4233)
 * log number of rows read from saved cache (CASSANDRA-4249)
 * calculate exact size required for cleanup operations (CASSANDRA-1404)
 * avoid blocking additional writes during flush when the commitlog
   gets behind temporarily (CASSANDRA-1991)
 * enable caching on index CFs based on data CF cache setting (CASSANDRA-4197)
 * warn on invalid replication strategy creation options (CASSANDRA-4046)
 * remove [Freeable]Memory finalizers (CASSANDRA-4222)
 * include tombstone size in ColumnFamily.size, which can prevent OOM
   during sudden mass delete operations by yielding a nonzero liveRatio
   (CASSANDRA-3741)
 * Open 1 sstableScanner per level for leveled compaction (CASSANDRA-4142)
 * Optimize reads when row deletion timestamps allow us to restrict
   the set of sstables we check (CASSANDRA-4116)
 * add support for commitlog archiving and point-in-time recovery
   (CASSANDRA-3690)
 * avoid generating redundant compaction tasks during streaming
   (CASSANDRA-4174)
 * add -cf option to nodetool snapshot, and takeColumnFamilySnapshot to
   StorageService mbean (CASSANDRA-556)
 * optimize cleanup to drop entire sstables where possible (CASSANDRA-4079)
 * optimize truncate when autosnapshot is disabled (CASSANDRA-4153)
 * update caches to use byte[] keys to reduce memory overhead (CASSANDRA-3966)
 * add column limit to cli (CASSANDRA-3012, 4098)
 * clean up and optimize DataOutputBuffer, used by CQL compression and
   CompositeType (CASSANDRA-4072)
 * optimize commitlog checksumming (CASSANDRA-3610)
 * identify and blacklist corrupted SSTables from future compactions 
   (CASSANDRA-2261)
 * Move CfDef and KsDef validation out of thrift (CASSANDRA-4037)
 * Expose API to repair a user provided range (CASSANDRA-3912)
 * Add way to force the cassandra-cli to refresh its schema (CASSANDRA-4052)
 * Avoid having replicate on write tasks stacking up at CL.ONE (CASSANDRA-2889)
 * (cql3) Backwards compatibility for composite comparators in non-cql3-aware
   clients (CASSANDRA-4093)
 * (cql3) Fix order by for reversed queries (CASSANDRA-4160)
 * (cql3) Add ReversedType support (CASSANDRA-4004)
 * (cql3) Add timeuuid type (CASSANDRA-4194)
 * (cql3) Minor fixes (CASSANDRA-4185)
 * (cql3) Fix prepared statement in BATCH (CASSANDRA-4202)
 * (cql3) Reduce the list of reserved keywords (CASSANDRA-4186)
 * (cql3) Move max/min compaction thresholds to compaction strategy options
   (CASSANDRA-4187)
 * Fix exception during move when localhost is the only source (CASSANDRA-4200)
 * (cql3) Allow paging through non-ordered partitioner results (CASSANDRA-3771)
 * (cql3) Fix drop index (CASSANDRA-4192)
 * (cql3) Don't return range ghosts anymore (CASSANDRA-3982)
 * fix re-creating Keyspaces/ColumnFamilies with the same name as dropped
   ones (CASSANDRA-4219)
 * fix SecondaryIndex LeveledManifest save upon snapshot (CASSANDRA-4230)
 * fix missing arrayOffset in FBUtilities.hash (CASSANDRA-4250)
 * (cql3) Add name of parameters in CqlResultSet (CASSANDRA-4242)
 * (cql3) Correctly validate order by queries (CASSANDRA-4246)
 * rename stress to cassandra-stress for saner packaging (CASSANDRA-4256)
 * Fix exception on colum metadata with non-string comparator (CASSANDRA-4269)
 * Check for unknown/invalid compression options (CASSANDRA-4266)
 * (cql3) Adds simple access to column timestamp and ttl (CASSANDRA-4217)
 * (cql3) Fix range queries with secondary indexes (CASSANDRA-4257)
 * Better error messages from improper input in cli (CASSANDRA-3865)
 * Try to stop all compaction upon Keyspace or ColumnFamily drop (CASSANDRA-4221)
 * (cql3) Allow keyspace properties to contain hyphens (CASSANDRA-4278)
 * (cql3) Correctly validate keyspace access in create table (CASSANDRA-4296)
 * Avoid deadlock in migration stage (CASSANDRA-3882)
 * Take supercolumn names and deletion info into account in memtable throughput
   (CASSANDRA-4264)
 * Add back backward compatibility for old style replication factor (CASSANDRA-4294)
 * Preserve compatibility with pre-1.1 index queries (CASSANDRA-4262)
Merged from 1.0:
 * Fix super columns bug where cache is not updated (CASSANDRA-4190)
 * fix maxTimestamp to include row tombstones (CASSANDRA-4116)
 * (CLI) properly handle quotes in create/update keyspace commands (CASSANDRA-4129)
 * Avoids possible deadlock during bootstrap (CASSANDRA-4159)
 * fix stress tool that hangs forever on timeout or error (CASSANDRA-4128)
 * stress tool to return appropriate exit code on failure (CASSANDRA-4188)
 * fix compaction NPE when out of disk space and assertions disabled
   (CASSANDRA-3985)
 * synchronize LCS getEstimatedTasks to avoid CME (CASSANDRA-4255)
 * ensure unique streaming session id's (CASSANDRA-4223)
 * kick off background compaction when min/max thresholds change 
   (CASSANDRA-4279)
 * improve ability of STCS.getBuckets to deal with 100s of 1000s of
   sstables, such as when convertinb back from LCS (CASSANDRA-4287)
 * Oversize integer in CQL throws NumberFormatException (CASSANDRA-4291)
 * fix 1.0.x node join to mixed version cluster, other nodes >= 1.1 (CASSANDRA-4195)
 * Fix LCS splitting sstable base on uncompressed size (CASSANDRA-4419)
 * Push the validation of secondary index values to the SecondaryIndexManager (CASSANDRA-4240)
 * Don't purge columns during upgradesstables (CASSANDRA-4462)
 * Make cqlsh work with piping (CASSANDRA-4113)
 * Validate arguments for nodetool decommission (CASSANDRA-4061)
 * Report thrift status in nodetool info (CASSANDRA-4010)


1.1.0-final
 * average a reduced liveRatio estimate with the previous one (CASSANDRA-4065)
 * Allow KS and CF names up to 48 characters (CASSANDRA-4157)
 * fix stress build (CASSANDRA-4140)
 * add time remaining estimate to nodetool compactionstats (CASSANDRA-4167)
 * (cql) fix NPE in cql3 ALTER TABLE (CASSANDRA-4163)
 * (cql) Add support for CL.TWO and CL.THREE in CQL (CASSANDRA-4156)
 * (cql) Fix type in CQL3 ALTER TABLE preventing update (CASSANDRA-4170)
 * (cql) Throw invalid exception from CQL3 on obsolete options (CASSANDRA-4171)
 * (cqlsh) fix recognizing uppercase SELECT keyword (CASSANDRA-4161)
 * Pig: wide row support (CASSANDRA-3909)
Merged from 1.0:
 * avoid streaming empty files with bulk loader if sstablewriter errors out
   (CASSANDRA-3946)


1.1-rc1
 * Include stress tool in binary builds (CASSANDRA-4103)
 * (Hadoop) fix wide row iteration when last row read was deleted
   (CASSANDRA-4154)
 * fix read_repair_chance to really default to 0.1 in the cli (CASSANDRA-4114)
 * Adds caching and bloomFilterFpChange to CQL options (CASSANDRA-4042)
 * Adds posibility to autoconfigure size of the KeyCache (CASSANDRA-4087)
 * fix KEYS index from skipping results (CASSANDRA-3996)
 * Remove sliced_buffer_size_in_kb dead option (CASSANDRA-4076)
 * make loadNewSStable preserve sstable version (CASSANDRA-4077)
 * Respect 1.0 cache settings as much as possible when upgrading 
   (CASSANDRA-4088)
 * relax path length requirement for sstable files when upgrading on 
   non-Windows platforms (CASSANDRA-4110)
 * fix terminination of the stress.java when errors were encountered
   (CASSANDRA-4128)
 * Move CfDef and KsDef validation out of thrift (CASSANDRA-4037)
 * Fix get_paged_slice (CASSANDRA-4136)
 * CQL3: Support slice with exclusive start and stop (CASSANDRA-3785)
Merged from 1.0:
 * support PropertyFileSnitch in bulk loader (CASSANDRA-4145)
 * add auto_snapshot option allowing disabling snapshot before drop/truncate
   (CASSANDRA-3710)
 * allow short snitch names (CASSANDRA-4130)


1.1-beta2
 * rename loaded sstables to avoid conflicts with local snapshots
   (CASSANDRA-3967)
 * start hint replay as soon as FD notifies that the target is back up
   (CASSANDRA-3958)
 * avoid unproductive deserializing of cached rows during compaction
   (CASSANDRA-3921)
 * fix concurrency issues with CQL keyspace creation (CASSANDRA-3903)
 * Show Effective Owership via Nodetool ring <keyspace> (CASSANDRA-3412)
 * Update ORDER BY syntax for CQL3 (CASSANDRA-3925)
 * Fix BulkRecordWriter to not throw NPE if reducer gets no map data from Hadoop (CASSANDRA-3944)
 * Fix bug with counters in super columns (CASSANDRA-3821)
 * Remove deprecated merge_shard_chance (CASSANDRA-3940)
 * add a convenient way to reset a node's schema (CASSANDRA-2963)
 * fix for intermittent SchemaDisagreementException (CASSANDRA-3884)
 * CLI `list <CF>` to limit number of columns and their order (CASSANDRA-3012)
 * ignore deprecated KsDef/CfDef/ColumnDef fields in native schema (CASSANDRA-3963)
 * CLI to report when unsupported column_metadata pair was given (CASSANDRA-3959)
 * reincarnate removed and deprecated KsDef/CfDef attributes (CASSANDRA-3953)
 * Fix race between writes and read for cache (CASSANDRA-3862)
 * perform static initialization of StorageProxy on start-up (CASSANDRA-3797)
 * support trickling fsync() on writes (CASSANDRA-3950)
 * expose counters for unavailable/timeout exceptions given to thrift clients (CASSANDRA-3671)
 * avoid quadratic startup time in LeveledManifest (CASSANDRA-3952)
 * Add type information to new schema_ columnfamilies and remove thrift
   serialization for schema (CASSANDRA-3792)
 * add missing column validator options to the CLI help (CASSANDRA-3926)
 * skip reading saved key cache if CF's caching strategy is NONE or ROWS_ONLY (CASSANDRA-3954)
 * Unify migration code (CASSANDRA-4017)
Merged from 1.0:
 * cqlsh: guess correct version of Python for Arch Linux (CASSANDRA-4090)
 * (CLI) properly handle quotes in create/update keyspace commands (CASSANDRA-4129)
 * Avoids possible deadlock during bootstrap (CASSANDRA-4159)
 * fix stress tool that hangs forever on timeout or error (CASSANDRA-4128)
 * Fix super columns bug where cache is not updated (CASSANDRA-4190)
 * stress tool to return appropriate exit code on failure (CASSANDRA-4188)


1.0.9
 * improve index sampling performance (CASSANDRA-4023)
 * always compact away deleted hints immediately after handoff (CASSANDRA-3955)
 * delete hints from dropped ColumnFamilies on handoff instead of
   erroring out (CASSANDRA-3975)
 * add CompositeType ref to the CLI doc for create/update column family (CASSANDRA-3980)
 * Pig: support Counter ColumnFamilies (CASSANDRA-3973)
 * Pig: Composite column support (CASSANDRA-3684)
 * Avoid NPE during repair when a keyspace has no CFs (CASSANDRA-3988)
 * Fix division-by-zero error on get_slice (CASSANDRA-4000)
 * don't change manifest level for cleanup, scrub, and upgradesstables
   operations under LeveledCompactionStrategy (CASSANDRA-3989, 4112)
 * fix race leading to super columns assertion failure (CASSANDRA-3957)
 * fix NPE on invalid CQL delete command (CASSANDRA-3755)
 * allow custom types in CLI's assume command (CASSANDRA-4081)
 * fix totalBytes count for parallel compactions (CASSANDRA-3758)
 * fix intermittent NPE in get_slice (CASSANDRA-4095)
 * remove unnecessary asserts in native code interfaces (CASSANDRA-4096)
 * Validate blank keys in CQL to avoid assertion errors (CASSANDRA-3612)
 * cqlsh: fix bad decoding of some column names (CASSANDRA-4003)
 * cqlsh: fix incorrect padding with unicode chars (CASSANDRA-4033)
 * Fix EC2 snitch incorrectly reporting region (CASSANDRA-4026)
 * Shut down thrift during decommission (CASSANDRA-4086)
 * Expose nodetool cfhistograms for 2ndary indexes (CASSANDRA-4063)
Merged from 0.8:
 * Fix ConcurrentModificationException in gossiper (CASSANDRA-4019)


1.1-beta1
 * (cqlsh)
   + add SOURCE and CAPTURE commands, and --file option (CASSANDRA-3479)
   + add ALTER COLUMNFAMILY WITH (CASSANDRA-3523)
   + bundle Python dependencies with Cassandra (CASSANDRA-3507)
   + added to Debian package (CASSANDRA-3458)
   + display byte data instead of erroring out on decode failure 
     (CASSANDRA-3874)
 * add nodetool rebuild_index (CASSANDRA-3583)
 * add nodetool rangekeysample (CASSANDRA-2917)
 * Fix streaming too much data during move operations (CASSANDRA-3639)
 * Nodetool and CLI connect to localhost by default (CASSANDRA-3568)
 * Reduce memory used by primary index sample (CASSANDRA-3743)
 * (Hadoop) separate input/output configurations (CASSANDRA-3197, 3765)
 * avoid returning internal Cassandra classes over JMX (CASSANDRA-2805)
 * add row-level isolation via SnapTree (CASSANDRA-2893)
 * Optimize key count estimation when opening sstable on startup
   (CASSANDRA-2988)
 * multi-dc replication optimization supporting CL > ONE (CASSANDRA-3577)
 * add command to stop compactions (CASSANDRA-1740, 3566, 3582)
 * multithreaded streaming (CASSANDRA-3494)
 * removed in-tree redhat spec (CASSANDRA-3567)
 * "defragment" rows for name-based queries under STCS, again (CASSANDRA-2503)
 * Recycle commitlog segments for improved performance 
   (CASSANDRA-3411, 3543, 3557, 3615)
 * update size-tiered compaction to prioritize small tiers (CASSANDRA-2407)
 * add message expiration logic to OutboundTcpConnection (CASSANDRA-3005)
 * off-heap cache to use sun.misc.Unsafe instead of JNA (CASSANDRA-3271)
 * EACH_QUORUM is only supported for writes (CASSANDRA-3272)
 * replace compactionlock use in schema migration by checking CFS.isValid
   (CASSANDRA-3116)
 * recognize that "SELECT first ... *" isn't really "SELECT *" (CASSANDRA-3445)
 * Use faster bytes comparison (CASSANDRA-3434)
 * Bulk loader is no longer a fat client, (HADOOP) bulk load output format
   (CASSANDRA-3045)
 * (Hadoop) add support for KeyRange.filter
 * remove assumption that keys and token are in bijection
   (CASSANDRA-1034, 3574, 3604)
 * always remove endpoints from delevery queue in HH (CASSANDRA-3546)
 * fix race between cf flush and its 2ndary indexes flush (CASSANDRA-3547)
 * fix potential race in AES when a repair fails (CASSANDRA-3548)
 * Remove columns shadowed by a deleted container even when we cannot purge
   (CASSANDRA-3538)
 * Improve memtable slice iteration performance (CASSANDRA-3545)
 * more efficient allocation of small bloom filters (CASSANDRA-3618)
 * Use separate writer thread in SSTableSimpleUnsortedWriter (CASSANDRA-3619)
 * fsync the directory after new sstable or commitlog segment are created (CASSANDRA-3250)
 * fix minor issues reported by FindBugs (CASSANDRA-3658)
 * global key/row caches (CASSANDRA-3143, 3849)
 * optimize memtable iteration during range scan (CASSANDRA-3638)
 * introduce 'crc_check_chance' in CompressionParameters to support
   a checksum percentage checking chance similarly to read-repair (CASSANDRA-3611)
 * a way to deactivate global key/row cache on per-CF basis (CASSANDRA-3667)
 * fix LeveledCompactionStrategy broken because of generation pre-allocation
   in LeveledManifest (CASSANDRA-3691)
 * finer-grained control over data directories (CASSANDRA-2749)
 * Fix ClassCastException during hinted handoff (CASSANDRA-3694)
 * Upgrade Thrift to 0.7 (CASSANDRA-3213)
 * Make stress.java insert operation to use microseconds (CASSANDRA-3725)
 * Allows (internally) doing a range query with a limit of columns instead of
   rows (CASSANDRA-3742)
 * Allow rangeSlice queries to be start/end inclusive/exclusive (CASSANDRA-3749)
 * Fix BulkLoader to support new SSTable layout and add stream
   throttling to prevent an NPE when there is no yaml config (CASSANDRA-3752)
 * Allow concurrent schema migrations (CASSANDRA-1391, 3832)
 * Add SnapshotCommand to trigger snapshot on remote node (CASSANDRA-3721)
 * Make CFMetaData conversions to/from thrift/native schema inverses
   (CASSANDRA_3559)
 * Add initial code for CQL 3.0-beta (CASSANDRA-2474, 3781, 3753)
 * Add wide row support for ColumnFamilyInputFormat (CASSANDRA-3264)
 * Allow extending CompositeType comparator (CASSANDRA-3657)
 * Avoids over-paging during get_count (CASSANDRA-3798)
 * Add new command to rebuild a node without (repair) merkle tree calculations
   (CASSANDRA-3483, 3922)
 * respect not only row cache capacity but caching mode when
   trying to read data (CASSANDRA-3812)
 * fix system tests (CASSANDRA-3827)
 * CQL support for altering row key type in ALTER TABLE (CASSANDRA-3781)
 * turn compression on by default (CASSANDRA-3871)
 * make hexToBytes refuse invalid input (CASSANDRA-2851)
 * Make secondary indexes CF inherit compression and compaction from their
   parent CF (CASSANDRA-3877)
 * Finish cleanup up tombstone purge code (CASSANDRA-3872)
 * Avoid NPE on aboarted stream-out sessions (CASSANDRA-3904)
 * BulkRecordWriter throws NPE for counter columns (CASSANDRA-3906)
 * Support compression using BulkWriter (CASSANDRA-3907)


1.0.8
 * fix race between cleanup and flush on secondary index CFSes (CASSANDRA-3712)
 * avoid including non-queried nodes in rangeslice read repair
   (CASSANDRA-3843)
 * Only snapshot CF being compacted for snapshot_before_compaction 
   (CASSANDRA-3803)
 * Log active compactions in StatusLogger (CASSANDRA-3703)
 * Compute more accurate compaction score per level (CASSANDRA-3790)
 * Return InvalidRequest when using a keyspace that doesn't exist
   (CASSANDRA-3764)
 * disallow user modification of System keyspace (CASSANDRA-3738)
 * allow using sstable2json on secondary index data (CASSANDRA-3738)
 * (cqlsh) add DESCRIBE COLUMNFAMILIES (CASSANDRA-3586)
 * (cqlsh) format blobs correctly and use colors to improve output
   readability (CASSANDRA-3726)
 * synchronize BiMap of bootstrapping tokens (CASSANDRA-3417)
 * show index options in CLI (CASSANDRA-3809)
 * add optional socket timeout for streaming (CASSANDRA-3838)
 * fix truncate not to leave behind non-CFS backed secondary indexes
   (CASSANDRA-3844)
 * make CLI `show schema` to use output stream directly instead
   of StringBuilder (CASSANDRA-3842)
 * remove the wait on hint future during write (CASSANDRA-3870)
 * (cqlsh) ignore missing CfDef opts (CASSANDRA-3933)
 * (cqlsh) look for cqlshlib relative to realpath (CASSANDRA-3767)
 * Fix short read protection (CASSANDRA-3934)
 * Make sure infered and actual schema match (CASSANDRA-3371)
 * Fix NPE during HH delivery (CASSANDRA-3677)
 * Don't put boostrapping node in 'hibernate' status (CASSANDRA-3737)
 * Fix double quotes in windows bat files (CASSANDRA-3744)
 * Fix bad validator lookup (CASSANDRA-3789)
 * Fix soft reset in EC2MultiRegionSnitch (CASSANDRA-3835)
 * Don't leave zombie connections with THSHA thrift server (CASSANDRA-3867)
 * (cqlsh) fix deserialization of data (CASSANDRA-3874)
 * Fix removetoken force causing an inconsistent state (CASSANDRA-3876)
 * Fix ahndling of some types with Pig (CASSANDRA-3886)
 * Don't allow to drop the system keyspace (CASSANDRA-3759)
 * Make Pig deletes disabled by default and configurable (CASSANDRA-3628)
Merged from 0.8:
 * (Pig) fix CassandraStorage to use correct comparator in Super ColumnFamily
   case (CASSANDRA-3251)
 * fix thread safety issues in commitlog replay, primarily affecting
   systems with many (100s) of CF definitions (CASSANDRA-3751)
 * Fix relevant tombstone ignored with super columns (CASSANDRA-3875)


1.0.7
 * fix regression in HH page size calculation (CASSANDRA-3624)
 * retry failed stream on IOException (CASSANDRA-3686)
 * allow configuring bloom_filter_fp_chance (CASSANDRA-3497)
 * attempt hint delivery every ten minutes, or when failure detector
   notifies us that a node is back up, whichever comes first.  hint
   handoff throttle delay default changed to 1ms, from 50 (CASSANDRA-3554)
 * add nodetool setstreamthroughput (CASSANDRA-3571)
 * fix assertion when dropping a columnfamily with no sstables (CASSANDRA-3614)
 * more efficient allocation of small bloom filters (CASSANDRA-3618)
 * CLibrary.createHardLinkWithExec() to check for errors (CASSANDRA-3101)
 * Avoid creating empty and non cleaned writer during compaction (CASSANDRA-3616)
 * stop thrift service in shutdown hook so we can quiesce MessagingService
   (CASSANDRA-3335)
 * (CQL) compaction_strategy_options and compression_parameters for
   CREATE COLUMNFAMILY statement (CASSANDRA-3374)
 * Reset min/max compaction threshold when creating size tiered compaction
   strategy (CASSANDRA-3666)
 * Don't ignore IOException during compaction (CASSANDRA-3655)
 * Fix assertion error for CF with gc_grace=0 (CASSANDRA-3579)
 * Shutdown ParallelCompaction reducer executor after use (CASSANDRA-3711)
 * Avoid < 0 value for pending tasks in leveled compaction (CASSANDRA-3693)
 * (Hadoop) Support TimeUUID in Pig CassandraStorage (CASSANDRA-3327)
 * Check schema is ready before continuing boostrapping (CASSANDRA-3629)
 * Catch overflows during parsing of chunk_length_kb (CASSANDRA-3644)
 * Improve stream protocol mismatch errors (CASSANDRA-3652)
 * Avoid multiple thread doing HH to the same target (CASSANDRA-3681)
 * Add JMX property for rp_timeout_in_ms (CASSANDRA-2940)
 * Allow DynamicCompositeType to compare component of different types
   (CASSANDRA-3625)
 * Flush non-cfs backed secondary indexes (CASSANDRA-3659)
 * Secondary Indexes should report memory consumption (CASSANDRA-3155)
 * fix for SelectStatement start/end key are not set correctly
   when a key alias is involved (CASSANDRA-3700)
 * fix CLI `show schema` command insert of an extra comma in
   column_metadata (CASSANDRA-3714)
Merged from 0.8:
 * avoid logging (harmless) exception when GC takes < 1ms (CASSANDRA-3656)
 * prevent new nodes from thinking down nodes are up forever (CASSANDRA-3626)
 * use correct list of replicas for LOCAL_QUORUM reads when read repair
   is disabled (CASSANDRA-3696)
 * block on flush before compacting hints (may prevent OOM) (CASSANDRA-3733)


1.0.6
 * (CQL) fix cqlsh support for replicate_on_write (CASSANDRA-3596)
 * fix adding to leveled manifest after streaming (CASSANDRA-3536)
 * filter out unavailable cipher suites when using encryption (CASSANDRA-3178)
 * (HADOOP) add old-style api support for CFIF and CFRR (CASSANDRA-2799)
 * Support TimeUUIDType column names in Stress.java tool (CASSANDRA-3541)
 * (CQL) INSERT/UPDATE/DELETE/TRUNCATE commands should allow CF names to
   be qualified by keyspace (CASSANDRA-3419)
 * always remove endpoints from delevery queue in HH (CASSANDRA-3546)
 * fix race between cf flush and its 2ndary indexes flush (CASSANDRA-3547)
 * fix potential race in AES when a repair fails (CASSANDRA-3548)
 * fix default value validation usage in CLI SET command (CASSANDRA-3553)
 * Optimize componentsFor method for compaction and startup time
   (CASSANDRA-3532)
 * (CQL) Proper ColumnFamily metadata validation on CREATE COLUMNFAMILY 
   (CASSANDRA-3565)
 * fix compression "chunk_length_kb" option to set correct kb value for 
   thrift/avro (CASSANDRA-3558)
 * fix missing response during range slice repair (CASSANDRA-3551)
 * 'describe ring' moved from CLI to nodetool and available through JMX (CASSANDRA-3220)
 * add back partitioner to sstable metadata (CASSANDRA-3540)
 * fix NPE in get_count for counters (CASSANDRA-3601)
Merged from 0.8:
 * remove invalid assertion that table was opened before dropping it
   (CASSANDRA-3580)
 * range and index scans now only send requests to enough replicas to
   satisfy requested CL + RR (CASSANDRA-3598)
 * use cannonical host for local node in nodetool info (CASSANDRA-3556)
 * remove nonlocal DC write optimization since it only worked with
   CL.ONE or CL.LOCAL_QUORUM (CASSANDRA-3577, 3585)
 * detect misuses of CounterColumnType (CASSANDRA-3422)
 * turn off string interning in json2sstable, take 2 (CASSANDRA-2189)
 * validate compression parameters on add/update of the ColumnFamily 
   (CASSANDRA-3573)
 * Check for 0.0.0.0 is incorrect in CFIF (CASSANDRA-3584)
 * Increase vm.max_map_count in debian packaging (CASSANDRA-3563)
 * gossiper will never add itself to saved endpoints (CASSANDRA-3485)


1.0.5
 * revert CASSANDRA-3407 (see CASSANDRA-3540)
 * fix assertion error while forwarding writes to local nodes (CASSANDRA-3539)


1.0.4
 * fix self-hinting of timed out read repair updates and make hinted handoff
   less prone to OOMing a coordinator (CASSANDRA-3440)
 * expose bloom filter sizes via JMX (CASSANDRA-3495)
 * enforce RP tokens 0..2**127 (CASSANDRA-3501)
 * canonicalize paths exposed through JMX (CASSANDRA-3504)
 * fix "liveSize" stat when sstables are removed (CASSANDRA-3496)
 * add bloom filter FP rates to nodetool cfstats (CASSANDRA-3347)
 * record partitioner in sstable metadata component (CASSANDRA-3407)
 * add new upgradesstables nodetool command (CASSANDRA-3406)
 * skip --debug requirement to see common exceptions in CLI (CASSANDRA-3508)
 * fix incorrect query results due to invalid max timestamp (CASSANDRA-3510)
 * make sstableloader recognize compressed sstables (CASSANDRA-3521)
 * avoids race in OutboundTcpConnection in multi-DC setups (CASSANDRA-3530)
 * use SETLOCAL in cassandra.bat (CASSANDRA-3506)
 * fix ConcurrentModificationException in Table.all() (CASSANDRA-3529)
Merged from 0.8:
 * fix concurrence issue in the FailureDetector (CASSANDRA-3519)
 * fix array out of bounds error in counter shard removal (CASSANDRA-3514)
 * avoid dropping tombstones when they might still be needed to shadow
   data in a different sstable (CASSANDRA-2786)


1.0.3
 * revert name-based query defragmentation aka CASSANDRA-2503 (CASSANDRA-3491)
 * fix invalidate-related test failures (CASSANDRA-3437)
 * add next-gen cqlsh to bin/ (CASSANDRA-3188, 3131, 3493)
 * (CQL) fix handling of rows with no columns (CASSANDRA-3424, 3473)
 * fix querying supercolumns by name returning only a subset of
   subcolumns or old subcolumn versions (CASSANDRA-3446)
 * automatically compute sha1 sum for uncompressed data files (CASSANDRA-3456)
 * fix reading metadata/statistics component for version < h (CASSANDRA-3474)
 * add sstable forward-compatibility (CASSANDRA-3478)
 * report compression ratio in CFSMBean (CASSANDRA-3393)
 * fix incorrect size exception during streaming of counters (CASSANDRA-3481)
 * (CQL) fix for counter decrement syntax (CASSANDRA-3418)
 * Fix race introduced by CASSANDRA-2503 (CASSANDRA-3482)
 * Fix incomplete deletion of delivered hints (CASSANDRA-3466)
 * Avoid rescheduling compactions when no compaction was executed 
   (CASSANDRA-3484)
 * fix handling of the chunk_length_kb compression options (CASSANDRA-3492)
Merged from 0.8:
 * fix updating CF row_cache_provider (CASSANDRA-3414)
 * CFMetaData.convertToThrift method to set RowCacheProvider (CASSANDRA-3405)
 * acquire compactionlock during truncate (CASSANDRA-3399)
 * fix displaying cfdef entries for super columnfamilies (CASSANDRA-3415)
 * Make counter shard merging thread safe (CASSANDRA-3178)
 * Revert CASSANDRA-2855
 * Fix bug preventing the use of efficient cross-DC writes (CASSANDRA-3472)
 * `describe ring` command for CLI (CASSANDRA-3220)
 * (Hadoop) skip empty rows when entire row is requested, redux (CASSANDRA-2855)


1.0.2
 * "defragment" rows for name-based queries under STCS (CASSANDRA-2503)
 * Add timing information to cassandra-cli GET/SET/LIST queries (CASSANDRA-3326)
 * Only create one CompressionMetadata object per sstable (CASSANDRA-3427)
 * cleanup usage of StorageService.setMode() (CASSANDRA-3388)
 * Avoid large array allocation for compressed chunk offsets (CASSANDRA-3432)
 * fix DecimalType bytebuffer marshalling (CASSANDRA-3421)
 * fix bug that caused first column in per row indexes to be ignored 
   (CASSANDRA-3441)
 * add JMX call to clean (failed) repair sessions (CASSANDRA-3316)
 * fix sstableloader reference acquisition bug (CASSANDRA-3438)
 * fix estimated row size regression (CASSANDRA-3451)
 * make sure we don't return more columns than asked (CASSANDRA-3303, 3395)
Merged from 0.8:
 * acquire compactionlock during truncate (CASSANDRA-3399)
 * fix displaying cfdef entries for super columnfamilies (CASSANDRA-3415)


1.0.1
 * acquire references during index build to prevent delete problems
   on Windows (CASSANDRA-3314)
 * describe_ring should include datacenter/topology information (CASSANDRA-2882)
 * Thrift sockets are not properly buffered (CASSANDRA-3261)
 * performance improvement for bytebufferutil compare function (CASSANDRA-3286)
 * add system.versions ColumnFamily (CASSANDRA-3140)
 * reduce network copies (CASSANDRA-3333, 3373)
 * limit nodetool to 32MB of heap (CASSANDRA-3124)
 * (CQL) update parser to accept "timestamp" instead of "date" (CASSANDRA-3149)
 * Fix CLI `show schema` to include "compression_options" (CASSANDRA-3368)
 * Snapshot to include manifest under LeveledCompactionStrategy (CASSANDRA-3359)
 * (CQL) SELECT query should allow CF name to be qualified by keyspace (CASSANDRA-3130)
 * (CQL) Fix internal application error specifying 'using consistency ...'
   in lower case (CASSANDRA-3366)
 * fix Deflate compression when compression actually makes the data bigger
   (CASSANDRA-3370)
 * optimize UUIDGen to avoid lock contention on InetAddress.getLocalHost 
   (CASSANDRA-3387)
 * tolerate index being dropped mid-mutation (CASSANDRA-3334, 3313)
 * CompactionManager is now responsible for checking for new candidates
   post-task execution, enabling more consistent leveled compaction 
   (CASSANDRA-3391)
 * Cache HSHA threads (CASSANDRA-3372)
 * use CF/KS names as snapshot prefix for drop + truncate operations
   (CASSANDRA-2997)
 * Break bloom filters up to avoid heap fragmentation (CASSANDRA-2466)
 * fix cassandra hanging on jsvc stop (CASSANDRA-3302)
 * Avoid leveled compaction getting blocked on errors (CASSANDRA-3408)
 * Make reloading the compaction strategy safe (CASSANDRA-3409)
 * ignore 0.8 hints even if compaction begins before we try to purge
   them (CASSANDRA-3385)
 * remove procrun (bin\daemon) from Cassandra source tree and 
   artifacts (CASSANDRA-3331)
 * make cassandra compile under JDK7 (CASSANDRA-3275)
 * remove dependency of clientutil.jar to FBUtilities (CASSANDRA-3299)
 * avoid truncation errors by using long math on long values (CASSANDRA-3364)
 * avoid clock drift on some Windows machine (CASSANDRA-3375)
 * display cache provider in cli 'describe keyspace' command (CASSANDRA-3384)
 * fix incomplete topology information in describe_ring (CASSANDRA-3403)
 * expire dead gossip states based on time (CASSANDRA-2961)
 * improve CompactionTask extensibility (CASSANDRA-3330)
 * Allow one leveled compaction task to kick off another (CASSANDRA-3363)
 * allow encryption only between datacenters (CASSANDRA-2802)
Merged from 0.8:
 * fix truncate allowing data to be replayed post-restart (CASSANDRA-3297)
 * make iwriter final in IndexWriter to avoid NPE (CASSANDRA-2863)
 * (CQL) update grammar to require key clause in DELETE statement
   (CASSANDRA-3349)
 * (CQL) allow numeric keyspace names in USE statement (CASSANDRA-3350)
 * (Hadoop) skip empty rows when slicing the entire row (CASSANDRA-2855)
 * Fix handling of tombstone by SSTableExport/Import (CASSANDRA-3357)
 * fix ColumnIndexer to use long offsets (CASSANDRA-3358)
 * Improved CLI exceptions (CASSANDRA-3312)
 * Fix handling of tombstone by SSTableExport/Import (CASSANDRA-3357)
 * Only count compaction as active (for throttling) when they have
   successfully acquired the compaction lock (CASSANDRA-3344)
 * Display CLI version string on startup (CASSANDRA-3196)
 * (Hadoop) make CFIF try rpc_address or fallback to listen_address
   (CASSANDRA-3214)
 * (Hadoop) accept comma delimited lists of initial thrift connections
   (CASSANDRA-3185)
 * ColumnFamily min_compaction_threshold should be >= 2 (CASSANDRA-3342)
 * (Pig) add 0.8+ types and key validation type in schema (CASSANDRA-3280)
 * Fix completely removing column metadata using CLI (CASSANDRA-3126)
 * CLI `describe cluster;` output should be on separate lines for separate versions
   (CASSANDRA-3170)
 * fix changing durable_writes keyspace option during CF creation
   (CASSANDRA-3292)
 * avoid locking on update when no indexes are involved (CASSANDRA-3386)
 * fix assertionError during repair with ordered partitioners (CASSANDRA-3369)
 * correctly serialize key_validation_class for avro (CASSANDRA-3391)
 * don't expire counter tombstone after streaming (CASSANDRA-3394)
 * prevent nodes that failed to join from hanging around forever 
   (CASSANDRA-3351)
 * remove incorrect optimization from slice read path (CASSANDRA-3390)
 * Fix race in AntiEntropyService (CASSANDRA-3400)


1.0.0-final
 * close scrubbed sstable fd before deleting it (CASSANDRA-3318)
 * fix bug preventing obsolete commitlog segments from being removed
   (CASSANDRA-3269)
 * tolerate whitespace in seed CDL (CASSANDRA-3263)
 * Change default heap thresholds to max(min(1/2 ram, 1G), min(1/4 ram, 8GB))
   (CASSANDRA-3295)
 * Fix broken CompressedRandomAccessReaderTest (CASSANDRA-3298)
 * (CQL) fix type information returned for wildcard queries (CASSANDRA-3311)
 * add estimated tasks to LeveledCompactionStrategy (CASSANDRA-3322)
 * avoid including compaction cache-warming in keycache stats (CASSANDRA-3325)
 * run compaction and hinted handoff threads at MIN_PRIORITY (CASSANDRA-3308)
 * default hsha thrift server to cpu core count in rpc pool (CASSANDRA-3329)
 * add bin\daemon to binary tarball for Windows service (CASSANDRA-3331)
 * Fix places where uncompressed size of sstables was use in place of the
   compressed one (CASSANDRA-3338)
 * Fix hsha thrift server (CASSANDRA-3346)
 * Make sure repair only stream needed sstables (CASSANDRA-3345)


1.0.0-rc2
 * Log a meaningful warning when a node receives a message for a repair session
   that doesn't exist anymore (CASSANDRA-3256)
 * test for NUMA policy support as well as numactl presence (CASSANDRA-3245)
 * Fix FD leak when internode encryption is enabled (CASSANDRA-3257)
 * Remove incorrect assertion in mergeIterator (CASSANDRA-3260)
 * FBUtilities.hexToBytes(String) to throw NumberFormatException when string
   contains non-hex characters (CASSANDRA-3231)
 * Keep SimpleSnitch proximity ordering unchanged from what the Strategy
   generates, as intended (CASSANDRA-3262)
 * remove Scrub from compactionstats when finished (CASSANDRA-3255)
 * fix counter entry in jdbc TypesMap (CASSANDRA-3268)
 * fix full queue scenario for ParallelCompactionIterator (CASSANDRA-3270)
 * fix bootstrap process (CASSANDRA-3285)
 * don't try delivering hints if when there isn't any (CASSANDRA-3176)
 * CLI documentation change for ColumnFamily `compression_options` (CASSANDRA-3282)
 * ignore any CF ids sent by client for adding CF/KS (CASSANDRA-3288)
 * remove obsolete hints on first startup (CASSANDRA-3291)
 * use correct ISortedColumns for time-optimized reads (CASSANDRA-3289)
 * Evict gossip state immediately when a token is taken over by a new IP 
   (CASSANDRA-3259)


1.0.0-rc1
 * Update CQL to generate microsecond timestamps by default (CASSANDRA-3227)
 * Fix counting CFMetadata towards Memtable liveRatio (CASSANDRA-3023)
 * Kill server on wrapped OOME such as from FileChannel.map (CASSANDRA-3201)
 * remove unnecessary copy when adding to row cache (CASSANDRA-3223)
 * Log message when a full repair operation completes (CASSANDRA-3207)
 * Fix streamOutSession keeping sstables references forever if the remote end
   dies (CASSANDRA-3216)
 * Remove dynamic_snitch boolean from example configuration (defaulting to 
   true) and set default badness threshold to 0.1 (CASSANDRA-3229)
 * Base choice of random or "balanced" token on bootstrap on whether
   schema definitions were found (CASSANDRA-3219)
 * Fixes for LeveledCompactionStrategy score computation, prioritization,
   scheduling, and performance (CASSANDRA-3224, 3234)
 * parallelize sstable open at server startup (CASSANDRA-2988)
 * fix handling of exceptions writing to OutboundTcpConnection (CASSANDRA-3235)
 * Allow using quotes in "USE <keyspace>;" CLI command (CASSANDRA-3208)
 * Don't allow any cache loading exceptions to halt startup (CASSANDRA-3218)
 * Fix sstableloader --ignores option (CASSANDRA-3247)
 * File descriptor limit increased in packaging (CASSANDRA-3206)
 * Fix deadlock in commit log during flush (CASSANDRA-3253) 


1.0.0-beta1
 * removed binarymemtable (CASSANDRA-2692)
 * add commitlog_total_space_in_mb to prevent fragmented logs (CASSANDRA-2427)
 * removed commitlog_rotation_threshold_in_mb configuration (CASSANDRA-2771)
 * make AbstractBounds.normalize de-overlapp overlapping ranges (CASSANDRA-2641)
 * replace CollatingIterator, ReducingIterator with MergeIterator 
   (CASSANDRA-2062)
 * Fixed the ability to set compaction strategy in cli using create column 
   family command (CASSANDRA-2778)
 * clean up tmp files after failed compaction (CASSANDRA-2468)
 * restrict repair streaming to specific columnfamilies (CASSANDRA-2280)
 * don't bother persisting columns shadowed by a row tombstone (CASSANDRA-2589)
 * reset CF and SC deletion times after gc_grace (CASSANDRA-2317)
 * optimize away seek when compacting wide rows (CASSANDRA-2879)
 * single-pass streaming (CASSANDRA-2677, 2906, 2916, 3003)
 * use reference counting for deleting sstables instead of relying on GC
   (CASSANDRA-2521, 3179)
 * store hints as serialized mutations instead of pointers to data row
   (CASSANDRA-2045)
 * store hints in the coordinator node instead of in the closest replica 
   (CASSANDRA-2914)
 * add row_cache_keys_to_save CF option (CASSANDRA-1966)
 * check column family validity in nodetool repair (CASSANDRA-2933)
 * use lazy initialization instead of class initialization in NodeId
   (CASSANDRA-2953)
 * add paging to get_count (CASSANDRA-2894)
 * fix "short reads" in [multi]get (CASSANDRA-2643, 3157, 3192)
 * add optional compression for sstables (CASSANDRA-47, 2994, 3001, 3128)
 * add scheduler JMX metrics (CASSANDRA-2962)
 * add block level checksum for compressed data (CASSANDRA-1717)
 * make column family backed column map pluggable and introduce unsynchronized
   ArrayList backed one to speedup reads (CASSANDRA-2843, 3165, 3205)
 * refactoring of the secondary index api (CASSANDRA-2982)
 * make CL > ONE reads wait for digest reconciliation before returning
   (CASSANDRA-2494)
 * fix missing logging for some exceptions (CASSANDRA-2061)
 * refactor and optimize ColumnFamilyStore.files(...) and Descriptor.fromFilename(String)
   and few other places responsible for work with SSTable files (CASSANDRA-3040)
 * Stop reading from sstables once we know we have the most recent columns,
   for query-by-name requests (CASSANDRA-2498)
 * Add query-by-column mode to stress.java (CASSANDRA-3064)
 * Add "install" command to cassandra.bat (CASSANDRA-292)
 * clean up KSMetadata, CFMetadata from unnecessary
   Thrift<->Avro conversion methods (CASSANDRA-3032)
 * Add timeouts to client request schedulers (CASSANDRA-3079, 3096)
 * Cli to use hashes rather than array of hashes for strategy options (CASSANDRA-3081)
 * LeveledCompactionStrategy (CASSANDRA-1608, 3085, 3110, 3087, 3145, 3154, 3182)
 * Improvements of the CLI `describe` command (CASSANDRA-2630)
 * reduce window where dropped CF sstables may not be deleted (CASSANDRA-2942)
 * Expose gossip/FD info to JMX (CASSANDRA-2806)
 * Fix streaming over SSL when compressed SSTable involved (CASSANDRA-3051)
 * Add support for pluggable secondary index implementations (CASSANDRA-3078)
 * remove compaction_thread_priority setting (CASSANDRA-3104)
 * generate hints for replicas that timeout, not just replicas that are known
   to be down before starting (CASSANDRA-2034)
 * Add throttling for internode streaming (CASSANDRA-3080)
 * make the repair of a range repair all replica (CASSANDRA-2610, 3194)
 * expose the ability to repair the first range (as returned by the
   partitioner) of a node (CASSANDRA-2606)
 * Streams Compression (CASSANDRA-3015)
 * add ability to use multiple threads during a single compaction
   (CASSANDRA-2901)
 * make AbstractBounds.normalize support overlapping ranges (CASSANDRA-2641)
 * fix of the CQL count() behavior (CASSANDRA-3068)
 * use TreeMap backed column families for the SSTable simple writers
   (CASSANDRA-3148)
 * fix inconsistency of the CLI syntax when {} should be used instead of [{}]
   (CASSANDRA-3119)
 * rename CQL type names to match expected SQL behavior (CASSANDRA-3149, 3031)
 * Arena-based allocation for memtables (CASSANDRA-2252, 3162, 3163, 3168)
 * Default RR chance to 0.1 (CASSANDRA-3169)
 * Add RowLevel support to secondary index API (CASSANDRA-3147)
 * Make SerializingCacheProvider the default if JNA is available (CASSANDRA-3183)
 * Fix backwards compatibilty for CQL memtable properties (CASSANDRA-3190)
 * Add five-minute delay before starting compactions on a restarted server
   (CASSANDRA-3181)
 * Reduce copies done for intra-host messages (CASSANDRA-1788, 3144)
 * support of compaction strategy option for stress.java (CASSANDRA-3204)
 * make memtable throughput and column count thresholds no-ops (CASSANDRA-2449)
 * Return schema information along with the resultSet in CQL (CASSANDRA-2734)
 * Add new DecimalType (CASSANDRA-2883)
 * Fix assertion error in RowRepairResolver (CASSANDRA-3156)
 * Reduce unnecessary high buffer sizes (CASSANDRA-3171)
 * Pluggable compaction strategy (CASSANDRA-1610)
 * Add new broadcast_address config option (CASSANDRA-2491)


0.8.7
 * Kill server on wrapped OOME such as from FileChannel.map (CASSANDRA-3201)
 * Allow using quotes in "USE <keyspace>;" CLI command (CASSANDRA-3208)
 * Log message when a full repair operation completes (CASSANDRA-3207)
 * Don't allow any cache loading exceptions to halt startup (CASSANDRA-3218)
 * Fix sstableloader --ignores option (CASSANDRA-3247)
 * File descriptor limit increased in packaging (CASSANDRA-3206)
 * Log a meaningfull warning when a node receive a message for a repair session
   that doesn't exist anymore (CASSANDRA-3256)
 * Fix FD leak when internode encryption is enabled (CASSANDRA-3257)
 * FBUtilities.hexToBytes(String) to throw NumberFormatException when string
   contains non-hex characters (CASSANDRA-3231)
 * Keep SimpleSnitch proximity ordering unchanged from what the Strategy
   generates, as intended (CASSANDRA-3262)
 * remove Scrub from compactionstats when finished (CASSANDRA-3255)
 * Fix tool .bat files when CASSANDRA_HOME contains spaces (CASSANDRA-3258)
 * Force flush of status table when removing/updating token (CASSANDRA-3243)
 * Evict gossip state immediately when a token is taken over by a new IP (CASSANDRA-3259)
 * Fix bug where the failure detector can take too long to mark a host
   down (CASSANDRA-3273)
 * (Hadoop) allow wrapping ranges in queries (CASSANDRA-3137)
 * (Hadoop) check all interfaces for a match with split location
   before falling back to random replica (CASSANDRA-3211)
 * (Hadoop) Make Pig storage handle implements LoadMetadata (CASSANDRA-2777)
 * (Hadoop) Fix exception during PIG 'dump' (CASSANDRA-2810)
 * Fix stress COUNTER_GET option (CASSANDRA-3301)
 * Fix missing fields in CLI `show schema` output (CASSANDRA-3304)
 * Nodetool no longer leaks threads and closes JMX connections (CASSANDRA-3309)
 * fix truncate allowing data to be replayed post-restart (CASSANDRA-3297)
 * Move SimpleAuthority and SimpleAuthenticator to examples (CASSANDRA-2922)
 * Fix handling of tombstone by SSTableExport/Import (CASSANDRA-3357)
 * Fix transposition in cfHistograms (CASSANDRA-3222)
 * Allow using number as DC name when creating keyspace in CQL (CASSANDRA-3239)
 * Force flush of system table after updating/removing a token (CASSANDRA-3243)


0.8.6
 * revert CASSANDRA-2388
 * change TokenRange.endpoints back to listen/broadcast address to match
   pre-1777 behavior, and add TokenRange.rpc_endpoints instead (CASSANDRA-3187)
 * avoid trying to watch cassandra-topology.properties when loaded from jar
   (CASSANDRA-3138)
 * prevent users from creating keyspaces with LocalStrategy replication
   (CASSANDRA-3139)
 * fix CLI `show schema;` to output correct keyspace definition statement
   (CASSANDRA-3129)
 * CustomTThreadPoolServer to log TTransportException at DEBUG level
   (CASSANDRA-3142)
 * allow topology sort to work with non-unique rack names between 
   datacenters (CASSANDRA-3152)
 * Improve caching of same-version Messages on digest and repair paths
   (CASSANDRA-3158)
 * Randomize choice of first replica for counter increment (CASSANDRA-2890)
 * Fix using read_repair_chance instead of merge_shard_change (CASSANDRA-3202)
 * Avoid streaming data to nodes that already have it, on move as well as
   decommission (CASSANDRA-3041)
 * Fix divide by zero error in GCInspector (CASSANDRA-3164)
 * allow quoting of the ColumnFamily name in CLI `create column family`
   statement (CASSANDRA-3195)
 * Fix rolling upgrade from 0.7 to 0.8 problem (CASSANDRA-3166)
 * Accomodate missing encryption_options in IncomingTcpConnection.stream
   (CASSANDRA-3212)


0.8.5
 * fix NPE when encryption_options is unspecified (CASSANDRA-3007)
 * include column name in validation failure exceptions (CASSANDRA-2849)
 * make sure truncate clears out the commitlog so replay won't re-
   populate with truncated data (CASSANDRA-2950)
 * fix NPE when debug logging is enabled and dropped CF is present
   in a commitlog segment (CASSANDRA-3021)
 * fix cassandra.bat when CASSANDRA_HOME contains spaces (CASSANDRA-2952)
 * fix to SSTableSimpleUnsortedWriter bufferSize calculation (CASSANDRA-3027)
 * make cleanup and normal compaction able to skip empty rows
   (rows containing nothing but expired tombstones) (CASSANDRA-3039)
 * work around native memory leak in com.sun.management.GarbageCollectorMXBean
   (CASSANDRA-2868)
 * validate that column names in column_metadata are not equal to key_alias
   on create/update of the ColumnFamily and CQL 'ALTER' statement (CASSANDRA-3036)
 * return an InvalidRequestException if an indexed column is assigned
   a value larger than 64KB (CASSANDRA-3057)
 * fix of numeric-only and string column names handling in CLI "drop index" 
   (CASSANDRA-3054)
 * prune index scan resultset back to original request for lazy
   resultset expansion case (CASSANDRA-2964)
 * (Hadoop) fail jobs when Cassandra node has failed but TaskTracker
   has not (CASSANDRA-2388)
 * fix dynamic snitch ignoring nodes when read_repair_chance is zero
   (CASSANDRA-2662)
 * avoid retaining references to dropped CFS objects in 
   CompactionManager.estimatedCompactions (CASSANDRA-2708)
 * expose rpc timeouts per host in MessagingServiceMBean (CASSANDRA-2941)
 * avoid including cwd in classpath for deb and rpm packages (CASSANDRA-2881)
 * remove gossip state when a new IP takes over a token (CASSANDRA-3071)
 * allow sstable2json to work on index sstable files (CASSANDRA-3059)
 * always hint counters (CASSANDRA-3099)
 * fix log4j initialization in EmbeddedCassandraService (CASSANDRA-2857)
 * remove gossip state when a new IP takes over a token (CASSANDRA-3071)
 * work around native memory leak in com.sun.management.GarbageCollectorMXBean
    (CASSANDRA-2868)
 * fix UnavailableException with writes at CL.EACH_QUORM (CASSANDRA-3084)
 * fix parsing of the Keyspace and ColumnFamily names in numeric
   and string representations in CLI (CASSANDRA-3075)
 * fix corner cases in Range.differenceToFetch (CASSANDRA-3084)
 * fix ip address String representation in the ring cache (CASSANDRA-3044)
 * fix ring cache compatibility when mixing pre-0.8.4 nodes with post-
   in the same cluster (CASSANDRA-3023)
 * make repair report failure when a node participating dies (instead of
   hanging forever) (CASSANDRA-2433)
 * fix handling of the empty byte buffer by ReversedType (CASSANDRA-3111)
 * Add validation that Keyspace names are case-insensitively unique (CASSANDRA-3066)
 * catch invalid key_validation_class before instantiating UpdateColumnFamily (CASSANDRA-3102)
 * make Range and Bounds objects client-safe (CASSANDRA-3108)
 * optionally skip log4j configuration (CASSANDRA-3061)
 * bundle sstableloader with the debian package (CASSANDRA-3113)
 * don't try to build secondary indexes when there is none (CASSANDRA-3123)
 * improve SSTableSimpleUnsortedWriter speed for large rows (CASSANDRA-3122)
 * handle keyspace arguments correctly in nodetool snapshot (CASSANDRA-3038)
 * Fix SSTableImportTest on windows (CASSANDRA-3043)
 * expose compactionThroughputMbPerSec through JMX (CASSANDRA-3117)
 * log keyspace and CF of large rows being compacted


0.8.4
 * change TokenRing.endpoints to be a list of rpc addresses instead of 
   listen/broadcast addresses (CASSANDRA-1777)
 * include files-to-be-streamed in StreamInSession.getSources (CASSANDRA-2972)
 * use JAVA env var in cassandra-env.sh (CASSANDRA-2785, 2992)
 * avoid doing read for no-op replicate-on-write at CL=1 (CASSANDRA-2892)
 * refuse counter write for CL.ANY (CASSANDRA-2990)
 * switch back to only logging recent dropped messages (CASSANDRA-3004)
 * always deserialize RowMutation for counters (CASSANDRA-3006)
 * ignore saved replication_factor strategy_option for NTS (CASSANDRA-3011)
 * make sure pre-truncate CL segments are discarded (CASSANDRA-2950)


0.8.3
 * add ability to drop local reads/writes that are going to timeout
   (CASSANDRA-2943)
 * revamp token removal process, keep gossip states for 3 days (CASSANDRA-2496)
 * don't accept extra args for 0-arg nodetool commands (CASSANDRA-2740)
 * log unavailableexception details at debug level (CASSANDRA-2856)
 * expose data_dir though jmx (CASSANDRA-2770)
 * don't include tmp files as sstable when create cfs (CASSANDRA-2929)
 * log Java classpath on startup (CASSANDRA-2895)
 * keep gossipped version in sync with actual on migration coordinator 
   (CASSANDRA-2946)
 * use lazy initialization instead of class initialization in NodeId
   (CASSANDRA-2953)
 * check column family validity in nodetool repair (CASSANDRA-2933)
 * speedup bytes to hex conversions dramatically (CASSANDRA-2850)
 * Flush memtables on shutdown when durable writes are disabled 
   (CASSANDRA-2958)
 * improved POSIX compatibility of start scripts (CASsANDRA-2965)
 * add counter support to Hadoop InputFormat (CASSANDRA-2981)
 * fix bug where dirty commitlog segments were removed (and avoid keeping 
   segments with no post-flush activity permanently dirty) (CASSANDRA-2829)
 * fix throwing exception with batch mutation of counter super columns
   (CASSANDRA-2949)
 * ignore system tables during repair (CASSANDRA-2979)
 * throw exception when NTS is given replication_factor as an option
   (CASSANDRA-2960)
 * fix assertion error during compaction of counter CFs (CASSANDRA-2968)
 * avoid trying to create index names, when no index exists (CASSANDRA-2867)
 * don't sample the system table when choosing a bootstrap token
   (CASSANDRA-2825)
 * gossiper notifies of local state changes (CASSANDRA-2948)
 * add asynchronous and half-sync/half-async (hsha) thrift servers 
   (CASSANDRA-1405)
 * fix potential use of free'd native memory in SerializingCache 
   (CASSANDRA-2951)
 * prune index scan resultset back to original request for lazy
   resultset expansion case (CASSANDRA-2964)
 * (Hadoop) fail jobs when Cassandra node has failed but TaskTracker
    has not (CASSANDRA-2388)


0.8.2
 * CQL: 
   - include only one row per unique key for IN queries (CASSANDRA-2717)
   - respect client timestamp on full row deletions (CASSANDRA-2912)
 * improve thread-safety in StreamOutSession (CASSANDRA-2792)
 * allow deleting a row and updating indexed columns in it in the
   same mutation (CASSANDRA-2773)
 * Expose number of threads blocked on submitting memtable to flush
   in JMX (CASSANDRA-2817)
 * add ability to return "endpoints" to nodetool (CASSANDRA-2776)
 * Add support for multiple (comma-delimited) coordinator addresses
   to ColumnFamilyInputFormat (CASSANDRA-2807)
 * fix potential NPE while scheduling read repair for range slice
   (CASSANDRA-2823)
 * Fix race in SystemTable.getCurrentLocalNodeId (CASSANDRA-2824)
 * Correctly set default for replicate_on_write (CASSANDRA-2835)
 * improve nodetool compactionstats formatting (CASSANDRA-2844)
 * fix index-building status display (CASSANDRA-2853)
 * fix CLI perpetuating obsolete KsDef.replication_factor (CASSANDRA-2846)
 * improve cli treatment of multiline comments (CASSANDRA-2852)
 * handle row tombstones correctly in EchoedRow (CASSANDRA-2786)
 * add MessagingService.get[Recently]DroppedMessages and
   StorageService.getExceptionCount (CASSANDRA-2804)
 * fix possibility of spurious UnavailableException for LOCAL_QUORUM
   reads with dynamic snitch + read repair disabled (CASSANDRA-2870)
 * add ant-optional as dependence for the debian package (CASSANDRA-2164)
 * add option to specify limit for get_slice in the CLI (CASSANDRA-2646)
 * decrease HH page size (CASSANDRA-2832)
 * reset cli keyspace after dropping the current one (CASSANDRA-2763)
 * add KeyRange option to Hadoop inputformat (CASSANDRA-1125)
 * fix protocol versioning (CASSANDRA-2818, 2860)
 * support spaces in path to log4j configuration (CASSANDRA-2383)
 * avoid including inferred types in CF update (CASSANDRA-2809)
 * fix JMX bulkload call (CASSANDRA-2908)
 * fix updating KS with durable_writes=false (CASSANDRA-2907)
 * add simplified facade to SSTableWriter for bulk loading use
   (CASSANDRA-2911)
 * fix re-using index CF sstable names after drop/recreate (CASSANDRA-2872)
 * prepend CF to default index names (CASSANDRA-2903)
 * fix hint replay (CASSANDRA-2928)
 * Properly synchronize repair's merkle tree computation (CASSANDRA-2816)


0.8.1
 * CQL:
   - support for insert, delete in BATCH (CASSANDRA-2537)
   - support for IN to SELECT, UPDATE (CASSANDRA-2553)
   - timestamp support for INSERT, UPDATE, and BATCH (CASSANDRA-2555)
   - TTL support (CASSANDRA-2476)
   - counter support (CASSANDRA-2473)
   - ALTER COLUMNFAMILY (CASSANDRA-1709)
   - DROP INDEX (CASSANDRA-2617)
   - add SCHEMA/TABLE as aliases for KS/CF (CASSANDRA-2743)
   - server handles wait-for-schema-agreement (CASSANDRA-2756)
   - key alias support (CASSANDRA-2480)
 * add support for comparator parameters and a generic ReverseType
   (CASSANDRA-2355)
 * add CompositeType and DynamicCompositeType (CASSANDRA-2231)
 * optimize batches containing multiple updates to the same row
   (CASSANDRA-2583)
 * adjust hinted handoff page size to avoid OOM with large columns 
   (CASSANDRA-2652)
 * mark BRAF buffer invalid post-flush so we don't re-flush partial
   buffers again, especially on CL writes (CASSANDRA-2660)
 * add DROP INDEX support to CLI (CASSANDRA-2616)
 * don't perform HH to client-mode [storageproxy] nodes (CASSANDRA-2668)
 * Improve forceDeserialize/getCompactedRow encapsulation (CASSANDRA-2659)
 * Don't write CounterUpdateColumn to disk in tests (CASSANDRA-2650)
 * Add sstable bulk loading utility (CASSANDRA-1278)
 * avoid replaying hints to dropped columnfamilies (CASSANDRA-2685)
 * add placeholders for missing rows in range query pseudo-RR (CASSANDRA-2680)
 * remove no-op HHOM.renameHints (CASSANDRA-2693)
 * clone super columns to avoid modifying them during flush (CASSANDRA-2675)
 * allow writes to bypass the commitlog for certain keyspaces (CASSANDRA-2683)
 * avoid NPE when bypassing commitlog during memtable flush (CASSANDRA-2781)
 * Added support for making bootstrap retry if nodes flap (CASSANDRA-2644)
 * Added statusthrift to nodetool to report if thrift server is running (CASSANDRA-2722)
 * Fixed rows being cached if they do not exist (CASSANDRA-2723)
 * Support passing tableName and cfName to RowCacheProviders (CASSANDRA-2702)
 * close scrub file handles (CASSANDRA-2669)
 * throttle migration replay (CASSANDRA-2714)
 * optimize column serializer creation (CASSANDRA-2716)
 * Added support for making bootstrap retry if nodes flap (CASSANDRA-2644)
 * Added statusthrift to nodetool to report if thrift server is running
   (CASSANDRA-2722)
 * Fixed rows being cached if they do not exist (CASSANDRA-2723)
 * fix truncate/compaction race (CASSANDRA-2673)
 * workaround large resultsets causing large allocation retention
   by nio sockets (CASSANDRA-2654)
 * fix nodetool ring use with Ec2Snitch (CASSANDRA-2733)
 * fix removing columns and subcolumns that are supressed by a row or
   supercolumn tombstone during replica resolution (CASSANDRA-2590)
 * support sstable2json against snapshot sstables (CASSANDRA-2386)
 * remove active-pull schema requests (CASSANDRA-2715)
 * avoid marking entire list of sstables as actively being compacted
   in multithreaded compaction (CASSANDRA-2765)
 * seek back after deserializing a row to update cache with (CASSANDRA-2752)
 * avoid skipping rows in scrub for counter column family (CASSANDRA-2759)
 * fix ConcurrentModificationException in repair when dealing with 0.7 node
   (CASSANDRA-2767)
 * use threadsafe collections for StreamInSession (CASSANDRA-2766)
 * avoid infinite loop when creating merkle tree (CASSANDRA-2758)
 * avoids unmarking compacting sstable prematurely in cleanup (CASSANDRA-2769)
 * fix NPE when the commit log is bypassed (CASSANDRA-2718)
 * don't throw an exception in SS.isRPCServerRunning (CASSANDRA-2721)
 * make stress.jar executable (CASSANDRA-2744)
 * add daemon mode to java stress (CASSANDRA-2267)
 * expose the DC and rack of a node through JMX and nodetool ring (CASSANDRA-2531)
 * fix cache mbean getSize (CASSANDRA-2781)
 * Add Date, Float, Double, and Boolean types (CASSANDRA-2530)
 * Add startup flag to renew counter node id (CASSANDRA-2788)
 * add jamm agent to cassandra.bat (CASSANDRA-2787)
 * fix repair hanging if a neighbor has nothing to send (CASSANDRA-2797)
 * purge tombstone even if row is in only one sstable (CASSANDRA-2801)
 * Fix wrong purge of deleted cf during compaction (CASSANDRA-2786)
 * fix race that could result in Hadoop writer failing to throw an
   exception encountered after close() (CASSANDRA-2755)
 * fix scan wrongly throwing assertion error (CASSANDRA-2653)
 * Always use even distribution for merkle tree with RandomPartitionner
   (CASSANDRA-2841)
 * fix describeOwnership for OPP (CASSANDRA-2800)
 * ensure that string tokens do not contain commas (CASSANDRA-2762)


0.8.0-final
 * fix CQL grammar warning and cqlsh regression from CASSANDRA-2622
 * add ant generate-cql-html target (CASSANDRA-2526)
 * update CQL consistency levels (CASSANDRA-2566)
 * debian packaging fixes (CASSANDRA-2481, 2647)
 * fix UUIDType, IntegerType for direct buffers (CASSANDRA-2682, 2684)
 * switch to native Thrift for Hadoop map/reduce (CASSANDRA-2667)
 * fix StackOverflowError when building from eclipse (CASSANDRA-2687)
 * only provide replication_factor to strategy_options "help" for
   SimpleStrategy, OldNetworkTopologyStrategy (CASSANDRA-2678, 2713)
 * fix exception adding validators to non-string columns (CASSANDRA-2696)
 * avoid instantiating DatabaseDescriptor in JDBC (CASSANDRA-2694)
 * fix potential stack overflow during compaction (CASSANDRA-2626)
 * clone super columns to avoid modifying them during flush (CASSANDRA-2675)
 * reset underlying iterator in EchoedRow constructor (CASSANDRA-2653)


0.8.0-rc1
 * faster flushes and compaction from fixing excessively pessimistic 
   rebuffering in BRAF (CASSANDRA-2581)
 * fix returning null column values in the python cql driver (CASSANDRA-2593)
 * fix merkle tree splitting exiting early (CASSANDRA-2605)
 * snapshot_before_compaction directory name fix (CASSANDRA-2598)
 * Disable compaction throttling during bootstrap (CASSANDRA-2612) 
 * fix CQL treatment of > and < operators in range slices (CASSANDRA-2592)
 * fix potential double-application of counter updates on commitlog replay
   by moving replay position from header to sstable metadata (CASSANDRA-2419)
 * JDBC CQL driver exposes getColumn for access to timestamp
 * JDBC ResultSetMetadata properties added to AbstractType
 * r/m clustertool (CASSANDRA-2607)
 * add support for presenting row key as a column in CQL result sets 
   (CASSANDRA-2622)
 * Don't allow {LOCAL|EACH}_QUORUM unless strategy is NTS (CASSANDRA-2627)
 * validate keyspace strategy_options during CQL create (CASSANDRA-2624)
 * fix empty Result with secondary index when limit=1 (CASSANDRA-2628)
 * Fix regression where bootstrapping a node with no schema fails
   (CASSANDRA-2625)
 * Allow removing LocationInfo sstables (CASSANDRA-2632)
 * avoid attempting to replay mutations from dropped keyspaces (CASSANDRA-2631)
 * avoid using cached position of a key when GT is requested (CASSANDRA-2633)
 * fix counting bloom filter true positives (CASSANDRA-2637)
 * initialize local ep state prior to gossip startup if needed (CASSANDRA-2638)
 * fix counter increment lost after restart (CASSANDRA-2642)
 * add quote-escaping via backslash to CLI (CASSANDRA-2623)
 * fix pig example script (CASSANDRA-2487)
 * fix dynamic snitch race in adding latencies (CASSANDRA-2618)
 * Start/stop cassandra after more important services such as mdadm in
   debian packaging (CASSANDRA-2481)


0.8.0-beta2
 * fix NPE compacting index CFs (CASSANDRA-2528)
 * Remove checking all column families on startup for compaction candidates 
   (CASSANDRA-2444)
 * validate CQL create keyspace options (CASSANDRA-2525)
 * fix nodetool setcompactionthroughput (CASSANDRA-2550)
 * move	gossip heartbeat back to its own thread (CASSANDRA-2554)
 * validate cql TRUNCATE columnfamily before truncating (CASSANDRA-2570)
 * fix batch_mutate for mixed standard-counter mutations (CASSANDRA-2457)
 * disallow making schema changes to system keyspace (CASSANDRA-2563)
 * fix sending mutation messages multiple times (CASSANDRA-2557)
 * fix incorrect use of NBHM.size in ReadCallback that could cause
   reads to time out even when responses were received (CASSANDRA-2552)
 * trigger read repair correctly for LOCAL_QUORUM reads (CASSANDRA-2556)
 * Allow configuring the number of compaction thread (CASSANDRA-2558)
 * forceUserDefinedCompaction will attempt to compact what it is given
   even if the pessimistic estimate is that there is not enough disk space;
   automatic compactions will only compact 2 or more sstables (CASSANDRA-2575)
 * refuse to apply migrations with older timestamps than the current 
   schema (CASSANDRA-2536)
 * remove unframed Thrift transport option
 * include indexes in snapshots (CASSANDRA-2596)
 * improve ignoring of obsolete mutations in index maintenance (CASSANDRA-2401)
 * recognize attempt to drop just the index while leaving the column
   definition alone (CASSANDRA-2619)
  

0.8.0-beta1
 * remove Avro RPC support (CASSANDRA-926)
 * support for columns that act as incr/decr counters 
   (CASSANDRA-1072, 1937, 1944, 1936, 2101, 2093, 2288, 2105, 2384, 2236, 2342,
   2454)
 * CQL (CASSANDRA-1703, 1704, 1705, 1706, 1707, 1708, 1710, 1711, 1940, 
   2124, 2302, 2277, 2493)
 * avoid double RowMutation serialization on write path (CASSANDRA-1800)
 * make NetworkTopologyStrategy the default (CASSANDRA-1960)
 * configurable internode encryption (CASSANDRA-1567, 2152)
 * human readable column names in sstable2json output (CASSANDRA-1933)
 * change default JMX port to 7199 (CASSANDRA-2027)
 * backwards compatible internal messaging (CASSANDRA-1015)
 * atomic switch of memtables and sstables (CASSANDRA-2284)
 * add pluggable SeedProvider (CASSANDRA-1669)
 * Fix clustertool to not throw exception when calling get_endpoints (CASSANDRA-2437)
 * upgrade to thrift 0.6 (CASSANDRA-2412) 
 * repair works on a token range instead of full ring (CASSANDRA-2324)
 * purge tombstones from row cache (CASSANDRA-2305)
 * push replication_factor into strategy_options (CASSANDRA-1263)
 * give snapshots the same name on each node (CASSANDRA-1791)
 * remove "nodetool loadbalance" (CASSANDRA-2448)
 * multithreaded compaction (CASSANDRA-2191)
 * compaction throttling (CASSANDRA-2156)
 * add key type information and alias (CASSANDRA-2311, 2396)
 * cli no longer divides read_repair_chance by 100 (CASSANDRA-2458)
 * made CompactionInfo.getTaskType return an enum (CASSANDRA-2482)
 * add a server-wide cap on measured memtable memory usage and aggressively
   flush to keep under that threshold (CASSANDRA-2006)
 * add unified UUIDType (CASSANDRA-2233)
 * add off-heap row cache support (CASSANDRA-1969)


0.7.5
 * improvements/fixes to PIG driver (CASSANDRA-1618, CASSANDRA-2387,
   CASSANDRA-2465, CASSANDRA-2484)
 * validate index names (CASSANDRA-1761)
 * reduce contention on Table.flusherLock (CASSANDRA-1954)
 * try harder to detect failures during streaming, cleaning up temporary
   files more reliably (CASSANDRA-2088)
 * shut down server for OOM on a Thrift thread (CASSANDRA-2269)
 * fix tombstone handling in repair and sstable2json (CASSANDRA-2279)
 * preserve version when streaming data from old sstables (CASSANDRA-2283)
 * don't start repair if a neighboring node is marked as dead (CASSANDRA-2290)
 * purge tombstones from row cache (CASSANDRA-2305)
 * Avoid seeking when sstable2json exports the entire file (CASSANDRA-2318)
 * clear Built flag in system table when dropping an index (CASSANDRA-2320)
 * don't allow arbitrary argument for stress.java (CASSANDRA-2323)
 * validate values for index predicates in get_indexed_slice (CASSANDRA-2328)
 * queue secondary indexes for flush before the parent (CASSANDRA-2330)
 * allow job configuration to set the CL used in Hadoop jobs (CASSANDRA-2331)
 * add memtable_flush_queue_size defaulting to 4 (CASSANDRA-2333)
 * Allow overriding of initial_token, storage_port and rpc_port from system
   properties (CASSANDRA-2343)
 * fix comparator used for non-indexed secondary expressions in index scan
   (CASSANDRA-2347)
 * ensure size calculation and write phase of large-row compaction use
   the same threshold for TTL expiration (CASSANDRA-2349)
 * fix race when iterating CFs during add/drop (CASSANDRA-2350)
 * add ConsistencyLevel command to CLI (CASSANDRA-2354)
 * allow negative numbers in the cli (CASSANDRA-2358)
 * hard code serialVersionUID for tokens class (CASSANDRA-2361)
 * fix potential infinite loop in ByteBufferUtil.inputStream (CASSANDRA-2365)
 * fix encoding bugs in HintedHandoffManager, SystemTable when default
   charset is not UTF8 (CASSANDRA-2367)
 * avoids having removed node reappearing in Gossip (CASSANDRA-2371)
 * fix incorrect truncation of long to int when reading columns via block
   index (CASSANDRA-2376)
 * fix NPE during stream session (CASSANDRA-2377)
 * fix race condition that could leave orphaned data files when dropping CF or
   KS (CASSANDRA-2381)
 * fsync statistics component on write (CASSANDRA-2382)
 * fix duplicate results from CFS.scan (CASSANDRA-2406)
 * add IntegerType to CLI help (CASSANDRA-2414)
 * avoid caching token-only decoratedkeys (CASSANDRA-2416)
 * convert mmap assertion to if/throw so scrub can catch it (CASSANDRA-2417)
 * don't overwrite gc log (CASSANDR-2418)
 * invalidate row cache for streamed row to avoid inconsitencies
   (CASSANDRA-2420)
 * avoid copies in range/index scans (CASSANDRA-2425)
 * make sure we don't wipe data during cleanup if the node has not join
   the ring (CASSANDRA-2428)
 * Try harder to close files after compaction (CASSANDRA-2431)
 * re-set bootstrapped flag after move finishes (CASSANDRA-2435)
 * display validation_class in CLI 'describe keyspace' (CASSANDRA-2442)
 * make cleanup compactions cleanup the row cache (CASSANDRA-2451)
 * add column fields validation to scrub (CASSANDRA-2460)
 * use 64KB flush buffer instead of in_memory_compaction_limit (CASSANDRA-2463)
 * fix backslash substitutions in CLI (CASSANDRA-2492)
 * disable cache saving for system CFS (CASSANDRA-2502)
 * fixes for verifying destination availability under hinted conditions
   so UE can be thrown intead of timing out (CASSANDRA-2514)
 * fix update of validation class in column metadata (CASSANDRA-2512)
 * support LOCAL_QUORUM, EACH_QUORUM CLs outside of NTS (CASSANDRA-2516)
 * preserve version when streaming data from old sstables (CASSANDRA-2283)
 * fix backslash substitutions in CLI (CASSANDRA-2492)
 * count a row deletion as one operation towards memtable threshold 
   (CASSANDRA-2519)
 * support LOCAL_QUORUM, EACH_QUORUM CLs outside of NTS (CASSANDRA-2516)


0.7.4
 * add nodetool join command (CASSANDRA-2160)
 * fix secondary indexes on pre-existing or streamed data (CASSANDRA-2244)
 * initialize endpoint in gossiper earlier (CASSANDRA-2228)
 * add ability to write to Cassandra from Pig (CASSANDRA-1828)
 * add rpc_[min|max]_threads (CASSANDRA-2176)
 * add CL.TWO, CL.THREE (CASSANDRA-2013)
 * avoid exporting an un-requested row in sstable2json, when exporting 
   a key that does not exist (CASSANDRA-2168)
 * add incremental_backups option (CASSANDRA-1872)
 * add configurable row limit to Pig loadfunc (CASSANDRA-2276)
 * validate column values in batches as well as single-Column inserts
   (CASSANDRA-2259)
 * move sample schema from cassandra.yaml to schema-sample.txt,
   a cli scripts (CASSANDRA-2007)
 * avoid writing empty rows when scrubbing tombstoned rows (CASSANDRA-2296)
 * fix assertion error in range and index scans for CL < ALL
   (CASSANDRA-2282)
 * fix commitlog replay when flush position refers to data that didn't
   get synced before server died (CASSANDRA-2285)
 * fix fd leak in sstable2json with non-mmap'd i/o (CASSANDRA-2304)
 * reduce memory use during streaming of multiple sstables (CASSANDRA-2301)
 * purge tombstoned rows from cache after GCGraceSeconds (CASSANDRA-2305)
 * allow zero replicas in a NTS datacenter (CASSANDRA-1924)
 * make range queries respect snitch for local replicas (CASSANDRA-2286)
 * fix HH delivery when column index is larger than 2GB (CASSANDRA-2297)
 * make 2ary indexes use parent CF flush thresholds during initial build
   (CASSANDRA-2294)
 * update memtable_throughput to be a long (CASSANDRA-2158)


0.7.3
 * Keep endpoint state until aVeryLongTime (CASSANDRA-2115)
 * lower-latency read repair (CASSANDRA-2069)
 * add hinted_handoff_throttle_delay_in_ms option (CASSANDRA-2161)
 * fixes for cache save/load (CASSANDRA-2172, -2174)
 * Handle whole-row deletions in CFOutputFormat (CASSANDRA-2014)
 * Make memtable_flush_writers flush in parallel (CASSANDRA-2178)
 * Add compaction_preheat_key_cache option (CASSANDRA-2175)
 * refactor stress.py to have only one copy of the format string 
   used for creating row keys (CASSANDRA-2108)
 * validate index names for \w+ (CASSANDRA-2196)
 * Fix Cassandra cli to respect timeout if schema does not settle 
   (CASSANDRA-2187)
 * fix for compaction and cleanup writing old-format data into new-version 
   sstable (CASSANDRA-2211, -2216)
 * add nodetool scrub (CASSANDRA-2217, -2240)
 * fix sstable2json large-row pagination (CASSANDRA-2188)
 * fix EOFing on requests for the last bytes in a file (CASSANDRA-2213)
 * fix BufferedRandomAccessFile bugs (CASSANDRA-2218, -2241)
 * check for memtable flush_after_mins exceeded every 10s (CASSANDRA-2183)
 * fix cache saving on Windows (CASSANDRA-2207)
 * add validateSchemaAgreement call + synchronization to schema
   modification operations (CASSANDRA-2222)
 * fix for reversed slice queries on large rows (CASSANDRA-2212)
 * fat clients were writing local data (CASSANDRA-2223)
 * set DEFAULT_MEMTABLE_LIFETIME_IN_MINS to 24h
 * improve detection and cleanup of partially-written sstables 
   (CASSANDRA-2206)
 * fix supercolumn de/serialization when subcolumn comparator is different
   from supercolumn's (CASSANDRA-2104)
 * fix starting up on Windows when CASSANDRA_HOME contains whitespace
   (CASSANDRA-2237)
 * add [get|set][row|key]cacheSavePeriod to JMX (CASSANDRA-2100)
 * fix Hadoop ColumnFamilyOutputFormat dropping of mutations
   when batch fills up (CASSANDRA-2255)
 * move file deletions off of scheduledtasks executor (CASSANDRA-2253)


0.7.2
 * copy DecoratedKey.key when inserting into caches to avoid retaining
   a reference to the underlying buffer (CASSANDRA-2102)
 * format subcolumn names with subcomparator (CASSANDRA-2136)
 * fix column bloom filter deserialization (CASSANDRA-2165)


0.7.1
 * refactor MessageDigest creation code. (CASSANDRA-2107)
 * buffer network stack to avoid inefficient small TCP messages while avoiding
   the nagle/delayed ack problem (CASSANDRA-1896)
 * check log4j configuration for changes every 10s (CASSANDRA-1525, 1907)
 * more-efficient cross-DC replication (CASSANDRA-1530, -2051, -2138)
 * avoid polluting page cache with commitlog or sstable writes
   and seq scan operations (CASSANDRA-1470)
 * add RMI authentication options to nodetool (CASSANDRA-1921)
 * make snitches configurable at runtime (CASSANDRA-1374)
 * retry hadoop split requests on connection failure (CASSANDRA-1927)
 * implement describeOwnership for BOP, COPP (CASSANDRA-1928)
 * make read repair behave as expected for ConsistencyLevel > ONE
   (CASSANDRA-982, 2038)
 * distributed test harness (CASSANDRA-1859, 1964)
 * reduce flush lock contention (CASSANDRA-1930)
 * optimize supercolumn deserialization (CASSANDRA-1891)
 * fix CFMetaData.apply to only compare objects of the same class 
   (CASSANDRA-1962)
 * allow specifying specific SSTables to compact from JMX (CASSANDRA-1963)
 * fix race condition in MessagingService.targets (CASSANDRA-1959, 2094, 2081)
 * refuse to open sstables from a future version (CASSANDRA-1935)
 * zero-copy reads (CASSANDRA-1714)
 * fix copy bounds for word Text in wordcount demo (CASSANDRA-1993)
 * fixes for contrib/javautils (CASSANDRA-1979)
 * check more frequently for memtable expiration (CASSANDRA-2000)
 * fix writing SSTable column count statistics (CASSANDRA-1976)
 * fix streaming of multiple CFs during bootstrap (CASSANDRA-1992)
 * explicitly set JVM GC new generation size with -Xmn (CASSANDRA-1968)
 * add short options for CLI flags (CASSANDRA-1565)
 * make keyspace argument to "describe keyspace" in CLI optional
   when authenticated to keyspace already (CASSANDRA-2029)
 * added option to specify -Dcassandra.join_ring=false on startup
   to allow "warm spare" nodes or performing JMX maintenance before
   joining the ring (CASSANDRA-526)
 * log migrations at INFO (CASSANDRA-2028)
 * add CLI verbose option in file mode (CASSANDRA-2030)
 * add single-line "--" comments to CLI (CASSANDRA-2032)
 * message serialization tests (CASSANDRA-1923)
 * switch from ivy to maven-ant-tasks (CASSANDRA-2017)
 * CLI attempts to block for new schema to propagate (CASSANDRA-2044)
 * fix potential overflow in nodetool cfstats (CASSANDRA-2057)
 * add JVM shutdownhook to sync commitlog (CASSANDRA-1919)
 * allow nodes to be up without being part of  normal traffic (CASSANDRA-1951)
 * fix CLI "show keyspaces" with null options on NTS (CASSANDRA-2049)
 * fix possible ByteBuffer race conditions (CASSANDRA-2066)
 * reduce garbage generated by MessagingService to prevent load spikes
   (CASSANDRA-2058)
 * fix math in RandomPartitioner.describeOwnership (CASSANDRA-2071)
 * fix deletion of sstable non-data components (CASSANDRA-2059)
 * avoid blocking gossip while deleting handoff hints (CASSANDRA-2073)
 * ignore messages from newer versions, keep track of nodes in gossip 
   regardless of version (CASSANDRA-1970)
 * cache writing moved to CompactionManager to reduce i/o contention and
   updated to use non-cache-polluting writes (CASSANDRA-2053)
 * page through large rows when exporting to JSON (CASSANDRA-2041)
 * add flush_largest_memtables_at and reduce_cache_sizes_at options
   (CASSANDRA-2142)
 * add cli 'describe cluster' command (CASSANDRA-2127)
 * add cli support for setting username/password at 'connect' command 
   (CASSANDRA-2111)
 * add -D option to Stress.java to allow reading hosts from a file 
   (CASSANDRA-2149)
 * bound hints CF throughput between 32M and 256M (CASSANDRA-2148)
 * continue starting when invalid saved cache entries are encountered
   (CASSANDRA-2076)
 * add max_hint_window_in_ms option (CASSANDRA-1459)


0.7.0-final
 * fix offsets to ByteBuffer.get (CASSANDRA-1939)


0.7.0-rc4
 * fix cli crash after backgrounding (CASSANDRA-1875)
 * count timeouts in storageproxy latencies, and include latency 
   histograms in StorageProxyMBean (CASSANDRA-1893)
 * fix CLI get recognition of supercolumns (CASSANDRA-1899)
 * enable keepalive on intra-cluster sockets (CASSANDRA-1766)
 * count timeouts towards dynamicsnitch latencies (CASSANDRA-1905)
 * Expose index-building status in JMX + cli schema description
   (CASSANDRA-1871)
 * allow [LOCAL|EACH]_QUORUM to be used with non-NetworkTopology 
   replication Strategies
 * increased amount of index locks for faster commitlog replay
 * collect secondary index tombstones immediately (CASSANDRA-1914)
 * revert commitlog changes from #1780 (CASSANDRA-1917)
 * change RandomPartitioner min token to -1 to avoid collision w/
   tokens on actual nodes (CASSANDRA-1901)
 * examine the right nibble when validating TimeUUID (CASSANDRA-1910)
 * include secondary indexes in cleanup (CASSANDRA-1916)
 * CFS.scrubDataDirectories should also cleanup invalid secondary indexes
   (CASSANDRA-1904)
 * ability to disable/enable gossip on nodes to force them down
   (CASSANDRA-1108)


0.7.0-rc3
 * expose getNaturalEndpoints in StorageServiceMBean taking byte[]
   key; RMI cannot serialize ByteBuffer (CASSANDRA-1833)
 * infer org.apache.cassandra.locator for replication strategy classes
   when not otherwise specified
 * validation that generates less garbage (CASSANDRA-1814)
 * add TTL support to CLI (CASSANDRA-1838)
 * cli defaults to bytestype for subcomparator when creating
   column families (CASSANDRA-1835)
 * unregister index MBeans when index is dropped (CASSANDRA-1843)
 * make ByteBufferUtil.clone thread-safe (CASSANDRA-1847)
 * change exception for read requests during bootstrap from 
   InvalidRequest to Unavailable (CASSANDRA-1862)
 * respect row-level tombstones post-flush in range scans
   (CASSANDRA-1837)
 * ReadResponseResolver check digests against each other (CASSANDRA-1830)
 * return InvalidRequest when remove of subcolumn without supercolumn
   is requested (CASSANDRA-1866)
 * flush before repair (CASSANDRA-1748)
 * SSTableExport validates key order (CASSANDRA-1884)
 * large row support for SSTableExport (CASSANDRA-1867)
 * Re-cache hot keys post-compaction without hitting disk (CASSANDRA-1878)
 * manage read repair in coordinator instead of data source, to
   provide latency information to dynamic snitch (CASSANDRA-1873)


0.7.0-rc2
 * fix live-column-count of slice ranges including tombstoned supercolumn 
   with live subcolumn (CASSANDRA-1591)
 * rename o.a.c.internal.AntientropyStage -> AntiEntropyStage,
   o.a.c.request.Request_responseStage -> RequestResponseStage,
   o.a.c.internal.Internal_responseStage -> InternalResponseStage
 * add AbstractType.fromString (CASSANDRA-1767)
 * require index_type to be present when specifying index_name
   on ColumnDef (CASSANDRA-1759)
 * fix add/remove index bugs in CFMetadata (CASSANDRA-1768)
 * rebuild Strategy during system_update_keyspace (CASSANDRA-1762)
 * cli updates prompt to ... in continuation lines (CASSANDRA-1770)
 * support multiple Mutations per key in hadoop ColumnFamilyOutputFormat
   (CASSANDRA-1774)
 * improvements to Debian init script (CASSANDRA-1772)
 * use local classloader to check for version.properties (CASSANDRA-1778)
 * Validate that column names in column_metadata are valid for the
   defined comparator, and decode properly in cli (CASSANDRA-1773)
 * use cross-platform newlines in cli (CASSANDRA-1786)
 * add ExpiringColumn support to sstable import/export (CASSANDRA-1754)
 * add flush for each append to periodic commitlog mode; added
   periodic_without_flush option to disable this (CASSANDRA-1780)
 * close file handle used for post-flush truncate (CASSANDRA-1790)
 * various code cleanup (CASSANDRA-1793, -1794, -1795)
 * fix range queries against wrapped range (CASSANDRA-1781)
 * fix consistencylevel calculations for NetworkTopologyStrategy
   (CASSANDRA-1804)
 * cli support index type enum names (CASSANDRA-1810)
 * improved validation of column_metadata (CASSANDRA-1813)
 * reads at ConsistencyLevel > 1 throw UnavailableException
   immediately if insufficient live nodes exist (CASSANDRA-1803)
 * copy bytebuffers for local writes to avoid retaining the entire
   Thrift frame (CASSANDRA-1801)
 * fix NPE adding index to column w/o prior metadata (CASSANDRA-1764)
 * reduce fat client timeout (CASSANDRA-1730)
 * fix botched merge of CASSANDRA-1316


0.7.0-rc1
 * fix compaction and flush races with schema updates (CASSANDRA-1715)
 * add clustertool, config-converter, sstablekeys, and schematool 
   Windows .bat files (CASSANDRA-1723)
 * reject range queries received during bootstrap (CASSANDRA-1739)
 * fix wrapping-range queries on non-minimum token (CASSANDRA-1700)
 * add nodetool cfhistogram (CASSANDRA-1698)
 * limit repaired ranges to what the nodes have in common (CASSANDRA-1674)
 * index scan treats missing columns as not matching secondary
   expressions (CASSANDRA-1745)
 * Fix misuse of DataOutputBuffer.getData in AntiEntropyService
   (CASSANDRA-1729)
 * detect and warn when obsolete version of JNA is present (CASSANDRA-1760)
 * reduce fat client timeout (CASSANDRA-1730)
 * cleanup smallest CFs first to increase free temp space for larger ones
   (CASSANDRA-1811)
 * Update windows .bat files to work outside of main Cassandra
   directory (CASSANDRA-1713)
 * fix read repair regression from 0.6.7 (CASSANDRA-1727)
 * more-efficient read repair (CASSANDRA-1719)
 * fix hinted handoff replay (CASSANDRA-1656)
 * log type of dropped messages (CASSANDRA-1677)
 * upgrade to SLF4J 1.6.1
 * fix ByteBuffer bug in ExpiringColumn.updateDigest (CASSANDRA-1679)
 * fix IntegerType.getString (CASSANDRA-1681)
 * make -Djava.net.preferIPv4Stack=true the default (CASSANDRA-628)
 * add INTERNAL_RESPONSE verb to differentiate from responses related
   to client requests (CASSANDRA-1685)
 * log tpstats when dropping messages (CASSANDRA-1660)
 * include unreachable nodes in describeSchemaVersions (CASSANDRA-1678)
 * Avoid dropping messages off the client request path (CASSANDRA-1676)
 * fix jna errno reporting (CASSANDRA-1694)
 * add friendlier error for UnknownHostException on startup (CASSANDRA-1697)
 * include jna dependency in RPM package (CASSANDRA-1690)
 * add --skip-keys option to stress.py (CASSANDRA-1696)
 * improve cli handling of non-string keys and column names 
   (CASSANDRA-1701, -1693)
 * r/m extra subcomparator line in cli keyspaces output (CASSANDRA-1712)
 * add read repair chance to cli "show keyspaces"
 * upgrade to ConcurrentLinkedHashMap 1.1 (CASSANDRA-975)
 * fix index scan routing (CASSANDRA-1722)
 * fix tombstoning of supercolumns in range queries (CASSANDRA-1734)
 * clear endpoint cache after updating keyspace metadata (CASSANDRA-1741)
 * fix wrapping-range queries on non-minimum token (CASSANDRA-1700)
 * truncate includes secondary indexes (CASSANDRA-1747)
 * retain reference to PendingFile sstables (CASSANDRA-1749)
 * fix sstableimport regression (CASSANDRA-1753)
 * fix for bootstrap when no non-system tables are defined (CASSANDRA-1732)
 * handle replica unavailability in index scan (CASSANDRA-1755)
 * fix service initialization order deadlock (CASSANDRA-1756)
 * multi-line cli commands (CASSANDRA-1742)
 * fix race between snapshot and compaction (CASSANDRA-1736)
 * add listEndpointsPendingHints, deleteHintsForEndpoint JMX methods 
   (CASSANDRA-1551)


0.7.0-beta3
 * add strategy options to describe_keyspace output (CASSANDRA-1560)
 * log warning when using randomly generated token (CASSANDRA-1552)
 * re-organize JMX into .db, .net, .internal, .request (CASSANDRA-1217)
 * allow nodes to change IPs between restarts (CASSANDRA-1518)
 * remember ring state between restarts by default (CASSANDRA-1518)
 * flush index built flag so we can read it before log replay (CASSANDRA-1541)
 * lock row cache updates to prevent race condition (CASSANDRA-1293)
 * remove assertion causing rare (and harmless) error messages in
   commitlog (CASSANDRA-1330)
 * fix moving nodes with no keyspaces defined (CASSANDRA-1574)
 * fix unbootstrap when no data is present in a transfer range (CASSANDRA-1573)
 * take advantage of AVRO-495 to simplify our avro IDL (CASSANDRA-1436)
 * extend authorization hierarchy to column family (CASSANDRA-1554)
 * deletion support in secondary indexes (CASSANDRA-1571)
 * meaningful error message for invalid replication strategy class 
   (CASSANDRA-1566)
 * allow keyspace creation with RF > N (CASSANDRA-1428)
 * improve cli error handling (CASSANDRA-1580)
 * add cache save/load ability (CASSANDRA-1417, 1606, 1647)
 * add StorageService.getDrainProgress (CASSANDRA-1588)
 * Disallow bootstrap to an in-use token (CASSANDRA-1561)
 * Allow dynamic secondary index creation and destruction (CASSANDRA-1532)
 * log auto-guessed memtable thresholds (CASSANDRA-1595)
 * add ColumnDef support to cli (CASSANDRA-1583)
 * reduce index sample time by 75% (CASSANDRA-1572)
 * add cli support for column, strategy metadata (CASSANDRA-1578, 1612)
 * add cli support for schema modification (CASSANDRA-1584)
 * delete temp files on failed compactions (CASSANDRA-1596)
 * avoid blocking for dead nodes during removetoken (CASSANDRA-1605)
 * remove ConsistencyLevel.ZERO (CASSANDRA-1607)
 * expose in-progress compaction type in jmx (CASSANDRA-1586)
 * removed IClock & related classes from internals (CASSANDRA-1502)
 * fix removing tokens from SystemTable on decommission and removetoken
   (CASSANDRA-1609)
 * include CF metadata in cli 'show keyspaces' (CASSANDRA-1613)
 * switch from Properties to HashMap in PropertyFileSnitch to
   avoid synchronization bottleneck (CASSANDRA-1481)
 * PropertyFileSnitch configuration file renamed to 
   cassandra-topology.properties
 * add cli support for get_range_slices (CASSANDRA-1088, CASSANDRA-1619)
 * Make memtable flush thresholds per-CF instead of global 
   (CASSANDRA-1007, 1637)
 * add cli support for binary data without CfDef hints (CASSANDRA-1603)
 * fix building SSTable statistics post-stream (CASSANDRA-1620)
 * fix potential infinite loop in 2ary index queries (CASSANDRA-1623)
 * allow creating NTS keyspaces with no replicas configured (CASSANDRA-1626)
 * add jmx histogram of sstables accessed per read (CASSANDRA-1624)
 * remove system_rename_column_family and system_rename_keyspace from the
   client API until races can be fixed (CASSANDRA-1630, CASSANDRA-1585)
 * add cli sanity tests (CASSANDRA-1582)
 * update GC settings in cassandra.bat (CASSANDRA-1636)
 * cli support for index queries (CASSANDRA-1635)
 * cli support for updating schema memtable settings (CASSANDRA-1634)
 * cli --file option (CASSANDRA-1616)
 * reduce automatically chosen memtable sizes by 50% (CASSANDRA-1641)
 * move endpoint cache from snitch to strategy (CASSANDRA-1643)
 * fix commitlog recovery deleting the newly-created segment as well as
   the old ones (CASSANDRA-1644)
 * upgrade to Thrift 0.5 (CASSANDRA-1367)
 * renamed CL.DCQUORUM to LOCAL_QUORUM and DCQUORUMSYNC to EACH_QUORUM
 * cli truncate support (CASSANDRA-1653)
 * update GC settings in cassandra.bat (CASSANDRA-1636)
 * avoid logging when a node's ip/token is gossipped back to it (CASSANDRA-1666)


0.7-beta2
 * always use UTF-8 for hint keys (CASSANDRA-1439)
 * remove cassandra.yaml dependency from Hadoop and Pig (CASSADRA-1322)
 * expose CfDef metadata in describe_keyspaces (CASSANDRA-1363)
 * restore use of mmap_index_only option (CASSANDRA-1241)
 * dropping a keyspace with no column families generated an error 
   (CASSANDRA-1378)
 * rename RackAwareStrategy to OldNetworkTopologyStrategy, RackUnawareStrategy 
   to SimpleStrategy, DatacenterShardStrategy to NetworkTopologyStrategy,
   AbstractRackAwareSnitch to AbstractNetworkTopologySnitch (CASSANDRA-1392)
 * merge StorageProxy.mutate, mutateBlocking (CASSANDRA-1396)
 * faster UUIDType, LongType comparisons (CASSANDRA-1386, 1393)
 * fix setting read_repair_chance from CLI addColumnFamily (CASSANDRA-1399)
 * fix updates to indexed columns (CASSANDRA-1373)
 * fix race condition leaving to FileNotFoundException (CASSANDRA-1382)
 * fix sharded lock hash on index write path (CASSANDRA-1402)
 * add support for GT/E, LT/E in subordinate index clauses (CASSANDRA-1401)
 * cfId counter got out of sync when CFs were added (CASSANDRA-1403)
 * less chatty schema updates (CASSANDRA-1389)
 * rename column family mbeans. 'type' will now include either 
   'IndexColumnFamilies' or 'ColumnFamilies' depending on the CFS type.
   (CASSANDRA-1385)
 * disallow invalid keyspace and column family names. This includes name that
   matches a '^\w+' regex. (CASSANDRA-1377)
 * use JNA, if present, to take snapshots (CASSANDRA-1371)
 * truncate hints if starting 0.7 for the first time (CASSANDRA-1414)
 * fix FD leak in single-row slicepredicate queries (CASSANDRA-1416)
 * allow index expressions against columns that are not part of the 
   SlicePredicate (CASSANDRA-1410)
 * config-converter properly handles snitches and framed support 
   (CASSANDRA-1420)
 * remove keyspace argument from multiget_count (CASSANDRA-1422)
 * allow specifying cassandra.yaml location as (local or remote) URL
   (CASSANDRA-1126)
 * fix using DynamicEndpointSnitch with NetworkTopologyStrategy
   (CASSANDRA-1429)
 * Add CfDef.default_validation_class (CASSANDRA-891)
 * fix EstimatedHistogram.max (CASSANDRA-1413)
 * quorum read optimization (CASSANDRA-1622)
 * handle zero-length (or missing) rows during HH paging (CASSANDRA-1432)
 * include secondary indexes during schema migrations (CASSANDRA-1406)
 * fix commitlog header race during schema change (CASSANDRA-1435)
 * fix ColumnFamilyStoreMBeanIterator to use new type name (CASSANDRA-1433)
 * correct filename generated by xml->yaml converter (CASSANDRA-1419)
 * add CMSInitiatingOccupancyFraction=75 and UseCMSInitiatingOccupancyOnly
   to default JVM options
 * decrease jvm heap for cassandra-cli (CASSANDRA-1446)
 * ability to modify keyspaces and column family definitions on a live cluster
   (CASSANDRA-1285)
 * support for Hadoop Streaming [non-jvm map/reduce via stdin/out]
   (CASSANDRA-1368)
 * Move persistent sstable stats from the system table to an sstable component
   (CASSANDRA-1430)
 * remove failed bootstrap attempt from pending ranges when gossip times
   it out after 1h (CASSANDRA-1463)
 * eager-create tcp connections to other cluster members (CASSANDRA-1465)
 * enumerate stages and derive stage from message type instead of 
   transmitting separately (CASSANDRA-1465)
 * apply reversed flag during collation from different data sources
   (CASSANDRA-1450)
 * make failure to remove commitlog segment non-fatal (CASSANDRA-1348)
 * correct ordering of drain operations so CL.recover is no longer 
   necessary (CASSANDRA-1408)
 * removed keyspace from describe_splits method (CASSANDRA-1425)
 * rename check_schema_agreement to describe_schema_versions
   (CASSANDRA-1478)
 * fix QUORUM calculation for RF > 3 (CASSANDRA-1487)
 * remove tombstones during non-major compactions when bloom filter
   verifies that row does not exist in other sstables (CASSANDRA-1074)
 * nodes that coordinated a loadbalance in the past could not be seen by
   newly added nodes (CASSANDRA-1467)
 * exposed endpoint states (gossip details) via jmx (CASSANDRA-1467)
 * ensure that compacted sstables are not included when new readers are
   instantiated (CASSANDRA-1477)
 * by default, calculate heap size and memtable thresholds at runtime (CASSANDRA-1469)
 * fix races dealing with adding/dropping keyspaces and column families in
   rapid succession (CASSANDRA-1477)
 * clean up of Streaming system (CASSANDRA-1503, 1504, 1506)
 * add options to configure Thrift socket keepalive and buffer sizes (CASSANDRA-1426)
 * make contrib CassandraServiceDataCleaner recursive (CASSANDRA-1509)
 * min, max compaction threshold are configurable and persistent 
   per-ColumnFamily (CASSANDRA-1468)
 * fix replaying the last mutation in a commitlog unnecessarily 
   (CASSANDRA-1512)
 * invoke getDefaultUncaughtExceptionHandler from DTPE with the original
   exception rather than the ExecutionException wrapper (CASSANDRA-1226)
 * remove Clock from the Thrift (and Avro) API (CASSANDRA-1501)
 * Close intra-node sockets when connection is broken (CASSANDRA-1528)
 * RPM packaging spec file (CASSANDRA-786)
 * weighted request scheduler (CASSANDRA-1485)
 * treat expired columns as deleted (CASSANDRA-1539)
 * make IndexInterval configurable (CASSANDRA-1488)
 * add describe_snitch to Thrift API (CASSANDRA-1490)
 * MD5 authenticator compares plain text submitted password with MD5'd
   saved property, instead of vice versa (CASSANDRA-1447)
 * JMX MessagingService pending and completed counts (CASSANDRA-1533)
 * fix race condition processing repair responses (CASSANDRA-1511)
 * make repair blocking (CASSANDRA-1511)
 * create EndpointSnitchInfo and MBean to expose rack and DC (CASSANDRA-1491)
 * added option to contrib/word_count to output results back to Cassandra
   (CASSANDRA-1342)
 * rewrite Hadoop ColumnFamilyRecordWriter to pool connections, retry to
   multiple Cassandra nodes, and smooth impact on the Cassandra cluster
   by using smaller batch sizes (CASSANDRA-1434)
 * fix setting gc_grace_seconds via CLI (CASSANDRA-1549)
 * support TTL'd index values (CASSANDRA-1536)
 * make removetoken work like decommission (CASSANDRA-1216)
 * make cli comparator-aware and improve quote rules (CASSANDRA-1523,-1524)
 * make nodetool compact and cleanup blocking (CASSANDRA-1449)
 * add memtable, cache information to GCInspector logs (CASSANDRA-1558)
 * enable/disable HintedHandoff via JMX (CASSANDRA-1550)
 * Ignore stray files in the commit log directory (CASSANDRA-1547)
 * Disallow bootstrap to an in-use token (CASSANDRA-1561)


0.7-beta1
 * sstable versioning (CASSANDRA-389)
 * switched to slf4j logging (CASSANDRA-625)
 * add (optional) expiration time for column (CASSANDRA-699)
 * access levels for authentication/authorization (CASSANDRA-900)
 * add ReadRepairChance to CF definition (CASSANDRA-930)
 * fix heisenbug in system tests, especially common on OS X (CASSANDRA-944)
 * convert to byte[] keys internally and all public APIs (CASSANDRA-767)
 * ability to alter schema definitions on a live cluster (CASSANDRA-44)
 * renamed configuration file to cassandra.xml, and log4j.properties to
   log4j-server.properties, which must now be loaded from
   the classpath (which is how our scripts in bin/ have always done it)
   (CASSANDRA-971)
 * change get_count to require a SlicePredicate. create multi_get_count
   (CASSANDRA-744)
 * re-organized endpointsnitch implementations and added SimpleSnitch
   (CASSANDRA-994)
 * Added preload_row_cache option (CASSANDRA-946)
 * add CRC to commitlog header (CASSANDRA-999)
 * removed deprecated batch_insert and get_range_slice methods (CASSANDRA-1065)
 * add truncate thrift method (CASSANDRA-531)
 * http mini-interface using mx4j (CASSANDRA-1068)
 * optimize away copy of sliced row on memtable read path (CASSANDRA-1046)
 * replace constant-size 2GB mmaped segments and special casing for index 
   entries spanning segment boundaries, with SegmentedFile that computes 
   segments that always contain entire entries/rows (CASSANDRA-1117)
 * avoid reading large rows into memory during compaction (CASSANDRA-16)
 * added hadoop OutputFormat (CASSANDRA-1101)
 * efficient Streaming (no more anticompaction) (CASSANDRA-579)
 * split commitlog header into separate file and add size checksum to
   mutations (CASSANDRA-1179)
 * avoid allocating a new byte[] for each mutation on replay (CASSANDRA-1219)
 * revise HH schema to be per-endpoint (CASSANDRA-1142)
 * add joining/leaving status to nodetool ring (CASSANDRA-1115)
 * allow multiple repair sessions per node (CASSANDRA-1190)
 * optimize away MessagingService for local range queries (CASSANDRA-1261)
 * make framed transport the default so malformed requests can't OOM the 
   server (CASSANDRA-475)
 * significantly faster reads from row cache (CASSANDRA-1267)
 * take advantage of row cache during range queries (CASSANDRA-1302)
 * make GCGraceSeconds a per-ColumnFamily value (CASSANDRA-1276)
 * keep persistent row size and column count statistics (CASSANDRA-1155)
 * add IntegerType (CASSANDRA-1282)
 * page within a single row during hinted handoff (CASSANDRA-1327)
 * push DatacenterShardStrategy configuration into keyspace definition,
   eliminating datacenter.properties. (CASSANDRA-1066)
 * optimize forward slices starting with '' and single-index-block name 
   queries by skipping the column index (CASSANDRA-1338)
 * streaming refactor (CASSANDRA-1189)
 * faster comparison for UUID types (CASSANDRA-1043)
 * secondary index support (CASSANDRA-749 and subtasks)
 * make compaction buckets deterministic (CASSANDRA-1265)


0.6.6
 * Allow using DynamicEndpointSnitch with RackAwareStrategy (CASSANDRA-1429)
 * remove the remaining vestiges of the unfinished DatacenterShardStrategy 
   (replaced by NetworkTopologyStrategy in 0.7)
   

0.6.5
 * fix key ordering in range query results with RandomPartitioner
   and ConsistencyLevel > ONE (CASSANDRA-1145)
 * fix for range query starting with the wrong token range (CASSANDRA-1042)
 * page within a single row during hinted handoff (CASSANDRA-1327)
 * fix compilation on non-sun JDKs (CASSANDRA-1061)
 * remove String.trim() call on row keys in batch mutations (CASSANDRA-1235)
 * Log summary of dropped messages instead of spamming log (CASSANDRA-1284)
 * add dynamic endpoint snitch (CASSANDRA-981)
 * fix streaming for keyspaces with hyphens in their name (CASSANDRA-1377)
 * fix errors in hard-coded bloom filter optKPerBucket by computing it
   algorithmically (CASSANDRA-1220
 * remove message deserialization stage, and uncap read/write stages
   so slow reads/writes don't block gossip processing (CASSANDRA-1358)
 * add jmx port configuration to Debian package (CASSANDRA-1202)
 * use mlockall via JNA, if present, to prevent Linux from swapping
   out parts of the JVM (CASSANDRA-1214)


0.6.4
 * avoid queuing multiple hint deliveries for the same endpoint
   (CASSANDRA-1229)
 * better performance for and stricter checking of UTF8 column names
   (CASSANDRA-1232)
 * extend option to lower compaction priority to hinted handoff
   as well (CASSANDRA-1260)
 * log errors in gossip instead of re-throwing (CASSANDRA-1289)
 * avoid aborting commitlog replay prematurely if a flushed-but-
   not-removed commitlog segment is encountered (CASSANDRA-1297)
 * fix duplicate rows being read during mapreduce (CASSANDRA-1142)
 * failure detection wasn't closing command sockets (CASSANDRA-1221)
 * cassandra-cli.bat works on windows (CASSANDRA-1236)
 * pre-emptively drop requests that cannot be processed within RPCTimeout
   (CASSANDRA-685)
 * add ack to Binary write verb and update CassandraBulkLoader
   to wait for acks for each row (CASSANDRA-1093)
 * added describe_partitioner Thrift method (CASSANDRA-1047)
 * Hadoop jobs no longer require the Cassandra storage-conf.xml
   (CASSANDRA-1280, CASSANDRA-1047)
 * log thread pool stats when GC is excessive (CASSANDRA-1275)
 * remove gossip message size limit (CASSANDRA-1138)
 * parallelize local and remote reads during multiget, and respect snitch 
   when determining whether to do local read for CL.ONE (CASSANDRA-1317)
 * fix read repair to use requested consistency level on digest mismatch,
   rather than assuming QUORUM (CASSANDRA-1316)
 * process digest mismatch re-reads in parallel (CASSANDRA-1323)
 * switch hints CF comparator to BytesType (CASSANDRA-1274)


0.6.3
 * retry to make streaming connections up to 8 times. (CASSANDRA-1019)
 * reject describe_ring() calls on invalid keyspaces (CASSANDRA-1111)
 * fix cache size calculation for size of 100% (CASSANDRA-1129)
 * fix cache capacity only being recalculated once (CASSANDRA-1129)
 * remove hourly scan of all hints on the off chance that the gossiper
   missed a status change; instead, expose deliverHintsToEndpoint to JMX
   so it can be done manually, if necessary (CASSANDRA-1141)
 * don't reject reads at CL.ALL (CASSANDRA-1152)
 * reject deletions to supercolumns in CFs containing only standard
   columns (CASSANDRA-1139)
 * avoid preserving login information after client disconnects
   (CASSANDRA-1057)
 * prefer sun jdk to openjdk in debian init script (CASSANDRA-1174)
 * detect partioner config changes between restarts and fail fast 
   (CASSANDRA-1146)
 * use generation time to resolve node token reassignment disagreements
   (CASSANDRA-1118)
 * restructure the startup ordering of Gossiper and MessageService to avoid
   timing anomalies (CASSANDRA-1160)
 * detect incomplete commit log hearders (CASSANDRA-1119)
 * force anti-entropy service to stream files on the stream stage to avoid
   sending streams out of order (CASSANDRA-1169)
 * remove inactive stream managers after AES streams files (CASSANDRA-1169)
 * allow removing entire row through batch_mutate Deletion (CASSANDRA-1027)
 * add JMX metrics for row-level bloom filter false positives (CASSANDRA-1212)
 * added a redhat init script to contrib (CASSANDRA-1201)
 * use midpoint when bootstrapping a new machine into range with not
   much data yet instead of random token (CASSANDRA-1112)
 * kill server on OOM in executor stage as well as Thrift (CASSANDRA-1226)
 * remove opportunistic repairs, when two machines with overlapping replica
   responsibilities happen to finish major compactions of the same CF near
   the same time.  repairs are now fully manual (CASSANDRA-1190)
 * add ability to lower compaction priority (default is no change from 0.6.2)
   (CASSANDRA-1181)


0.6.2
 * fix contrib/word_count build. (CASSANDRA-992)
 * split CommitLogExecutorService into BatchCommitLogExecutorService and 
   PeriodicCommitLogExecutorService (CASSANDRA-1014)
 * add latency histograms to CFSMBean (CASSANDRA-1024)
 * make resolving timestamp ties deterministic by using value bytes
   as a tiebreaker (CASSANDRA-1039)
 * Add option to turn off Hinted Handoff (CASSANDRA-894)
 * fix windows startup (CASSANDRA-948)
 * make concurrent_reads, concurrent_writes configurable at runtime via JMX
   (CASSANDRA-1060)
 * disable GCInspector on non-Sun JVMs (CASSANDRA-1061)
 * fix tombstone handling in sstable rows with no other data (CASSANDRA-1063)
 * fix size of row in spanned index entries (CASSANDRA-1056)
 * install json2sstable, sstable2json, and sstablekeys to Debian package
 * StreamingService.StreamDestinations wouldn't empty itself after streaming
   finished (CASSANDRA-1076)
 * added Collections.shuffle(splits) before returning the splits in 
   ColumnFamilyInputFormat (CASSANDRA-1096)
 * do not recalculate cache capacity post-compaction if it's been manually 
   modified (CASSANDRA-1079)
 * better defaults for flush sorter + writer executor queue sizes
   (CASSANDRA-1100)
 * windows scripts for SSTableImport/Export (CASSANDRA-1051)
 * windows script for nodetool (CASSANDRA-1113)
 * expose PhiConvictThreshold (CASSANDRA-1053)
 * make repair of RF==1 a no-op (CASSANDRA-1090)
 * improve default JVM GC options (CASSANDRA-1014)
 * fix SlicePredicate serialization inside Hadoop jobs (CASSANDRA-1049)
 * close Thrift sockets in Hadoop ColumnFamilyRecordReader (CASSANDRA-1081)


0.6.1
 * fix NPE in sstable2json when no excluded keys are given (CASSANDRA-934)
 * keep the replica set constant throughout the read repair process
   (CASSANDRA-937)
 * allow querying getAllRanges with empty token list (CASSANDRA-933)
 * fix command line arguments inversion in clustertool (CASSANDRA-942)
 * fix race condition that could trigger a false-positive assertion
   during post-flush discard of old commitlog segments (CASSANDRA-936)
 * fix neighbor calculation for anti-entropy repair (CASSANDRA-924)
 * perform repair even for small entropy differences (CASSANDRA-924)
 * Use hostnames in CFInputFormat to allow Hadoop's naive string-based
   locality comparisons to work (CASSANDRA-955)
 * cache read-only BufferedRandomAccessFile length to avoid
   3 system calls per invocation (CASSANDRA-950)
 * nodes with IPv6 (and no IPv4) addresses could not join cluster
   (CASSANDRA-969)
 * Retrieve the correct number of undeleted columns, if any, from
   a supercolumn in a row that had been deleted previously (CASSANDRA-920)
 * fix index scans that cross the 2GB mmap boundaries for both mmap
   and standard i/o modes (CASSANDRA-866)
 * expose drain via nodetool (CASSANDRA-978)


0.6.0-RC1
 * JMX drain to flush memtables and run through commit log (CASSANDRA-880)
 * Bootstrapping can skip ranges under the right conditions (CASSANDRA-902)
 * fix merging row versions in range_slice for CL > ONE (CASSANDRA-884)
 * default write ConsistencyLeven chaned from ZERO to ONE
 * fix for index entries spanning mmap buffer boundaries (CASSANDRA-857)
 * use lexical comparison if time part of TimeUUIDs are the same 
   (CASSANDRA-907)
 * bound read, mutation, and response stages to fix possible OOM
   during log replay (CASSANDRA-885)
 * Use microseconds-since-epoch (UTC) in cli, instead of milliseconds
 * Treat batch_mutate Deletion with null supercolumn as "apply this predicate 
   to top level supercolumns" (CASSANDRA-834)
 * Streaming destination nodes do not update their JMX status (CASSANDRA-916)
 * Fix internal RPC timeout calculation (CASSANDRA-911)
 * Added Pig loadfunc to contrib/pig (CASSANDRA-910)


0.6.0-beta3
 * fix compaction bucketing bug (CASSANDRA-814)
 * update windows batch file (CASSANDRA-824)
 * deprecate KeysCachedFraction configuration directive in favor
   of KeysCached; move to unified-per-CF key cache (CASSANDRA-801)
 * add invalidateRowCache to ColumnFamilyStoreMBean (CASSANDRA-761)
 * send Handoff hints to natural locations to reduce load on
   remaining nodes in a failure scenario (CASSANDRA-822)
 * Add RowWarningThresholdInMB configuration option to warn before very 
   large rows get big enough to threaten node stability, and -x option to
   be able to remove them with sstable2json if the warning is unheeded
   until it's too late (CASSANDRA-843)
 * Add logging of GC activity (CASSANDRA-813)
 * fix ConcurrentModificationException in commitlog discard (CASSANDRA-853)
 * Fix hardcoded row count in Hadoop RecordReader (CASSANDRA-837)
 * Add a jmx status to the streaming service and change several DEBUG
   messages to INFO (CASSANDRA-845)
 * fix classpath in cassandra-cli.bat for Windows (CASSANDRA-858)
 * allow re-specifying host, port to cassandra-cli if invalid ones
   are first tried (CASSANDRA-867)
 * fix race condition handling rpc timeout in the coordinator
   (CASSANDRA-864)
 * Remove CalloutLocation and StagingFileDirectory from storage-conf files 
   since those settings are no longer used (CASSANDRA-878)
 * Parse a long from RowWarningThresholdInMB instead of an int (CASSANDRA-882)
 * Remove obsolete ControlPort code from DatabaseDescriptor (CASSANDRA-886)
 * move skipBytes side effect out of assert (CASSANDRA-899)
 * add "double getLoad" to StorageServiceMBean (CASSANDRA-898)
 * track row stats per CF at compaction time (CASSANDRA-870)
 * disallow CommitLogDirectory matching a DataFileDirectory (CASSANDRA-888)
 * default key cache size is 200k entries, changed from 10% (CASSANDRA-863)
 * add -Dcassandra-foreground=yes to cassandra.bat
 * exit if cluster name is changed unexpectedly (CASSANDRA-769)


0.6.0-beta1/beta2
 * add batch_mutate thrift command, deprecating batch_insert (CASSANDRA-336)
 * remove get_key_range Thrift API, deprecated in 0.5 (CASSANDRA-710)
 * add optional login() Thrift call for authentication (CASSANDRA-547)
 * support fat clients using gossiper and StorageProxy to perform
   replication in-process [jvm-only] (CASSANDRA-535)
 * support mmapped I/O for reads, on by default on 64bit JVMs 
   (CASSANDRA-408, CASSANDRA-669)
 * improve insert concurrency, particularly during Hinted Handoff
   (CASSANDRA-658)
 * faster network code (CASSANDRA-675)
 * stress.py moved to contrib (CASSANDRA-635)
 * row caching [must be explicitly enabled per-CF in config] (CASSANDRA-678)
 * present a useful measure of compaction progress in JMX (CASSANDRA-599)
 * add bin/sstablekeys (CASSNADRA-679)
 * add ConsistencyLevel.ANY (CASSANDRA-687)
 * make removetoken remove nodes from gossip entirely (CASSANDRA-644)
 * add ability to set cache sizes at runtime (CASSANDRA-708)
 * report latency and cache hit rate statistics with lifetime totals
   instead of average over the last minute (CASSANDRA-702)
 * support get_range_slice for RandomPartitioner (CASSANDRA-745)
 * per-keyspace replication factory and replication strategy (CASSANDRA-620)
 * track latency in microseconds (CASSANDRA-733)
 * add describe_ Thrift methods, deprecating get_string_property and 
   get_string_list_property
 * jmx interface for tracking operation mode and streams in general.
   (CASSANDRA-709)
 * keep memtables in sorted order to improve range query performance
   (CASSANDRA-799)
 * use while loop instead of recursion when trimming sstables compaction list 
   to avoid blowing stack in pathological cases (CASSANDRA-804)
 * basic Hadoop map/reduce support (CASSANDRA-342)


0.5.1
 * ensure all files for an sstable are streamed to the same directory.
   (CASSANDRA-716)
 * more accurate load estimate for bootstrapping (CASSANDRA-762)
 * tolerate dead or unavailable bootstrap target on write (CASSANDRA-731)
 * allow larger numbers of keys (> 140M) in a sstable bloom filter
   (CASSANDRA-790)
 * include jvm argument improvements from CASSANDRA-504 in debian package
 * change streaming chunk size to 32MB to accomodate Windows XP limitations
   (was 64MB) (CASSANDRA-795)
 * fix get_range_slice returning results in the wrong order (CASSANDRA-781)
 

0.5.0 final
 * avoid attempting to delete temporary bootstrap files twice (CASSANDRA-681)
 * fix bogus NaN in nodeprobe cfstats output (CASSANDRA-646)
 * provide a policy for dealing with single thread executors w/ a full queue
   (CASSANDRA-694)
 * optimize inner read in MessagingService, vastly improving multiple-node
   performance (CASSANDRA-675)
 * wait for table flush before streaming data back to a bootstrapping node.
   (CASSANDRA-696)
 * keep track of bootstrapping sources by table so that bootstrapping doesn't 
   give the indication of finishing early (CASSANDRA-673)


0.5.0 RC3
 * commit the correct version of the patch for CASSANDRA-663


0.5.0 RC2 (unreleased)
 * fix bugs in converting get_range_slice results to Thrift 
   (CASSANDRA-647, CASSANDRA-649)
 * expose java.util.concurrent.TimeoutException in StorageProxy methods
   (CASSANDRA-600)
 * TcpConnectionManager was holding on to disconnected connections, 
   giving the false indication they were being used. (CASSANDRA-651)
 * Remove duplicated write. (CASSANDRA-662)
 * Abort bootstrap if IP is already in the token ring (CASSANDRA-663)
 * increase default commitlog sync period, and wait for last sync to 
   finish before submitting another (CASSANDRA-668)


0.5.0 RC1
 * Fix potential NPE in get_range_slice (CASSANDRA-623)
 * add CRC32 to commitlog entries (CASSANDRA-605)
 * fix data streaming on windows (CASSANDRA-630)
 * GC compacted sstables after cleanup and compaction (CASSANDRA-621)
 * Speed up anti-entropy validation (CASSANDRA-629)
 * Fix anti-entropy assertion error (CASSANDRA-639)
 * Fix pending range conflicts when bootstapping or moving
   multiple nodes at once (CASSANDRA-603)
 * Handle obsolete gossip related to node movement in the case where
   one or more nodes is down when the movement occurs (CASSANDRA-572)
 * Include dead nodes in gossip to avoid a variety of problems
   and fix HH to removed nodes (CASSANDRA-634)
 * return an InvalidRequestException for mal-formed SlicePredicates
   (CASSANDRA-643)
 * fix bug determining closest neighbor for use in multiple datacenters
   (CASSANDRA-648)
 * Vast improvements in anticompaction speed (CASSANDRA-607)
 * Speed up log replay and writes by avoiding redundant serializations
   (CASSANDRA-652)


0.5.0 beta 2
 * Bootstrap improvements (several tickets)
 * add nodeprobe repair anti-entropy feature (CASSANDRA-193, CASSANDRA-520)
 * fix possibility of partition when many nodes restart at once
   in clusters with multiple seeds (CASSANDRA-150)
 * fix NPE in get_range_slice when no data is found (CASSANDRA-578)
 * fix potential NPE in hinted handoff (CASSANDRA-585)
 * fix cleanup of local "system" keyspace (CASSANDRA-576)
 * improve computation of cluster load balance (CASSANDRA-554)
 * added super column read/write, column count, and column/row delete to
   cassandra-cli (CASSANDRA-567, CASSANDRA-594)
 * fix returning live subcolumns of deleted supercolumns (CASSANDRA-583)
 * respect JAVA_HOME in bin/ scripts (several tickets)
 * add StorageService.initClient for fat clients on the JVM (CASSANDRA-535)
   (see contrib/client_only for an example of use)
 * make consistency_level functional in get_range_slice (CASSANDRA-568)
 * optimize key deserialization for RandomPartitioner (CASSANDRA-581)
 * avoid GCing tombstones except on major compaction (CASSANDRA-604)
 * increase failure conviction threshold, resulting in less nodes
   incorrectly (and temporarily) marked as down (CASSANDRA-610)
 * respect memtable thresholds during log replay (CASSANDRA-609)
 * support ConsistencyLevel.ALL on read (CASSANDRA-584)
 * add nodeprobe removetoken command (CASSANDRA-564)


0.5.0 beta
 * Allow multiple simultaneous flushes, improving flush throughput 
   on multicore systems (CASSANDRA-401)
 * Split up locks to improve write and read throughput on multicore systems
   (CASSANDRA-444, CASSANDRA-414)
 * More efficient use of memory during compaction (CASSANDRA-436)
 * autobootstrap option: when enabled, all non-seed nodes will attempt
   to bootstrap when started, until bootstrap successfully
   completes. -b option is removed.  (CASSANDRA-438)
 * Unless a token is manually specified in the configuration xml,
   a bootstraping node will use a token that gives it half the
   keys from the most-heavily-loaded node in the cluster,
   instead of generating a random token. 
   (CASSANDRA-385, CASSANDRA-517)
 * Miscellaneous bootstrap fixes (several tickets)
 * Ability to change a node's token even after it has data on it
   (CASSANDRA-541)
 * Ability to decommission a live node from the ring (CASSANDRA-435)
 * Semi-automatic loadbalancing via nodeprobe (CASSANDRA-192)
 * Add ability to set compaction thresholds at runtime via
   JMX / nodeprobe.  (CASSANDRA-465)
 * Add "comment" field to ColumnFamily definition. (CASSANDRA-481)
 * Additional JMX metrics (CASSANDRA-482)
 * JSON based export and import tools (several tickets)
 * Hinted Handoff fixes (several tickets)
 * Add key cache to improve read performance (CASSANDRA-423)
 * Simplified construction of custom ReplicationStrategy classes
   (CASSANDRA-497)
 * Graphical application (Swing) for ring integrity verification and 
   visualization was added to contrib (CASSANDRA-252)
 * Add DCQUORUM, DCQUORUMSYNC consistency levels and corresponding
   ReplicationStrategy / EndpointSnitch classes.  Experimental.
   (CASSANDRA-492)
 * Web client interface added to contrib (CASSANDRA-457)
 * More-efficient flush for Random, CollatedOPP partitioners 
   for normal writes (CASSANDRA-446) and bulk load (CASSANDRA-420)
 * Add MemtableFlushAfterMinutes, a global replacement for the old 
   per-CF FlushPeriodInMinutes setting (CASSANDRA-463)
 * optimizations to slice reading (CASSANDRA-350) and supercolumn
   queries (CASSANDRA-510)
 * force binding to given listenaddress for nodes with multiple
   interfaces (CASSANDRA-546)
 * stress.py benchmarking tool improvements (several tickets)
 * optimized replica placement code (CASSANDRA-525)
 * faster log replay on restart (CASSANDRA-539, CASSANDRA-540)
 * optimized local-node writes (CASSANDRA-558)
 * added get_range_slice, deprecating get_key_range (CASSANDRA-344)
 * expose TimedOutException to thrift (CASSANDRA-563)
 

0.4.2
 * Add validation disallowing null keys (CASSANDRA-486)
 * Fix race conditions in TCPConnectionManager (CASSANDRA-487)
 * Fix using non-utf8-aware comparison as a sanity check.
   (CASSANDRA-493)
 * Improve default garbage collector options (CASSANDRA-504)
 * Add "nodeprobe flush" (CASSANDRA-505)
 * remove NotFoundException from get_slice throws list (CASSANDRA-518)
 * fix get (not get_slice) of entire supercolumn (CASSANDRA-508)
 * fix null token during bootstrap (CASSANDRA-501)


0.4.1
 * Fix FlushPeriod columnfamily configuration regression
   (CASSANDRA-455)
 * Fix long column name support (CASSANDRA-460)
 * Fix for serializing a row that only contains tombstones
   (CASSANDRA-458)
 * Fix for discarding unneeded commitlog segments (CASSANDRA-459)
 * Add SnapshotBeforeCompaction configuration option (CASSANDRA-426)
 * Fix compaction abort under insufficient disk space (CASSANDRA-473)
 * Fix reading subcolumn slice from tombstoned CF (CASSANDRA-484)
 * Fix race condition in RVH causing occasional NPE (CASSANDRA-478)


0.4.0
 * fix get_key_range problems when a node is down (CASSANDRA-440)
   and add UnavailableException to more Thrift methods
 * Add example EndPointSnitch contrib code (several tickets)


0.4.0 RC2
 * fix SSTable generation clash during compaction (CASSANDRA-418)
 * reject method calls with null parameters (CASSANDRA-308)
 * properly order ranges in nodeprobe output (CASSANDRA-421)
 * fix logging of certain errors on executor threads (CASSANDRA-425)


0.4.0 RC1
 * Bootstrap feature is live; use -b on startup (several tickets)
 * Added multiget api (CASSANDRA-70)
 * fix Deadlock with SelectorManager.doProcess and TcpConnection.write
   (CASSANDRA-392)
 * remove key cache b/c of concurrency bugs in third-party
   CLHM library (CASSANDRA-405)
 * update non-major compaction logic to use two threshold values
   (CASSANDRA-407)
 * add periodic / batch commitlog sync modes (several tickets)
 * inline BatchMutation into batch_insert params (CASSANDRA-403)
 * allow setting the logging level at runtime via mbean (CASSANDRA-402)
 * change default comparator to BytesType (CASSANDRA-400)
 * add forwards-compatible ConsistencyLevel parameter to get_key_range
   (CASSANDRA-322)
 * r/m special case of blocking for local destination when writing with 
   ConsistencyLevel.ZERO (CASSANDRA-399)
 * Fixes to make BinaryMemtable [bulk load interface] useful (CASSANDRA-337);
   see contrib/bmt_example for an example of using it.
 * More JMX properties added (several tickets)
 * Thrift changes (several tickets)
    - Merged _super get methods with the normal ones; return values
      are now of ColumnOrSuperColumn.
    - Similarly, merged batch_insert_super into batch_insert.



0.4.0 beta
 * On-disk data format has changed to allow billions of keys/rows per
   node instead of only millions
 * Multi-keyspace support
 * Scan all sstables for all queries to avoid situations where
   different types of operation on the same ColumnFamily could
   disagree on what data was present
 * Snapshot support via JMX
 * Thrift API has changed a _lot_:
    - removed time-sorted CFs; instead, user-defined comparators
      may be defined on the column names, which are now byte arrays.
      Default comparators are provided for UTF8, Bytes, Ascii, Long (i64),
      and UUID types.
    - removed colon-delimited strings in thrift api in favor of explicit
      structs such as ColumnPath, ColumnParent, etc.  Also normalized
      thrift struct and argument naming.
    - Added columnFamily argument to get_key_range.
    - Change signature of get_slice to accept starting and ending
      columns as well as an offset.  (This allows use of indexes.)
      Added "ascending" flag to allow reasonably-efficient reverse
      scans as well.  Removed get_slice_by_range as redundant.
    - get_key_range operates on one CF at a time
    - changed `block` boolean on insert methods to ConsistencyLevel enum,
      with options of NONE, ONE, QUORUM, and ALL.
    - added similar consistency_level parameter to read methods
    - column-name-set slice with no names given now returns zero columns
      instead of all of them.  ("all" can run your server out of memory.
      use a range-based slice with a high max column count instead.)
 * Removed the web interface. Node information can now be obtained by 
   using the newly introduced nodeprobe utility.
 * More JMX stats
 * Remove magic values from internals (e.g. special key to indicate
   when to flush memtables)
 * Rename configuration "table" to "keyspace"
 * Moved to crash-only design; no more shutdown (just kill the process)
 * Lots of bug fixes

Full list of issues resolved in 0.4 is at https://issues.apache.org/jira/secure/IssueNavigator.jspa?reset=true&&pid=12310865&fixfor=12313862&resolution=1&sorter/field=issuekey&sorter/order=DESC


0.3.0 RC3
 * Fix potential deadlock under load in TCPConnection.
   (CASSANDRA-220)


0.3.0 RC2
 * Fix possible data loss when server is stopped after replaying
   log but before new inserts force memtable flush.
   (CASSANDRA-204)
 * Added BUGS file


0.3.0 RC1
 * Range queries on keys, including user-defined key collation
 * Remove support
 * Workarounds for a weird bug in JDK select/register that seems
   particularly common on VM environments. Cassandra should deploy
   fine on EC2 now
 * Much improved infrastructure: the beginnings of a decent test suite
   ("ant test" for unit tests; "nosetests" for system tests), code
   coverage reporting, etc.
 * Expanded node status reporting via JMX
 * Improved error reporting/logging on both server and client
 * Reduced memory footprint in default configuration
 * Combined blocking and non-blocking versions of insert APIs
 * Added FlushPeriodInMinutes configuration parameter to force
   flushing of infrequently-updated ColumnFamilies<|MERGE_RESOLUTION|>--- conflicted
+++ resolved
@@ -1,13 +1,9 @@
-<<<<<<< HEAD
 3.3
  * Avoid infinite loop if owned range is smaller than number of
    data dirs (CASSANDRA-11034)
  * Avoid bootstrap hanging when existing nodes have no data to stream (CASSANDRA-11010)
 Merged from 3.0:
-=======
-3.0.3
  * Fix deserialization of legacy read commands (CASSANDRA-11087)
->>>>>>> b21df5b7
  * Fix incorrect computation of deletion time in sstable metadata (CASSANDRA-11102)
  * Avoid memory leak when collecting sstable metadata (CASSANDRA-11026)
  * Mutations do not block for completion under view lock contention (CASSANDRA-10779)
