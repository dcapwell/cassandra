2.2
 * Clean up gossiper logic for old versions (CASSANDRA-9370)
 * Fix custom payload coding/decoding to match the spec (CASSANDRA-9515)
 * ant test-all results incomplete when parsed (CASSANDRA-9463)
 * Disallow frozen<> types in function arguments and return types for
   clarity (CASSANDRA-9411)
 * Static Analysis to warn on unsafe use of Autocloseable instances (CASSANDRA-9431)
 * Update commitlog archiving examples now that commitlog segments are
   not recycled (CASSANDRA-9350)
 * Extend Transactional API to sstable lifecycle management (CASSANDRA-8568)
 * (cqlsh) Add support for native protocol 4 (CASSANDRA-9399)
 * Ensure that UDF and UDAs are keyspace-isolated (CASSANDRA-9409)
 * Revert CASSANDRA-7807 (tracing completion client notifications) (CASSANDRA-9429)
 * Add ability to stop compaction by ID (CASSANDRA-7207)
 * Let CassandraVersion handle SNAPSHOT version (CASSANDRA-9438)
Merged from 2.1:
2.1.6
 * Ensure truncate without snapshot cannot produce corrupt responses (CASSANDRA-9388) 
 * Consistent error message when a table mixes counter and non-counter
   columns (CASSANDRA-9492)
 * Avoid getting unreadable keys during anticompaction (CASSANDRA-9508)
 * (cqlsh) Better float precision by default (CASSANDRA-9224)
 * Improve estimated row count (CASSANDRA-9107)
 * Optimize range tombstone memory footprint (CASSANDRA-8603)
 * Use configured gcgs in anticompaction (CASSANDRA-9397)
Merged from 2.0:
 * Add broadcast and rpc addresses to system.local (CASSANDRA-9436)
 * Fix null static columns in pages after the first, paged reversed
   queries (CASSANDRA-8502)


2.2.0-beta1
 * Introduce Transactional API for internal state changes (CASSANDRA-8984)
 * Add a flag in cassandra.yaml to enable UDFs (CASSANDRA-9404)
 * Better support of null for UDF (CASSANDRA-8374)
 * Use ecj instead of javassist for UDFs (CASSANDRA-8241)
 * faster async logback configuration for tests (CASSANDRA-9376)
 * Add `smallint` and `tinyint` data types (CASSANDRA-8951)
 * Avoid thrift schema creation when native driver is used in stress tool (CASSANDRA-9374)
 * Populate TokenMetadata early during startup (CASSANDRA-9317)
 * Make Functions.declared thread-safe
 * Add client warnings to native protocol v4 (CASSANDRA-8930)
 * Allow roles cache to be invalidated (CASSANDRA-8967)
 * Upgrade Snappy (CASSANDRA-9063)
 * Don't start Thrift rpc by default (CASSANDRA-9319)
 * Only stream from unrepaired sstables with incremental repair (CASSANDRA-8267)
 * Aggregate UDFs allow SFUNC return type to differ from STYPE if FFUNC specified (CASSANDRA-9321)
 * Remove Thrift dependencies in bundled tools (CASSANDRA-8358)
 * Disable memory mapping of hsperfdata file for JVM statistics (CASSANDRA-9242)
 * Add pre-startup checks to detect potential incompatibilities (CASSANDRA-8049)
 * Distinguish between null and unset in protocol v4 (CASSANDRA-7304)
 * Add user/role permissions for user-defined functions (CASSANDRA-7557)
 * Allow cassandra config to be updated to restart daemon without unloading classes (CASSANDRA-9046)
 * Don't initialize compaction writer before checking if iter is empty (CASSANDRA-9117)
 * Don't execute any functions at prepare-time (CASSANDRA-9037)
 * Share file handles between all instances of a SegmentedFile (CASSANDRA-8893)
 * Make it possible to major compact LCS (CASSANDRA-7272)
 * Make FunctionExecutionException extend RequestExecutionException
   (CASSANDRA-9055)
 * Add support for SELECT JSON, INSERT JSON syntax and new toJson(), fromJson()
   functions (CASSANDRA-7970)
 * Optimise max purgeable timestamp calculation in compaction (CASSANDRA-8920)
 * Constrain internode message buffer sizes, and improve IO class hierarchy (CASSANDRA-8670) 
 * New tool added to validate all sstables in a node (CASSANDRA-5791)
 * Push notification when tracing completes for an operation (CASSANDRA-7807)
 * Delay "node up" and "node added" notifications until native protocol server is started (CASSANDRA-8236)
 * Compressed Commit Log (CASSANDRA-6809)
 * Optimise IntervalTree (CASSANDRA-8988)
 * Add a key-value payload for third party usage (CASSANDRA-8553, 9212)
 * Bump metrics-reporter-config dependency for metrics 3.0 (CASSANDRA-8149)
 * Partition intra-cluster message streams by size, not type (CASSANDRA-8789)
 * Add WriteFailureException to native protocol, notify coordinator of
   write failures (CASSANDRA-8592)
 * Convert SequentialWriter to nio (CASSANDRA-8709)
 * Add role based access control (CASSANDRA-7653, 8650, 7216, 8760, 8849, 8761, 8850)
 * Record client ip address in tracing sessions (CASSANDRA-8162)
 * Indicate partition key columns in response metadata for prepared
   statements (CASSANDRA-7660)
 * Merge UUIDType and TimeUUIDType parse logic (CASSANDRA-8759)
 * Avoid memory allocation when searching index summary (CASSANDRA-8793)
 * Optimise (Time)?UUIDType Comparisons (CASSANDRA-8730)
 * Make CRC32Ex into a separate maven dependency (CASSANDRA-8836)
 * Use preloaded jemalloc w/ Unsafe (CASSANDRA-8714, 9197)
 * Avoid accessing partitioner through StorageProxy (CASSANDRA-8244, 8268)
 * Upgrade Metrics library and remove depricated metrics (CASSANDRA-5657)
 * Serializing Row cache alternative, fully off heap (CASSANDRA-7438)
 * Duplicate rows returned when in clause has repeated values (CASSANDRA-6707)
 * Make CassandraException unchecked, extend RuntimeException (CASSANDRA-8560)
 * Support direct buffer decompression for reads (CASSANDRA-8464)
 * DirectByteBuffer compatible LZ4 methods (CASSANDRA-7039)
 * Group sstables for anticompaction correctly (CASSANDRA-8578)
 * Add ReadFailureException to native protocol, respond
   immediately when replicas encounter errors while handling
   a read request (CASSANDRA-7886)
 * Switch CommitLogSegment from RandomAccessFile to nio (CASSANDRA-8308)
 * Allow mixing token and partition key restrictions (CASSANDRA-7016)
 * Support index key/value entries on map collections (CASSANDRA-8473)
 * Modernize schema tables (CASSANDRA-8261)
 * Support for user-defined aggregation functions (CASSANDRA-8053)
 * Fix NPE in SelectStatement with empty IN values (CASSANDRA-8419)
 * Refactor SelectStatement, return IN results in natural order instead
   of IN value list order and ignore duplicate values in partition key IN restrictions (CASSANDRA-7981)
 * Support UDTs, tuples, and collections in user-defined
   functions (CASSANDRA-7563)
 * Fix aggregate fn results on empty selection, result column name,
   and cqlsh parsing (CASSANDRA-8229)
 * Mark sstables as repaired after full repair (CASSANDRA-7586)
 * Extend Descriptor to include a format value and refactor reader/writer
   APIs (CASSANDRA-7443)
 * Integrate JMH for microbenchmarks (CASSANDRA-8151)
 * Keep sstable levels when bootstrapping (CASSANDRA-7460)
 * Add Sigar library and perform basic OS settings check on startup (CASSANDRA-7838)
 * Support for aggregation functions (CASSANDRA-4914)
 * Remove cassandra-cli (CASSANDRA-7920)
 * Accept dollar quoted strings in CQL (CASSANDRA-7769)
 * Make assassinate a first class command (CASSANDRA-7935)
 * Support IN clause on any partition key column (CASSANDRA-7855)
 * Support IN clause on any clustering column (CASSANDRA-4762)
 * Improve compaction logging (CASSANDRA-7818)
 * Remove YamlFileNetworkTopologySnitch (CASSANDRA-7917)
 * Do anticompaction in groups (CASSANDRA-6851)
 * Support user-defined functions (CASSANDRA-7395, 7526, 7562, 7740, 7781, 7929,
   7924, 7812, 8063, 7813, 7708)
 * Permit configurable timestamps with cassandra-stress (CASSANDRA-7416)
 * Move sstable RandomAccessReader to nio2, which allows using the
   FILE_SHARE_DELETE flag on Windows (CASSANDRA-4050)
 * Remove CQL2 (CASSANDRA-5918)
 * Optimize fetching multiple cells by name (CASSANDRA-6933)
 * Allow compilation in java 8 (CASSANDRA-7028)
 * Make incremental repair default (CASSANDRA-7250)
 * Enable code coverage thru JaCoCo (CASSANDRA-7226)
 * Switch external naming of 'column families' to 'tables' (CASSANDRA-4369) 
 * Shorten SSTable path (CASSANDRA-6962)
 * Use unsafe mutations for most unit tests (CASSANDRA-6969)
 * Fix race condition during calculation of pending ranges (CASSANDRA-7390)
 * Fail on very large batch sizes (CASSANDRA-8011)
 * Improve concurrency of repair (CASSANDRA-6455, 8208, 9145)
 * Select optimal CRC32 implementation at runtime (CASSANDRA-8614)
 * Evaluate MurmurHash of Token once per query (CASSANDRA-7096)
 * Generalize progress reporting (CASSANDRA-8901)
 * Resumable bootstrap streaming (CASSANDRA-8838, CASSANDRA-8942)
 * Allow scrub for secondary index (CASSANDRA-5174)
 * Save repair data to system table (CASSANDRA-5839)
 * fix nodetool names that reference column families (CASSANDRA-8872)


2.1.6
 * Warn on misuse of unlogged batches (CASSANDRA-9282)
 * Failure detector detects and ignores local pauses (CASSANDRA-9183)
 * Add utility class to support for rate limiting a given log statement (CASSANDRA-9029)
 * Add missing consistency levels to cassandra-stess (CASSANDRA-9361)
 * Fix commitlog getCompletedTasks to not increment (CASSANDRA-9339)
 * Fix for harmless exceptions logged as ERROR (CASSANDRA-8564)
 * Delete processed sstables in sstablesplit/sstableupgrade (CASSANDRA-8606)
 * Improve sstable exclusion from partition tombstones (CASSANDRA-9298)
 * Validate the indexed column rather than the cell's contents for 2i (CASSANDRA-9057)
 * Add support for top-k custom 2i queries (CASSANDRA-8717)
 * Fix error when dropping table during compaction (CASSANDRA-9251)
 * cassandra-stress supports validation operations over user profiles (CASSANDRA-8773)
 * Add support for rate limiting log messages (CASSANDRA-9029)
 * Log the partition key with tombstone warnings (CASSANDRA-8561)
 * Reduce runWithCompactionsDisabled poll interval to 1ms (CASSANDRA-9271)
 * Fix PITR commitlog replay (CASSANDRA-9195)
 * GCInspector logs very different times (CASSANDRA-9124)
 * Fix deleting from an empty list (CASSANDRA-9198)
 * Update tuple and collection types that use a user-defined type when that UDT
   is modified (CASSANDRA-9148, CASSANDRA-9192)
 * Use higher timeout for prepair and snapshot in repair (CASSANDRA-9261)
 * Fix anticompaction blocking ANTI_ENTROPY stage (CASSANDRA-9151)
 * Repair waits for anticompaction to finish (CASSANDRA-9097)
 * Fix streaming not holding ref when stream error (CASSANDRA-9295)
 * Fix canonical view returning early opened SSTables (CASSANDRA-9396)
Merged from 2.0:
<<<<<<< HEAD
=======
 * Don't accumulate more range than necessary in RangeTombstone.Tracker (CASSANDRA-9486)
 * Add broadcast and rpc addresses to system.local (CASSANDRA-9436)
>>>>>>> 655f0569
 * Always mark sstable suspect when corrupted (CASSANDRA-9478)
 * Add database users and permissions to CQL3 documentation (CASSANDRA-7558)
 * Allow JVM_OPTS to be passed to standalone tools (CASSANDRA-5969)
 * Fix bad condition in RangeTombstoneList (CASSANDRA-9485)
 * Fix potential StackOverflow when setting CrcCheckChance over JMX (CASSANDRA-9488)
 * Fix null static columns in pages after the first, paged reversed
   queries (CASSANDRA-8502)
 * Fix counting cache serialization in request metrics (CASSANDRA-9466)
 * (cqlsh) Add LOGIN command to switch users (CASSANDRA-7212)
 * Clone SliceQueryFilter in AbstractReadCommand implementations (CASSANDRA-8940)
 * Push correct protocol notification for DROP INDEX (CASSANDRA-9310)
 * token-generator - generated tokens too long (CASSANDRA-9300)
 * Add option not to validate atoms during scrub (CASSANDRA-9406)
 * Fix counting of tombstones for TombstoneOverwhelmingException (CASSANDRA-9299)
 * Fix ReconnectableSnitch reconnecting to peers during upgrade (CASSANDRA-6702)
 * Include keyspace and table name in error log for collections over the size
   limit (CASSANDRA-9286)
 * Avoid potential overlap in LCS with single-partition sstables (CASSANDRA-9322)
 * Log warning message when a table is queried before the schema has fully
   propagated (CASSANDRA-9136)
 * Overload SecondaryIndex#indexes to accept the column definition (CASSANDRA-9314)
 * (cqlsh) Add SERIAL and LOCAL_SERIAL consistency levels (CASSANDRA-8051)
 * Fix index selection during rebuild with certain table layouts (CASSANDRA-9281)
 * Fix partition-level-delete-only workload accounting (CASSANDRA-9194)
 * Allow scrub to handle corrupted compressed chunks (CASSANDRA-9140)
 * Fix assertion error when resetlocalschema is run during repair (CASSANDRA-9249)
 * Disable single sstable tombstone compactions for DTCS by default (CASSANDRA-9234)
 * IncomingTcpConnection thread is not named (CASSANDRA-9262)
 * Close incoming connections when MessagingService is stopped (CASSANDRA-9238)
 * Fix streaming hang when retrying (CASSANDRA-9132)


2.1.5
 * Re-add deprecated cold_reads_to_omit param for backwards compat (CASSANDRA-9203)
 * Make anticompaction visible in compactionstats (CASSANDRA-9098)
 * Improve nodetool getendpoints documentation about the partition
   key parameter (CASSANDRA-6458)
 * Don't check other keyspaces for schema changes when an user-defined
   type is altered (CASSANDRA-9187)
 * Add generate-idea-files target to build.xml (CASSANDRA-9123)
 * Allow takeColumnFamilySnapshot to take a list of tables (CASSANDRA-8348)
 * Limit major sstable operations to their canonical representation (CASSANDRA-8669)
 * cqlsh: Add tests for INSERT and UPDATE tab completion (CASSANDRA-9125)
 * cqlsh: quote column names when needed in COPY FROM inserts (CASSANDRA-9080)
 * Do not load read meter for offline operations (CASSANDRA-9082)
 * cqlsh: Make CompositeType data readable (CASSANDRA-8919)
 * cqlsh: Fix display of triggers (CASSANDRA-9081)
 * Fix NullPointerException when deleting or setting an element by index on
   a null list collection (CASSANDRA-9077)
 * Buffer bloom filter serialization (CASSANDRA-9066)
 * Fix anti-compaction target bloom filter size (CASSANDRA-9060)
 * Make FROZEN and TUPLE unreserved keywords in CQL (CASSANDRA-9047)
 * Prevent AssertionError from SizeEstimatesRecorder (CASSANDRA-9034)
 * Avoid overwriting index summaries for sstables with an older format that
   does not support downsampling; rebuild summaries on startup when this
   is detected (CASSANDRA-8993)
 * Fix potential data loss in CompressedSequentialWriter (CASSANDRA-8949)
 * Make PasswordAuthenticator number of hashing rounds configurable (CASSANDRA-8085)
 * Fix AssertionError when binding nested collections in DELETE (CASSANDRA-8900)
 * Check for overlap with non-early sstables in LCS (CASSANDRA-8739)
 * Only calculate max purgable timestamp if we have to (CASSANDRA-8914)
 * (cqlsh) Greatly improve performance of COPY FROM (CASSANDRA-8225)
 * IndexSummary effectiveIndexInterval is now a guideline, not a rule (CASSANDRA-8993)
 * Use correct bounds for page cache eviction of compressed files (CASSANDRA-8746)
 * SSTableScanner enforces its bounds (CASSANDRA-8946)
 * Cleanup cell equality (CASSANDRA-8947)
 * Introduce intra-cluster message coalescing (CASSANDRA-8692)
 * DatabaseDescriptor throws NPE when rpc_interface is used (CASSANDRA-8839)
 * Don't check if an sstable is live for offline compactions (CASSANDRA-8841)
 * Don't set clientMode in SSTableLoader (CASSANDRA-8238)
 * Fix SSTableRewriter with disabled early open (CASSANDRA-8535)
 * Fix cassandra-stress so it respects the CL passed in user mode (CASSANDRA-8948)
 * Fix rare NPE in ColumnDefinition#hasIndexOption() (CASSANDRA-8786)
 * cassandra-stress reports per-operation statistics, plus misc (CASSANDRA-8769)
 * Add SimpleDate (cql date) and Time (cql time) types (CASSANDRA-7523)
 * Use long for key count in cfstats (CASSANDRA-8913)
 * Make SSTableRewriter.abort() more robust to failure (CASSANDRA-8832)
 * Remove cold_reads_to_omit from STCS (CASSANDRA-8860)
 * Make EstimatedHistogram#percentile() use ceil instead of floor (CASSANDRA-8883)
 * Fix top partitions reporting wrong cardinality (CASSANDRA-8834)
 * Fix rare NPE in KeyCacheSerializer (CASSANDRA-8067)
 * Pick sstables for validation as late as possible inc repairs (CASSANDRA-8366)
 * Fix commitlog getPendingTasks to not increment (CASSANDRA-8862)
 * Fix parallelism adjustment in range and secondary index queries
   when the first fetch does not satisfy the limit (CASSANDRA-8856)
 * Check if the filtered sstables is non-empty in STCS (CASSANDRA-8843)
 * Upgrade java-driver used for cassandra-stress (CASSANDRA-8842)
 * Fix CommitLog.forceRecycleAllSegments() memory access error (CASSANDRA-8812)
 * Improve assertions in Memory (CASSANDRA-8792)
 * Fix SSTableRewriter cleanup (CASSANDRA-8802)
 * Introduce SafeMemory for CompressionMetadata.Writer (CASSANDRA-8758)
 * 'nodetool info' prints exception against older node (CASSANDRA-8796)
 * Ensure SSTableReader.last corresponds exactly with the file end (CASSANDRA-8750)
 * Make SSTableWriter.openEarly more robust and obvious (CASSANDRA-8747)
 * Enforce SSTableReader.first/last (CASSANDRA-8744)
 * Cleanup SegmentedFile API (CASSANDRA-8749)
 * Avoid overlap with early compaction replacement (CASSANDRA-8683)
 * Safer Resource Management++ (CASSANDRA-8707)
 * Write partition size estimates into a system table (CASSANDRA-7688)
 * cqlsh: Fix keys() and full() collection indexes in DESCRIBE output
   (CASSANDRA-8154)
 * Show progress of streaming in nodetool netstats (CASSANDRA-8886)
 * IndexSummaryBuilder utilises offheap memory, and shares data between
   each IndexSummary opened from it (CASSANDRA-8757)
 * markCompacting only succeeds if the exact SSTableReader instances being 
   marked are in the live set (CASSANDRA-8689)
 * cassandra-stress support for varint (CASSANDRA-8882)
 * Fix Adler32 digest for compressed sstables (CASSANDRA-8778)
 * Add nodetool statushandoff/statusbackup (CASSANDRA-8912)
 * Use stdout for progress and stats in sstableloader (CASSANDRA-8982)
 * Correctly identify 2i datadir from older versions (CASSANDRA-9116)
Merged from 2.0:
 * Ignore gossip SYNs after shutdown (CASSANDRA-9238)
 * Avoid overflow when calculating max sstable size in LCS (CASSANDRA-9235)
 * Make sstable blacklisting work with compression (CASSANDRA-9138)
 * Do not attempt to rebuild indexes if no index accepts any column (CASSANDRA-9196)
 * Don't initiate snitch reconnection for dead states (CASSANDRA-7292)
 * Fix ArrayIndexOutOfBoundsException in CQLSSTableWriter (CASSANDRA-8978)
 * Add shutdown gossip state to prevent timeouts during rolling restarts (CASSANDRA-8336)
 * Fix running with java.net.preferIPv6Addresses=true (CASSANDRA-9137)
 * Fix failed bootstrap/replace attempts being persisted in system.peers (CASSANDRA-9180)
 * Flush system.IndexInfo after marking index built (CASSANDRA-9128)
 * Fix updates to min/max_compaction_threshold through cassandra-cli
   (CASSANDRA-8102)
 * Don't include tmp files when doing offline relevel (CASSANDRA-9088)
 * Use the proper CAS WriteType when finishing a previous round during Paxos
   preparation (CASSANDRA-8672)
 * Avoid race in cancelling compactions (CASSANDRA-9070)
 * More aggressive check for expired sstables in DTCS (CASSANDRA-8359)
 * Fix ignored index_interval change in ALTER TABLE statements (CASSANDRA-7976)
 * Do more aggressive compaction in old time windows in DTCS (CASSANDRA-8360)
 * java.lang.AssertionError when reading saved cache (CASSANDRA-8740)
 * "disk full" when running cleanup (CASSANDRA-9036)
 * Lower logging level from ERROR to DEBUG when a scheduled schema pull
   cannot be completed due to a node being down (CASSANDRA-9032)
 * Fix MOVED_NODE client event (CASSANDRA-8516)
 * Allow overriding MAX_OUTSTANDING_REPLAY_COUNT (CASSANDRA-7533)
 * Fix malformed JMX ObjectName containing IPv6 addresses (CASSANDRA-9027)
 * (cqlsh) Allow increasing CSV field size limit through
   cqlshrc config option (CASSANDRA-8934)
 * Stop logging range tombstones when exceeding the threshold
   (CASSANDRA-8559)
 * Fix NullPointerException when nodetool getendpoints is run
   against invalid keyspaces or tables (CASSANDRA-8950)
 * Allow specifying the tmp dir (CASSANDRA-7712)
 * Improve compaction estimated tasks estimation (CASSANDRA-8904)
 * Fix duplicate up/down messages sent to native clients (CASSANDRA-7816)
 * Expose commit log archive status via JMX (CASSANDRA-8734)
 * Provide better exceptions for invalid replication strategy parameters
   (CASSANDRA-8909)
 * Fix regression in mixed single and multi-column relation support for
   SELECT statements (CASSANDRA-8613)
 * Add ability to limit number of native connections (CASSANDRA-8086)
 * Fix CQLSSTableWriter throwing exception and spawning threads
   (CASSANDRA-8808)
 * Fix MT mismatch between empty and GC-able data (CASSANDRA-8979)
 * Fix incorrect validation when snapshotting single table (CASSANDRA-8056)
 * Add offline tool to relevel sstables (CASSANDRA-8301)
 * Preserve stream ID for more protocol errors (CASSANDRA-8848)
 * Fix combining token() function with multi-column relations on
   clustering columns (CASSANDRA-8797)
 * Make CFS.markReferenced() resistant to bad refcounting (CASSANDRA-8829)
 * Fix StreamTransferTask abort/complete bad refcounting (CASSANDRA-8815)
 * Fix AssertionError when querying a DESC clustering ordered
   table with ASC ordering and paging (CASSANDRA-8767)
 * AssertionError: "Memory was freed" when running cleanup (CASSANDRA-8716)
 * Make it possible to set max_sstable_age to fractional days (CASSANDRA-8406)
 * Fix some multi-column relations with indexes on some clustering
   columns (CASSANDRA-8275)
 * Fix memory leak in SSTableSimple*Writer and SSTableReader.validate()
   (CASSANDRA-8748)
 * Throw OOM if allocating memory fails to return a valid pointer (CASSANDRA-8726)
 * Fix SSTableSimpleUnsortedWriter ConcurrentModificationException (CASSANDRA-8619)
 * 'nodetool info' prints exception against older node (CASSANDRA-8796)
 * Ensure SSTableSimpleUnsortedWriter.close() terminates if
   disk writer has crashed (CASSANDRA-8807)


2.1.4
 * Bind JMX to localhost unless explicitly configured otherwise (CASSANDRA-9085)


2.1.3
 * Fix HSHA/offheap_objects corruption (CASSANDRA-8719)
 * Upgrade libthrift to 0.9.2 (CASSANDRA-8685)
 * Don't use the shared ref in sstableloader (CASSANDRA-8704)
 * Purge internal prepared statements if related tables or
   keyspaces are dropped (CASSANDRA-8693)
 * (cqlsh) Handle unicode BOM at start of files (CASSANDRA-8638)
 * Stop compactions before exiting offline tools (CASSANDRA-8623)
 * Update tools/stress/README.txt to match current behaviour (CASSANDRA-7933)
 * Fix schema from Thrift conversion with empty metadata (CASSANDRA-8695)
 * Safer Resource Management (CASSANDRA-7705)
 * Make sure we compact highly overlapping cold sstables with
   STCS (CASSANDRA-8635)
 * rpc_interface and listen_interface generate NPE on startup when specified
   interface doesn't exist (CASSANDRA-8677)
 * Fix ArrayIndexOutOfBoundsException in nodetool cfhistograms (CASSANDRA-8514)
 * Switch from yammer metrics for nodetool cf/proxy histograms (CASSANDRA-8662)
 * Make sure we don't add tmplink files to the compaction
   strategy (CASSANDRA-8580)
 * (cqlsh) Handle maps with blob keys (CASSANDRA-8372)
 * (cqlsh) Handle DynamicCompositeType schemas correctly (CASSANDRA-8563)
 * Duplicate rows returned when in clause has repeated values (CASSANDRA-6706)
 * Add tooling to detect hot partitions (CASSANDRA-7974)
 * Fix cassandra-stress user-mode truncation of partition generation (CASSANDRA-8608)
 * Only stream from unrepaired sstables during inc repair (CASSANDRA-8267)
 * Don't allow starting multiple inc repairs on the same sstables (CASSANDRA-8316)
 * Invalidate prepared BATCH statements when related tables
   or keyspaces are dropped (CASSANDRA-8652)
 * Fix missing results in secondary index queries on collections
   with ALLOW FILTERING (CASSANDRA-8421)
 * Expose EstimatedHistogram metrics for range slices (CASSANDRA-8627)
 * (cqlsh) Escape clqshrc passwords properly (CASSANDRA-8618)
 * Fix NPE when passing wrong argument in ALTER TABLE statement (CASSANDRA-8355)
 * Pig: Refactor and deprecate CqlStorage (CASSANDRA-8599)
 * Don't reuse the same cleanup strategy for all sstables (CASSANDRA-8537)
 * Fix case-sensitivity of index name on CREATE and DROP INDEX
   statements (CASSANDRA-8365)
 * Better detection/logging for corruption in compressed sstables (CASSANDRA-8192)
 * Use the correct repairedAt value when closing writer (CASSANDRA-8570)
 * (cqlsh) Handle a schema mismatch being detected on startup (CASSANDRA-8512)
 * Properly calculate expected write size during compaction (CASSANDRA-8532)
 * Invalidate affected prepared statements when a table's columns
   are altered (CASSANDRA-7910)
 * Stress - user defined writes should populate sequentally (CASSANDRA-8524)
 * Fix regression in SSTableRewriter causing some rows to become unreadable 
   during compaction (CASSANDRA-8429)
 * Run major compactions for repaired/unrepaired in parallel (CASSANDRA-8510)
 * (cqlsh) Fix compression options in DESCRIBE TABLE output when compression
   is disabled (CASSANDRA-8288)
 * (cqlsh) Fix DESCRIBE output after keyspaces are altered (CASSANDRA-7623)
 * Make sure we set lastCompactedKey correctly (CASSANDRA-8463)
 * (cqlsh) Fix output of CONSISTENCY command (CASSANDRA-8507)
 * (cqlsh) Fixed the handling of LIST statements (CASSANDRA-8370)
 * Make sstablescrub check leveled manifest again (CASSANDRA-8432)
 * Check first/last keys in sstable when giving out positions (CASSANDRA-8458)
 * Disable mmap on Windows (CASSANDRA-6993)
 * Add missing ConsistencyLevels to cassandra-stress (CASSANDRA-8253)
 * Add auth support to cassandra-stress (CASSANDRA-7985)
 * Fix ArrayIndexOutOfBoundsException when generating error message
   for some CQL syntax errors (CASSANDRA-8455)
 * Scale memtable slab allocation logarithmically (CASSANDRA-7882)
 * cassandra-stress simultaneous inserts over same seed (CASSANDRA-7964)
 * Reduce cassandra-stress sampling memory requirements (CASSANDRA-7926)
 * Ensure memtable flush cannot expire commit log entries from its future (CASSANDRA-8383)
 * Make read "defrag" async to reclaim memtables (CASSANDRA-8459)
 * Remove tmplink files for offline compactions (CASSANDRA-8321)
 * Reduce maxHintsInProgress (CASSANDRA-8415)
 * BTree updates may call provided update function twice (CASSANDRA-8018)
 * Release sstable references after anticompaction (CASSANDRA-8386)
 * Handle abort() in SSTableRewriter properly (CASSANDRA-8320)
 * Centralize shared executors (CASSANDRA-8055)
 * Fix filtering for CONTAINS (KEY) relations on frozen collection
   clustering columns when the query is restricted to a single
   partition (CASSANDRA-8203)
 * Do more aggressive entire-sstable TTL expiry checks (CASSANDRA-8243)
 * Add more log info if readMeter is null (CASSANDRA-8238)
 * add check of the system wall clock time at startup (CASSANDRA-8305)
 * Support for frozen collections (CASSANDRA-7859)
 * Fix overflow on histogram computation (CASSANDRA-8028)
 * Have paxos reuse the timestamp generation of normal queries (CASSANDRA-7801)
 * Fix incremental repair not remove parent session on remote (CASSANDRA-8291)
 * Improve JBOD disk utilization (CASSANDRA-7386)
 * Log failed host when preparing incremental repair (CASSANDRA-8228)
 * Force config client mode in CQLSSTableWriter (CASSANDRA-8281)
 * Fix sstableupgrade throws exception (CASSANDRA-8688)
 * Fix hang when repairing empty keyspace (CASSANDRA-8694)
Merged from 2.0:
 * Fix IllegalArgumentException in dynamic snitch (CASSANDRA-8448)
 * Add support for UPDATE ... IF EXISTS (CASSANDRA-8610)
 * Fix reversal of list prepends (CASSANDRA-8733)
 * Prevent non-zero default_time_to_live on tables with counters
   (CASSANDRA-8678)
 * Fix SSTableSimpleUnsortedWriter ConcurrentModificationException
   (CASSANDRA-8619)
 * Round up time deltas lower than 1ms in BulkLoader (CASSANDRA-8645)
 * Add batch remove iterator to ABSC (CASSANDRA-8414, 8666)
 * Round up time deltas lower than 1ms in BulkLoader (CASSANDRA-8645)
 * Fix isClientMode check in Keyspace (CASSANDRA-8687)
 * Use more efficient slice size for querying internal secondary
   index tables (CASSANDRA-8550)
 * Fix potentially returning deleted rows with range tombstone (CASSANDRA-8558)
 * Check for available disk space before starting a compaction (CASSANDRA-8562)
 * Fix DISTINCT queries with LIMITs or paging when some partitions
   contain only tombstones (CASSANDRA-8490)
 * Introduce background cache refreshing to permissions cache
   (CASSANDRA-8194)
 * Fix race condition in StreamTransferTask that could lead to
   infinite loops and premature sstable deletion (CASSANDRA-7704)
 * Add an extra version check to MigrationTask (CASSANDRA-8462)
 * Ensure SSTableWriter cleans up properly after failure (CASSANDRA-8499)
 * Increase bf true positive count on key cache hit (CASSANDRA-8525)
 * Move MeteredFlusher to its own thread (CASSANDRA-8485)
 * Fix non-distinct results in DISTNCT queries on static columns when
   paging is enabled (CASSANDRA-8087)
 * Move all hints related tasks to hints internal executor (CASSANDRA-8285)
 * Fix paging for multi-partition IN queries (CASSANDRA-8408)
 * Fix MOVED_NODE topology event never being emitted when a node
   moves its token (CASSANDRA-8373)
 * Fix validation of indexes in COMPACT tables (CASSANDRA-8156)
 * Avoid StackOverflowError when a large list of IN values
   is used for a clustering column (CASSANDRA-8410)
 * Fix NPE when writetime() or ttl() calls are wrapped by
   another function call (CASSANDRA-8451)
 * Fix NPE after dropping a keyspace (CASSANDRA-8332)
 * Fix error message on read repair timeouts (CASSANDRA-7947)
 * Default DTCS base_time_seconds changed to 60 (CASSANDRA-8417)
 * Refuse Paxos operation with more than one pending endpoint (CASSANDRA-8346, 8640)
 * Throw correct exception when trying to bind a keyspace or table
   name (CASSANDRA-6952)
 * Make HHOM.compact synchronized (CASSANDRA-8416)
 * cancel latency-sampling task when CF is dropped (CASSANDRA-8401)
 * don't block SocketThread for MessagingService (CASSANDRA-8188)
 * Increase quarantine delay on replacement (CASSANDRA-8260)
 * Expose off-heap memory usage stats (CASSANDRA-7897)
 * Ignore Paxos commits for truncated tables (CASSANDRA-7538)
 * Validate size of indexed column values (CASSANDRA-8280)
 * Make LCS split compaction results over all data directories (CASSANDRA-8329)
 * Fix some failing queries that use multi-column relations
   on COMPACT STORAGE tables (CASSANDRA-8264)
 * Fix InvalidRequestException with ORDER BY (CASSANDRA-8286)
 * Disable SSLv3 for POODLE (CASSANDRA-8265)
 * Fix millisecond timestamps in Tracing (CASSANDRA-8297)
 * Include keyspace name in error message when there are insufficient
   live nodes to stream from (CASSANDRA-8221)
 * Avoid overlap in L1 when L0 contains many nonoverlapping
   sstables (CASSANDRA-8211)
 * Improve PropertyFileSnitch logging (CASSANDRA-8183)
 * Add DC-aware sequential repair (CASSANDRA-8193)
 * Use live sstables in snapshot repair if possible (CASSANDRA-8312)
 * Fix hints serialized size calculation (CASSANDRA-8587)


2.1.2
 * (cqlsh) parse_for_table_meta errors out on queries with undefined
   grammars (CASSANDRA-8262)
 * (cqlsh) Fix SELECT ... TOKEN() function broken in C* 2.1.1 (CASSANDRA-8258)
 * Fix Cassandra crash when running on JDK8 update 40 (CASSANDRA-8209)
 * Optimize partitioner tokens (CASSANDRA-8230)
 * Improve compaction of repaired/unrepaired sstables (CASSANDRA-8004)
 * Make cache serializers pluggable (CASSANDRA-8096)
 * Fix issues with CONTAINS (KEY) queries on secondary indexes
   (CASSANDRA-8147)
 * Fix read-rate tracking of sstables for some queries (CASSANDRA-8239)
 * Fix default timestamp in QueryOptions (CASSANDRA-8246)
 * Set socket timeout when reading remote version (CASSANDRA-8188)
 * Refactor how we track live size (CASSANDRA-7852)
 * Make sure unfinished compaction files are removed (CASSANDRA-8124)
 * Fix shutdown when run as Windows service (CASSANDRA-8136)
 * Fix DESCRIBE TABLE with custom indexes (CASSANDRA-8031)
 * Fix race in RecoveryManagerTest (CASSANDRA-8176)
 * Avoid IllegalArgumentException while sorting sstables in
   IndexSummaryManager (CASSANDRA-8182)
 * Shutdown JVM on file descriptor exhaustion (CASSANDRA-7579)
 * Add 'die' policy for commit log and disk failure (CASSANDRA-7927)
 * Fix installing as service on Windows (CASSANDRA-8115)
 * Fix CREATE TABLE for CQL2 (CASSANDRA-8144)
 * Avoid boxing in ColumnStats min/max trackers (CASSANDRA-8109)
Merged from 2.0:
 * Correctly handle non-text column names in cql3 (CASSANDRA-8178)
 * Fix deletion for indexes on primary key columns (CASSANDRA-8206)
 * Add 'nodetool statusgossip' (CASSANDRA-8125)
 * Improve client notification that nodes are ready for requests (CASSANDRA-7510)
 * Handle negative timestamp in writetime method (CASSANDRA-8139)
 * Pig: Remove errant LIMIT clause in CqlNativeStorage (CASSANDRA-8166)
 * Throw ConfigurationException when hsha is used with the default
   rpc_max_threads setting of 'unlimited' (CASSANDRA-8116)
 * Allow concurrent writing of the same table in the same JVM using
   CQLSSTableWriter (CASSANDRA-7463)
 * Fix totalDiskSpaceUsed calculation (CASSANDRA-8205)


2.1.1
 * Fix spin loop in AtomicSortedColumns (CASSANDRA-7546)
 * Dont notify when replacing tmplink files (CASSANDRA-8157)
 * Fix validation with multiple CONTAINS clause (CASSANDRA-8131)
 * Fix validation of collections in TriggerExecutor (CASSANDRA-8146)
 * Fix IllegalArgumentException when a list of IN values containing tuples
   is passed as a single arg to a prepared statement with the v1 or v2
   protocol (CASSANDRA-8062)
 * Fix ClassCastException in DISTINCT query on static columns with
   query paging (CASSANDRA-8108)
 * Fix NPE on null nested UDT inside a set (CASSANDRA-8105)
 * Fix exception when querying secondary index on set items or map keys
   when some clustering columns are specified (CASSANDRA-8073)
 * Send proper error response when there is an error during native
   protocol message decode (CASSANDRA-8118)
 * Gossip should ignore generation numbers too far in the future (CASSANDRA-8113)
 * Fix NPE when creating a table with frozen sets, lists (CASSANDRA-8104)
 * Fix high memory use due to tracking reads on incrementally opened sstable
   readers (CASSANDRA-8066)
 * Fix EXECUTE request with skipMetadata=false returning no metadata
   (CASSANDRA-8054)
 * Allow concurrent use of CQLBulkOutputFormat (CASSANDRA-7776)
 * Shutdown JVM on OOM (CASSANDRA-7507)
 * Upgrade netty version and enable epoll event loop (CASSANDRA-7761)
 * Don't duplicate sstables smaller than split size when using
   the sstablesplitter tool (CASSANDRA-7616)
 * Avoid re-parsing already prepared statements (CASSANDRA-7923)
 * Fix some Thrift slice deletions and updates of COMPACT STORAGE
   tables with some clustering columns omitted (CASSANDRA-7990)
 * Fix filtering for CONTAINS on sets (CASSANDRA-8033)
 * Properly track added size (CASSANDRA-7239)
 * Allow compilation in java 8 (CASSANDRA-7208)
 * Fix Assertion error on RangeTombstoneList diff (CASSANDRA-8013)
 * Release references to overlapping sstables during compaction (CASSANDRA-7819)
 * Send notification when opening compaction results early (CASSANDRA-8034)
 * Make native server start block until properly bound (CASSANDRA-7885)
 * (cqlsh) Fix IPv6 support (CASSANDRA-7988)
 * Ignore fat clients when checking for endpoint collision (CASSANDRA-7939)
 * Make sstablerepairedset take a list of files (CASSANDRA-7995)
 * (cqlsh) Tab completeion for indexes on map keys (CASSANDRA-7972)
 * (cqlsh) Fix UDT field selection in select clause (CASSANDRA-7891)
 * Fix resource leak in event of corrupt sstable
 * (cqlsh) Add command line option for cqlshrc file path (CASSANDRA-7131)
 * Provide visibility into prepared statements churn (CASSANDRA-7921, CASSANDRA-7930)
 * Invalidate prepared statements when their keyspace or table is
   dropped (CASSANDRA-7566)
 * cassandra-stress: fix support for NetworkTopologyStrategy (CASSANDRA-7945)
 * Fix saving caches when a table is dropped (CASSANDRA-7784)
 * Add better error checking of new stress profile (CASSANDRA-7716)
 * Use ThreadLocalRandom and remove FBUtilities.threadLocalRandom (CASSANDRA-7934)
 * Prevent operator mistakes due to simultaneous bootstrap (CASSANDRA-7069)
 * cassandra-stress supports whitelist mode for node config (CASSANDRA-7658)
 * GCInspector more closely tracks GC; cassandra-stress and nodetool report it (CASSANDRA-7916)
 * nodetool won't output bogus ownership info without a keyspace (CASSANDRA-7173)
 * Add human readable option to nodetool commands (CASSANDRA-5433)
 * Don't try to set repairedAt on old sstables (CASSANDRA-7913)
 * Add metrics for tracking PreparedStatement use (CASSANDRA-7719)
 * (cqlsh) tab-completion for triggers (CASSANDRA-7824)
 * (cqlsh) Support for query paging (CASSANDRA-7514)
 * (cqlsh) Show progress of COPY operations (CASSANDRA-7789)
 * Add syntax to remove multiple elements from a map (CASSANDRA-6599)
 * Support non-equals conditions in lightweight transactions (CASSANDRA-6839)
 * Add IF [NOT] EXISTS to create/drop triggers (CASSANDRA-7606)
 * (cqlsh) Display the current logged-in user (CASSANDRA-7785)
 * (cqlsh) Don't ignore CTRL-C during COPY FROM execution (CASSANDRA-7815)
 * (cqlsh) Order UDTs according to cross-type dependencies in DESCRIBE
   output (CASSANDRA-7659)
 * (cqlsh) Fix handling of CAS statement results (CASSANDRA-7671)
 * (cqlsh) COPY TO/FROM improvements (CASSANDRA-7405)
 * Support list index operations with conditions (CASSANDRA-7499)
 * Add max live/tombstoned cells to nodetool cfstats output (CASSANDRA-7731)
 * Validate IPv6 wildcard addresses properly (CASSANDRA-7680)
 * (cqlsh) Error when tracing query (CASSANDRA-7613)
 * Avoid IOOBE when building SyntaxError message snippet (CASSANDRA-7569)
 * SSTableExport uses correct validator to create string representation of partition
   keys (CASSANDRA-7498)
 * Avoid NPEs when receiving type changes for an unknown keyspace (CASSANDRA-7689)
 * Add support for custom 2i validation (CASSANDRA-7575)
 * Pig support for hadoop CqlInputFormat (CASSANDRA-6454)
 * Add duration mode to cassandra-stress (CASSANDRA-7468)
 * Add listen_interface and rpc_interface options (CASSANDRA-7417)
 * Improve schema merge performance (CASSANDRA-7444)
 * Adjust MT depth based on # of partition validating (CASSANDRA-5263)
 * Optimise NativeCell comparisons (CASSANDRA-6755)
 * Configurable client timeout for cqlsh (CASSANDRA-7516)
 * Include snippet of CQL query near syntax error in messages (CASSANDRA-7111)
 * Make repair -pr work with -local (CASSANDRA-7450)
 * Fix error in sstableloader with -cph > 1 (CASSANDRA-8007)
 * Fix snapshot repair error on indexed tables (CASSANDRA-8020)
 * Do not exit nodetool repair when receiving JMX NOTIF_LOST (CASSANDRA-7909)
 * Stream to private IP when available (CASSANDRA-8084)
Merged from 2.0:
 * Reject conditions on DELETE unless full PK is given (CASSANDRA-6430)
 * Properly reject the token function DELETE (CASSANDRA-7747)
 * Force batchlog replay before decommissioning a node (CASSANDRA-7446)
 * Fix hint replay with many accumulated expired hints (CASSANDRA-6998)
 * Fix duplicate results in DISTINCT queries on static columns with query
   paging (CASSANDRA-8108)
 * Add DateTieredCompactionStrategy (CASSANDRA-6602)
 * Properly validate ascii and utf8 string literals in CQL queries (CASSANDRA-8101)
 * (cqlsh) Fix autocompletion for alter keyspace (CASSANDRA-8021)
 * Create backup directories for commitlog archiving during startup (CASSANDRA-8111)
 * Reduce totalBlockFor() for LOCAL_* consistency levels (CASSANDRA-8058)
 * Fix merging schemas with re-dropped keyspaces (CASSANDRA-7256)
 * Fix counters in supercolumns during live upgrades from 1.2 (CASSANDRA-7188)
 * Notify DT subscribers when a column family is truncated (CASSANDRA-8088)
 * Add sanity check of $JAVA on startup (CASSANDRA-7676)
 * Schedule fat client schema pull on join (CASSANDRA-7993)
 * Don't reset nodes' versions when closing IncomingTcpConnections
   (CASSANDRA-7734)
 * Record the real messaging version in all cases in OutboundTcpConnection
   (CASSANDRA-8057)
 * SSL does not work in cassandra-cli (CASSANDRA-7899)
 * Fix potential exception when using ReversedType in DynamicCompositeType
   (CASSANDRA-7898)
 * Better validation of collection values (CASSANDRA-7833)
 * Track min/max timestamps correctly (CASSANDRA-7969)
 * Fix possible overflow while sorting CL segments for replay (CASSANDRA-7992)
 * Increase nodetool Xmx (CASSANDRA-7956)
 * Archive any commitlog segments present at startup (CASSANDRA-6904)
 * CrcCheckChance should adjust based on live CFMetadata not 
   sstable metadata (CASSANDRA-7978)
 * token() should only accept columns in the partitioning
   key order (CASSANDRA-6075)
 * Add method to invalidate permission cache via JMX (CASSANDRA-7977)
 * Allow propagating multiple gossip states atomically (CASSANDRA-6125)
 * Log exceptions related to unclean native protocol client disconnects
   at DEBUG or INFO (CASSANDRA-7849)
 * Allow permissions cache to be set via JMX (CASSANDRA-7698)
 * Include schema_triggers CF in readable system resources (CASSANDRA-7967)
 * Fix RowIndexEntry to report correct serializedSize (CASSANDRA-7948)
 * Make CQLSSTableWriter sync within partitions (CASSANDRA-7360)
 * Potentially use non-local replicas in CqlConfigHelper (CASSANDRA-7906)
 * Explicitly disallow mixing multi-column and single-column
   relations on clustering columns (CASSANDRA-7711)
 * Better error message when condition is set on PK column (CASSANDRA-7804)
 * Don't send schema change responses and events for no-op DDL
   statements (CASSANDRA-7600)
 * (Hadoop) fix cluster initialisation for a split fetching (CASSANDRA-7774)
 * Throw InvalidRequestException when queries contain relations on entire
   collection columns (CASSANDRA-7506)
 * (cqlsh) enable CTRL-R history search with libedit (CASSANDRA-7577)
 * (Hadoop) allow ACFRW to limit nodes to local DC (CASSANDRA-7252)
 * (cqlsh) cqlsh should automatically disable tracing when selecting
   from system_traces (CASSANDRA-7641)
 * (Hadoop) Add CqlOutputFormat (CASSANDRA-6927)
 * Don't depend on cassandra config for nodetool ring (CASSANDRA-7508)
 * (cqlsh) Fix failing cqlsh formatting tests (CASSANDRA-7703)
 * Fix IncompatibleClassChangeError from hadoop2 (CASSANDRA-7229)
 * Add 'nodetool sethintedhandoffthrottlekb' (CASSANDRA-7635)
 * (cqlsh) Add tab-completion for CREATE/DROP USER IF [NOT] EXISTS (CASSANDRA-7611)
 * Catch errors when the JVM pulls the rug out from GCInspector (CASSANDRA-5345)
 * cqlsh fails when version number parts are not int (CASSANDRA-7524)
 * Fix NPE when table dropped during streaming (CASSANDRA-7946)
 * Fix wrong progress when streaming uncompressed (CASSANDRA-7878)
 * Fix possible infinite loop in creating repair range (CASSANDRA-7983)
 * Fix unit in nodetool for streaming throughput (CASSANDRA-7375)
Merged from 1.2:
 * Don't index tombstones (CASSANDRA-7828)
 * Improve PasswordAuthenticator default super user setup (CASSANDRA-7788)


2.1.0
 * (cqlsh) Removed "ALTER TYPE <name> RENAME TO <name>" from tab-completion
   (CASSANDRA-7895)
 * Fixed IllegalStateException in anticompaction (CASSANDRA-7892)
 * cqlsh: DESCRIBE support for frozen UDTs, tuples (CASSANDRA-7863)
 * Avoid exposing internal classes over JMX (CASSANDRA-7879)
 * Add null check for keys when freezing collection (CASSANDRA-7869)
 * Improve stress workload realism (CASSANDRA-7519)


2.1.0-rc7
 * Add frozen keyword and require UDT to be frozen (CASSANDRA-7857)
 * Track added sstable size correctly (CASSANDRA-7239)
 * (cqlsh) Fix case insensitivity (CASSANDRA-7834)
 * Fix failure to stream ranges when moving (CASSANDRA-7836)
 * Correctly remove tmplink files (CASSANDRA-7803)
 * (cqlsh) Fix column name formatting for functions, CAS operations,
   and UDT field selections (CASSANDRA-7806)
 * (cqlsh) Fix COPY FROM handling of null/empty primary key
   values (CASSANDRA-7792)
 * Fix ordering of static cells (CASSANDRA-7763)
Merged from 2.0:
 * Forbid re-adding dropped counter columns (CASSANDRA-7831)
 * Fix CFMetaData#isThriftCompatible() for PK-only tables (CASSANDRA-7832)
 * Always reject inequality on the partition key without token()
   (CASSANDRA-7722)
 * Always send Paxos commit to all replicas (CASSANDRA-7479)
 * Make disruptor_thrift_server invocation pool configurable (CASSANDRA-7594)
 * Make repair no-op when RF=1 (CASSANDRA-7864)


2.0.10
 * Don't send schema change responses and events for no-op DDL
   statements (CASSANDRA-7600)
 * (Hadoop) fix cluster initialisation for a split fetching (CASSANDRA-7774)
 * Configure system.paxos with LeveledCompactionStrategy (CASSANDRA-7753)
 * Fix ALTER clustering column type from DateType to TimestampType when
   using DESC clustering order (CASSANRDA-7797)
 * Throw EOFException if we run out of chunks in compressed datafile
   (CASSANDRA-7664)
 * Fix PRSI handling of CQL3 row markers for row cleanup (CASSANDRA-7787)
 * Fix dropping collection when it's the last regular column (CASSANDRA-7744)
 * Properly reject operations on list index with conditions (CASSANDRA-7499)
 * Make StreamReceiveTask thread safe and gc friendly (CASSANDRA-7795)
 * Validate empty cell names from counter updates (CASSANDRA-7798)
Merged from 1.2:
 * Don't allow compacted sstables to be marked as compacting (CASSANDRA-7145)
 * Track expired tombstones (CASSANDRA-7810)


2.1.0-rc6
 * Fix OOM issue from netty caching over time (CASSANDRA-7743)
 * json2sstable couldn't import JSON for CQL table (CASSANDRA-7477)
 * Invalidate all caches on table drop (CASSANDRA-7561)
 * Skip strict endpoint selection for ranges if RF == nodes (CASSANRA-7765)
 * Fix Thrift range filtering without 2ary index lookups (CASSANDRA-7741)
 * Add tracing entries about concurrent range requests (CASSANDRA-7599)
 * (cqlsh) Fix DESCRIBE for NTS keyspaces (CASSANDRA-7729)
 * Remove netty buffer ref-counting (CASSANDRA-7735)
 * Pass mutated cf to index updater for use by PRSI (CASSANDRA-7742)
 * Include stress yaml example in release and deb (CASSANDRA-7717)
 * workaround for netty issue causing corrupted data off the wire (CASSANDRA-7695)
 * cqlsh DESC CLUSTER fails retrieving ring information (CASSANDRA-7687)
 * Fix binding null values inside UDT (CASSANDRA-7685)
 * Fix UDT field selection with empty fields (CASSANDRA-7670)
 * Bogus deserialization of static cells from sstable (CASSANDRA-7684)
 * Fix NPE on compaction leftover cleanup for dropped table (CASSANDRA-7770)
Merged from 2.0:
 * Fix race condition in StreamTransferTask that could lead to
   infinite loops and premature sstable deletion (CASSANDRA-7704)
 * (cqlsh) Wait up to 10 sec for a tracing session (CASSANDRA-7222)
 * Fix NPE in FileCacheService.sizeInBytes (CASSANDRA-7756)
 * Remove duplicates from StorageService.getJoiningNodes (CASSANDRA-7478)
 * Clone token map outside of hot gossip loops (CASSANDRA-7758)
 * Fix MS expiring map timeout for Paxos messages (CASSANDRA-7752)
 * Do not flush on truncate if durable_writes is false (CASSANDRA-7750)
 * Give CRR a default input_cql Statement (CASSANDRA-7226)
 * Better error message when adding a collection with the same name
   than a previously dropped one (CASSANDRA-6276)
 * Fix validation when adding static columns (CASSANDRA-7730)
 * (Thrift) fix range deletion of supercolumns (CASSANDRA-7733)
 * Fix potential AssertionError in RangeTombstoneList (CASSANDRA-7700)
 * Validate arguments of blobAs* functions (CASSANDRA-7707)
 * Fix potential AssertionError with 2ndary indexes (CASSANDRA-6612)
 * Avoid logging CompactionInterrupted at ERROR (CASSANDRA-7694)
 * Minor leak in sstable2jon (CASSANDRA-7709)
 * Add cassandra.auto_bootstrap system property (CASSANDRA-7650)
 * Update java driver (for hadoop) (CASSANDRA-7618)
 * Remove CqlPagingRecordReader/CqlPagingInputFormat (CASSANDRA-7570)
 * Support connecting to ipv6 jmx with nodetool (CASSANDRA-7669)


2.1.0-rc5
 * Reject counters inside user types (CASSANDRA-7672)
 * Switch to notification-based GCInspector (CASSANDRA-7638)
 * (cqlsh) Handle nulls in UDTs and tuples correctly (CASSANDRA-7656)
 * Don't use strict consistency when replacing (CASSANDRA-7568)
 * Fix min/max cell name collection on 2.0 SSTables with range
   tombstones (CASSANDRA-7593)
 * Tolerate min/max cell names of different lengths (CASSANDRA-7651)
 * Filter cached results correctly (CASSANDRA-7636)
 * Fix tracing on the new SEPExecutor (CASSANDRA-7644)
 * Remove shuffle and taketoken (CASSANDRA-7601)
 * Clean up Windows batch scripts (CASSANDRA-7619)
 * Fix native protocol drop user type notification (CASSANDRA-7571)
 * Give read access to system.schema_usertypes to all authenticated users
   (CASSANDRA-7578)
 * (cqlsh) Fix cqlsh display when zero rows are returned (CASSANDRA-7580)
 * Get java version correctly when JAVA_TOOL_OPTIONS is set (CASSANDRA-7572)
 * Fix NPE when dropping index from non-existent keyspace, AssertionError when
   dropping non-existent index with IF EXISTS (CASSANDRA-7590)
 * Fix sstablelevelresetter hang (CASSANDRA-7614)
 * (cqlsh) Fix deserialization of blobs (CASSANDRA-7603)
 * Use "keyspace updated" schema change message for UDT changes in v1 and
   v2 protocols (CASSANDRA-7617)
 * Fix tracing of range slices and secondary index lookups that are local
   to the coordinator (CASSANDRA-7599)
 * Set -Dcassandra.storagedir for all tool shell scripts (CASSANDRA-7587)
 * Don't swap max/min col names when mutating sstable metadata (CASSANDRA-7596)
 * (cqlsh) Correctly handle paged result sets (CASSANDRA-7625)
 * (cqlsh) Improve waiting for a trace to complete (CASSANDRA-7626)
 * Fix tracing of concurrent range slices and 2ary index queries (CASSANDRA-7626)
 * Fix scrub against collection type (CASSANDRA-7665)
Merged from 2.0:
 * Set gc_grace_seconds to seven days for system schema tables (CASSANDRA-7668)
 * SimpleSeedProvider no longer caches seeds forever (CASSANDRA-7663)
 * Always flush on truncate (CASSANDRA-7511)
 * Fix ReversedType(DateType) mapping to native protocol (CASSANDRA-7576)
 * Always merge ranges owned by a single node (CASSANDRA-6930)
 * Track max/min timestamps for range tombstones (CASSANDRA-7647)
 * Fix NPE when listing saved caches dir (CASSANDRA-7632)


2.1.0-rc4
 * Fix word count hadoop example (CASSANDRA-7200)
 * Updated memtable_cleanup_threshold and memtable_flush_writers defaults 
   (CASSANDRA-7551)
 * (Windows) fix startup when WMI memory query fails (CASSANDRA-7505)
 * Anti-compaction proceeds if any part of the repair failed (CASSANDRA-7521)
 * Add missing table name to DROP INDEX responses and notifications (CASSANDRA-7539)
 * Bump CQL version to 3.2.0 and update CQL documentation (CASSANDRA-7527)
 * Fix configuration error message when running nodetool ring (CASSANDRA-7508)
 * Support conditional updates, tuple type, and the v3 protocol in cqlsh (CASSANDRA-7509)
 * Handle queries on multiple secondary index types (CASSANDRA-7525)
 * Fix cqlsh authentication with v3 native protocol (CASSANDRA-7564)
 * Fix NPE when unknown prepared statement ID is used (CASSANDRA-7454)
Merged from 2.0:
 * (Windows) force range-based repair to non-sequential mode (CASSANDRA-7541)
 * Fix range merging when DES scores are zero (CASSANDRA-7535)
 * Warn when SSL certificates have expired (CASSANDRA-7528)
 * Fix error when doing reversed queries with static columns (CASSANDRA-7490)
Merged from 1.2:
 * Set correct stream ID on responses when non-Exception Throwables
   are thrown while handling native protocol messages (CASSANDRA-7470)


2.1.0-rc3
 * Consider expiry when reconciling otherwise equal cells (CASSANDRA-7403)
 * Introduce CQL support for stress tool (CASSANDRA-6146)
 * Fix ClassCastException processing expired messages (CASSANDRA-7496)
 * Fix prepared marker for collections inside UDT (CASSANDRA-7472)
 * Remove left-over populate_io_cache_on_flush and replicate_on_write
   uses (CASSANDRA-7493)
 * (Windows) handle spaces in path names (CASSANDRA-7451)
 * Ensure writes have completed after dropping a table, before recycling
   commit log segments (CASSANDRA-7437)
 * Remove left-over rows_per_partition_to_cache (CASSANDRA-7493)
 * Fix error when CONTAINS is used with a bind marker (CASSANDRA-7502)
 * Properly reject unknown UDT field (CASSANDRA-7484)
Merged from 2.0:
 * Fix CC#collectTimeOrderedData() tombstone optimisations (CASSANDRA-7394)
 * Support DISTINCT for static columns and fix behaviour when DISTINC is
   not use (CASSANDRA-7305).
 * Workaround JVM NPE on JMX bind failure (CASSANDRA-7254)
 * Fix race in FileCacheService RemovalListener (CASSANDRA-7278)
 * Fix inconsistent use of consistencyForCommit that allowed LOCAL_QUORUM
   operations to incorrect become full QUORUM (CASSANDRA-7345)
 * Properly handle unrecognized opcodes and flags (CASSANDRA-7440)
 * (Hadoop) close CqlRecordWriter clients when finished (CASSANDRA-7459)
 * Commit disk failure policy (CASSANDRA-7429)
 * Make sure high level sstables get compacted (CASSANDRA-7414)
 * Fix AssertionError when using empty clustering columns and static columns
   (CASSANDRA-7455)
 * Add option to disable STCS in L0 (CASSANDRA-6621)
 * Upgrade to snappy-java 1.0.5.2 (CASSANDRA-7476)


2.1.0-rc2
 * Fix heap size calculation for CompoundSparseCellName and 
   CompoundSparseCellName.WithCollection (CASSANDRA-7421)
 * Allow counter mutations in UNLOGGED batches (CASSANDRA-7351)
 * Modify reconcile logic to always pick a tombstone over a counter cell
   (CASSANDRA-7346)
 * Avoid incremental compaction on Windows (CASSANDRA-7365)
 * Fix exception when querying a composite-keyed table with a collection index
   (CASSANDRA-7372)
 * Use node's host id in place of counter ids (CASSANDRA-7366)
 * Fix error when doing reversed queries with static columns (CASSANDRA-7490)
 * Backport CASSANDRA-6747 (CASSANDRA-7560)
 * Track max/min timestamps for range tombstones (CASSANDRA-7647)
 * Fix NPE when listing saved caches dir (CASSANDRA-7632)
 * Fix sstableloader unable to connect encrypted node (CASSANDRA-7585)
Merged from 1.2:
 * Clone token map outside of hot gossip loops (CASSANDRA-7758)
 * Add stop method to EmbeddedCassandraService (CASSANDRA-7595)
 * Support connecting to ipv6 jmx with nodetool (CASSANDRA-7669)
 * Set gc_grace_seconds to seven days for system schema tables (CASSANDRA-7668)
 * SimpleSeedProvider no longer caches seeds forever (CASSANDRA-7663)
 * Set correct stream ID on responses when non-Exception Throwables
   are thrown while handling native protocol messages (CASSANDRA-7470)
 * Fix row size miscalculation in LazilyCompactedRow (CASSANDRA-7543)
 * Fix race in background compaction check (CASSANDRA-7745)
 * Don't clear out range tombstones during compaction (CASSANDRA-7808)


2.1.0-rc1
 * Revert flush directory (CASSANDRA-6357)
 * More efficient executor service for fast operations (CASSANDRA-4718)
 * Move less common tools into a new cassandra-tools package (CASSANDRA-7160)
 * Support more concurrent requests in native protocol (CASSANDRA-7231)
 * Add tab-completion to debian nodetool packaging (CASSANDRA-6421)
 * Change concurrent_compactors defaults (CASSANDRA-7139)
 * Add PowerShell Windows launch scripts (CASSANDRA-7001)
 * Make commitlog archive+restore more robust (CASSANDRA-6974)
 * Fix marking commitlogsegments clean (CASSANDRA-6959)
 * Add snapshot "manifest" describing files included (CASSANDRA-6326)
 * Parallel streaming for sstableloader (CASSANDRA-3668)
 * Fix bugs in supercolumns handling (CASSANDRA-7138)
 * Fix ClassClassException on composite dense tables (CASSANDRA-7112)
 * Cleanup and optimize collation and slice iterators (CASSANDRA-7107)
 * Upgrade NBHM lib (CASSANDRA-7128)
 * Optimize netty server (CASSANDRA-6861)
 * Fix repair hang when given CF does not exist (CASSANDRA-7189)
 * Allow c* to be shutdown in an embedded mode (CASSANDRA-5635)
 * Add server side batching to native transport (CASSANDRA-5663)
 * Make batchlog replay asynchronous (CASSANDRA-6134)
 * remove unused classes (CASSANDRA-7197)
 * Limit user types to the keyspace they are defined in (CASSANDRA-6643)
 * Add validate method to CollectionType (CASSANDRA-7208)
 * New serialization format for UDT values (CASSANDRA-7209, CASSANDRA-7261)
 * Fix nodetool netstats (CASSANDRA-7270)
 * Fix potential ClassCastException in HintedHandoffManager (CASSANDRA-7284)
 * Use prepared statements internally (CASSANDRA-6975)
 * Fix broken paging state with prepared statement (CASSANDRA-7120)
 * Fix IllegalArgumentException in CqlStorage (CASSANDRA-7287)
 * Allow nulls/non-existant fields in UDT (CASSANDRA-7206)
 * Add Thrift MultiSliceRequest (CASSANDRA-6757, CASSANDRA-7027)
 * Handle overlapping MultiSlices (CASSANDRA-7279)
 * Fix DataOutputTest on Windows (CASSANDRA-7265)
 * Embedded sets in user defined data-types are not updating (CASSANDRA-7267)
 * Add tuple type to CQL/native protocol (CASSANDRA-7248)
 * Fix CqlPagingRecordReader on tables with few rows (CASSANDRA-7322)
Merged from 2.0:
 * Copy compaction options to make sure they are reloaded (CASSANDRA-7290)
 * Add option to do more aggressive tombstone compactions (CASSANDRA-6563)
 * Don't try to compact already-compacting files in HHOM (CASSANDRA-7288)
 * Always reallocate buffers in HSHA (CASSANDRA-6285)
 * (Hadoop) support authentication in CqlRecordReader (CASSANDRA-7221)
 * (Hadoop) Close java driver Cluster in CQLRR.close (CASSANDRA-7228)
 * Warn when 'USING TIMESTAMP' is used on a CAS BATCH (CASSANDRA-7067)
 * return all cpu values from BackgroundActivityMonitor.readAndCompute (CASSANDRA-7183)
 * Correctly delete scheduled range xfers (CASSANDRA-7143)
 * return all cpu values from BackgroundActivityMonitor.readAndCompute (CASSANDRA-7183)  
 * reduce garbage creation in calculatePendingRanges (CASSANDRA-7191)
 * fix c* launch issues on Russian os's due to output of linux 'free' cmd (CASSANDRA-6162)
 * Fix disabling autocompaction (CASSANDRA-7187)
 * Fix potential NumberFormatException when deserializing IntegerType (CASSANDRA-7088)
 * cqlsh can't tab-complete disabling compaction (CASSANDRA-7185)
 * cqlsh: Accept and execute CQL statement(s) from command-line parameter (CASSANDRA-7172)
 * Fix IllegalStateException in CqlPagingRecordReader (CASSANDRA-7198)
 * Fix the InvertedIndex trigger example (CASSANDRA-7211)
 * Add --resolve-ip option to 'nodetool ring' (CASSANDRA-7210)
 * reduce garbage on codec flag deserialization (CASSANDRA-7244) 
 * Fix duplicated error messages on directory creation error at startup (CASSANDRA-5818)
 * Proper null handle for IF with map element access (CASSANDRA-7155)
 * Improve compaction visibility (CASSANDRA-7242)
 * Correctly delete scheduled range xfers (CASSANDRA-7143)
 * Make batchlog replica selection rack-aware (CASSANDRA-6551)
 * Fix CFMetaData#getColumnDefinitionFromColumnName() (CASSANDRA-7074)
 * Fix writetime/ttl functions for static columns (CASSANDRA-7081)
 * Suggest CTRL-C or semicolon after three blank lines in cqlsh (CASSANDRA-7142)
 * Fix 2ndary index queries with DESC clustering order (CASSANDRA-6950)
 * Invalid key cache entries on DROP (CASSANDRA-6525)
 * Fix flapping RecoveryManagerTest (CASSANDRA-7084)
 * Add missing iso8601 patterns for date strings (CASSANDRA-6973)
 * Support selecting multiple rows in a partition using IN (CASSANDRA-6875)
 * Add authentication support to shuffle (CASSANDRA-6484)
 * Swap local and global default read repair chances (CASSANDRA-7320)
 * Add conditional CREATE/DROP USER support (CASSANDRA-7264)
 * Cqlsh counts non-empty lines for "Blank lines" warning (CASSANDRA-7325)
Merged from 1.2:
 * Add Cloudstack snitch (CASSANDRA-7147)
 * Update system.peers correctly when relocating tokens (CASSANDRA-7126)
 * Add Google Compute Engine snitch (CASSANDRA-7132)
 * remove duplicate query for local tokens (CASSANDRA-7182)
 * exit CQLSH with error status code if script fails (CASSANDRA-6344)
 * Fix bug with some IN queries missig results (CASSANDRA-7105)
 * Fix availability validation for LOCAL_ONE CL (CASSANDRA-7319)
 * Hint streaming can cause decommission to fail (CASSANDRA-7219)


2.1.0-beta2
 * Increase default CL space to 8GB (CASSANDRA-7031)
 * Add range tombstones to read repair digests (CASSANDRA-6863)
 * Fix BTree.clear for large updates (CASSANDRA-6943)
 * Fail write instead of logging a warning when unable to append to CL
   (CASSANDRA-6764)
 * Eliminate possibility of CL segment appearing twice in active list 
   (CASSANDRA-6557)
 * Apply DONTNEED fadvise to commitlog segments (CASSANDRA-6759)
 * Switch CRC component to Adler and include it for compressed sstables 
   (CASSANDRA-4165)
 * Allow cassandra-stress to set compaction strategy options (CASSANDRA-6451)
 * Add broadcast_rpc_address option to cassandra.yaml (CASSANDRA-5899)
 * Auto reload GossipingPropertyFileSnitch config (CASSANDRA-5897)
 * Fix overflow of memtable_total_space_in_mb (CASSANDRA-6573)
 * Fix ABTC NPE and apply update function correctly (CASSANDRA-6692)
 * Allow nodetool to use a file or prompt for password (CASSANDRA-6660)
 * Fix AIOOBE when concurrently accessing ABSC (CASSANDRA-6742)
 * Fix assertion error in ALTER TYPE RENAME (CASSANDRA-6705)
 * Scrub should not always clear out repaired status (CASSANDRA-5351)
 * Improve handling of range tombstone for wide partitions (CASSANDRA-6446)
 * Fix ClassCastException for compact table with composites (CASSANDRA-6738)
 * Fix potentially repairing with wrong nodes (CASSANDRA-6808)
 * Change caching option syntax (CASSANDRA-6745)
 * Fix stress to do proper counter reads (CASSANDRA-6835)
 * Fix help message for stress counter_write (CASSANDRA-6824)
 * Fix stress smart Thrift client to pick servers correctly (CASSANDRA-6848)
 * Add logging levels (minimal, normal or verbose) to stress tool (CASSANDRA-6849)
 * Fix race condition in Batch CLE (CASSANDRA-6860)
 * Improve cleanup/scrub/upgradesstables failure handling (CASSANDRA-6774)
 * ByteBuffer write() methods for serializing sstables (CASSANDRA-6781)
 * Proper compare function for CollectionType (CASSANDRA-6783)
 * Update native server to Netty 4 (CASSANDRA-6236)
 * Fix off-by-one error in stress (CASSANDRA-6883)
 * Make OpOrder AutoCloseable (CASSANDRA-6901)
 * Remove sync repair JMX interface (CASSANDRA-6900)
 * Add multiple memory allocation options for memtables (CASSANDRA-6689, 6694)
 * Remove adjusted op rate from stress output (CASSANDRA-6921)
 * Add optimized CF.hasColumns() implementations (CASSANDRA-6941)
 * Serialize batchlog mutations with the version of the target node
   (CASSANDRA-6931)
 * Optimize CounterColumn#reconcile() (CASSANDRA-6953)
 * Properly remove 1.2 sstable support in 2.1 (CASSANDRA-6869)
 * Lock counter cells, not partitions (CASSANDRA-6880)
 * Track presence of legacy counter shards in sstables (CASSANDRA-6888)
 * Ensure safe resource cleanup when replacing sstables (CASSANDRA-6912)
 * Add failure handler to async callback (CASSANDRA-6747)
 * Fix AE when closing SSTable without releasing reference (CASSANDRA-7000)
 * Clean up IndexInfo on keyspace/table drops (CASSANDRA-6924)
 * Only snapshot relative SSTables when sequential repair (CASSANDRA-7024)
 * Require nodetool rebuild_index to specify index names (CASSANDRA-7038)
 * fix cassandra stress errors on reads with native protocol (CASSANDRA-7033)
 * Use OpOrder to guard sstable references for reads (CASSANDRA-6919)
 * Preemptive opening of compaction result (CASSANDRA-6916)
 * Multi-threaded scrub/cleanup/upgradesstables (CASSANDRA-5547)
 * Optimize cellname comparison (CASSANDRA-6934)
 * Native protocol v3 (CASSANDRA-6855)
 * Optimize Cell liveness checks and clean up Cell (CASSANDRA-7119)
 * Support consistent range movements (CASSANDRA-2434)
Merged from 2.0:
 * Avoid race-prone second "scrub" of system keyspace (CASSANDRA-6797)
 * Pool CqlRecordWriter clients by inetaddress rather than Range
   (CASSANDRA-6665)
 * Fix compaction_history timestamps (CASSANDRA-6784)
 * Compare scores of full replica ordering in DES (CASSANDRA-6683)
 * fix CME in SessionInfo updateProgress affecting netstats (CASSANDRA-6577)
 * Allow repairing between specific replicas (CASSANDRA-6440)
 * Allow per-dc enabling of hints (CASSANDRA-6157)
 * Add compatibility for Hadoop 0.2.x (CASSANDRA-5201)
 * Fix EstimatedHistogram races (CASSANDRA-6682)
 * Failure detector correctly converts initial value to nanos (CASSANDRA-6658)
 * Add nodetool taketoken to relocate vnodes (CASSANDRA-4445)
 * Expose bulk loading progress over JMX (CASSANDRA-4757)
 * Correctly handle null with IF conditions and TTL (CASSANDRA-6623)
 * Account for range/row tombstones in tombstone drop
   time histogram (CASSANDRA-6522)
 * Stop CommitLogSegment.close() from calling sync() (CASSANDRA-6652)
 * Make commitlog failure handling configurable (CASSANDRA-6364)
 * Avoid overlaps in LCS (CASSANDRA-6688)
 * Improve support for paginating over composites (CASSANDRA-4851)
 * Fix count(*) queries in a mixed cluster (CASSANDRA-6707)
 * Improve repair tasks(snapshot, differencing) concurrency (CASSANDRA-6566)
 * Fix replaying pre-2.0 commit logs (CASSANDRA-6714)
 * Add static columns to CQL3 (CASSANDRA-6561)
 * Optimize single partition batch statements (CASSANDRA-6737)
 * Disallow post-query re-ordering when paging (CASSANDRA-6722)
 * Fix potential paging bug with deleted columns (CASSANDRA-6748)
 * Fix NPE on BulkLoader caused by losing StreamEvent (CASSANDRA-6636)
 * Fix truncating compression metadata (CASSANDRA-6791)
 * Add CMSClassUnloadingEnabled JVM option (CASSANDRA-6541)
 * Catch memtable flush exceptions during shutdown (CASSANDRA-6735)
 * Fix upgradesstables NPE for non-CF-based indexes (CASSANDRA-6645)
 * Fix UPDATE updating PRIMARY KEY columns implicitly (CASSANDRA-6782)
 * Fix IllegalArgumentException when updating from 1.2 with SuperColumns
   (CASSANDRA-6733)
 * FBUtilities.singleton() should use the CF comparator (CASSANDRA-6778)
 * Fix CQLSStableWriter.addRow(Map<String, Object>) (CASSANDRA-6526)
 * Fix HSHA server introducing corrupt data (CASSANDRA-6285)
 * Fix CAS conditions for COMPACT STORAGE tables (CASSANDRA-6813)
 * Starting threads in OutboundTcpConnectionPool constructor causes race conditions (CASSANDRA-7177)
 * Allow overriding cassandra-rackdc.properties file (CASSANDRA-7072)
 * Set JMX RMI port to 7199 (CASSANDRA-7087)
 * Use LOCAL_QUORUM for data reads at LOCAL_SERIAL (CASSANDRA-6939)
 * Log a warning for large batches (CASSANDRA-6487)
 * Put nodes in hibernate when join_ring is false (CASSANDRA-6961)
 * Avoid early loading of non-system keyspaces before compaction-leftovers 
   cleanup at startup (CASSANDRA-6913)
 * Restrict Windows to parallel repairs (CASSANDRA-6907)
 * (Hadoop) Allow manually specifying start/end tokens in CFIF (CASSANDRA-6436)
 * Fix NPE in MeteredFlusher (CASSANDRA-6820)
 * Fix race processing range scan responses (CASSANDRA-6820)
 * Allow deleting snapshots from dropped keyspaces (CASSANDRA-6821)
 * Add uuid() function (CASSANDRA-6473)
 * Omit tombstones from schema digests (CASSANDRA-6862)
 * Include correct consistencyLevel in LWT timeout (CASSANDRA-6884)
 * Lower chances for losing new SSTables during nodetool refresh and
   ColumnFamilyStore.loadNewSSTables (CASSANDRA-6514)
 * Add support for DELETE ... IF EXISTS to CQL3 (CASSANDRA-5708)
 * Update hadoop_cql3_word_count example (CASSANDRA-6793)
 * Fix handling of RejectedExecution in sync Thrift server (CASSANDRA-6788)
 * Log more information when exceeding tombstone_warn_threshold (CASSANDRA-6865)
 * Fix truncate to not abort due to unreachable fat clients (CASSANDRA-6864)
 * Fix schema concurrency exceptions (CASSANDRA-6841)
 * Fix leaking validator FH in StreamWriter (CASSANDRA-6832)
 * Fix saving triggers to schema (CASSANDRA-6789)
 * Fix trigger mutations when base mutation list is immutable (CASSANDRA-6790)
 * Fix accounting in FileCacheService to allow re-using RAR (CASSANDRA-6838)
 * Fix static counter columns (CASSANDRA-6827)
 * Restore expiring->deleted (cell) compaction optimization (CASSANDRA-6844)
 * Fix CompactionManager.needsCleanup (CASSANDRA-6845)
 * Correctly compare BooleanType values other than 0 and 1 (CASSANDRA-6779)
 * Read message id as string from earlier versions (CASSANDRA-6840)
 * Properly use the Paxos consistency for (non-protocol) batch (CASSANDRA-6837)
 * Add paranoid disk failure option (CASSANDRA-6646)
 * Improve PerRowSecondaryIndex performance (CASSANDRA-6876)
 * Extend triggers to support CAS updates (CASSANDRA-6882)
 * Static columns with IF NOT EXISTS don't always work as expected (CASSANDRA-6873)
 * Fix paging with SELECT DISTINCT (CASSANDRA-6857)
 * Fix UnsupportedOperationException on CAS timeout (CASSANDRA-6923)
 * Improve MeteredFlusher handling of MF-unaffected column families
   (CASSANDRA-6867)
 * Add CqlRecordReader using native pagination (CASSANDRA-6311)
 * Add QueryHandler interface (CASSANDRA-6659)
 * Track liveRatio per-memtable, not per-CF (CASSANDRA-6945)
 * Make sure upgradesstables keeps sstable level (CASSANDRA-6958)
 * Fix LIMIT with static columns (CASSANDRA-6956)
 * Fix clash with CQL column name in thrift validation (CASSANDRA-6892)
 * Fix error with super columns in mixed 1.2-2.0 clusters (CASSANDRA-6966)
 * Fix bad skip of sstables on slice query with composite start/finish (CASSANDRA-6825)
 * Fix unintended update with conditional statement (CASSANDRA-6893)
 * Fix map element access in IF (CASSANDRA-6914)
 * Avoid costly range calculations for range queries on system keyspaces
   (CASSANDRA-6906)
 * Fix SSTable not released if stream session fails (CASSANDRA-6818)
 * Avoid build failure due to ANTLR timeout (CASSANDRA-6991)
 * Queries on compact tables can return more rows that requested (CASSANDRA-7052)
 * USING TIMESTAMP for batches does not work (CASSANDRA-7053)
 * Fix performance regression from CASSANDRA-5614 (CASSANDRA-6949)
 * Ensure that batchlog and hint timeouts do not produce hints (CASSANDRA-7058)
 * Merge groupable mutations in TriggerExecutor#execute() (CASSANDRA-7047)
 * Plug holes in resource release when wiring up StreamSession (CASSANDRA-7073)
 * Re-add parameter columns to tracing session (CASSANDRA-6942)
 * Preserves CQL metadata when updating table from thrift (CASSANDRA-6831)
Merged from 1.2:
 * Fix nodetool display with vnodes (CASSANDRA-7082)
 * Add UNLOGGED, COUNTER options to BATCH documentation (CASSANDRA-6816)
 * add extra SSL cipher suites (CASSANDRA-6613)
 * fix nodetool getsstables for blob PK (CASSANDRA-6803)
 * Fix BatchlogManager#deleteBatch() use of millisecond timestamps
   (CASSANDRA-6822)
 * Continue assassinating even if the endpoint vanishes (CASSANDRA-6787)
 * Schedule schema pulls on change (CASSANDRA-6971)
 * Non-droppable verbs shouldn't be dropped from OTC (CASSANDRA-6980)
 * Shutdown batchlog executor in SS#drain() (CASSANDRA-7025)
 * Fix batchlog to account for CF truncation records (CASSANDRA-6999)
 * Fix CQLSH parsing of functions and BLOB literals (CASSANDRA-7018)
 * Properly load trustore in the native protocol (CASSANDRA-6847)
 * Always clean up references in SerializingCache (CASSANDRA-6994)
 * Don't shut MessagingService down when replacing a node (CASSANDRA-6476)
 * fix npe when doing -Dcassandra.fd_initial_value_ms (CASSANDRA-6751)


2.1.0-beta1
 * Add flush directory distinct from compaction directories (CASSANDRA-6357)
 * Require JNA by default (CASSANDRA-6575)
 * add listsnapshots command to nodetool (CASSANDRA-5742)
 * Introduce AtomicBTreeColumns (CASSANDRA-6271, 6692)
 * Multithreaded commitlog (CASSANDRA-3578)
 * allocate fixed index summary memory pool and resample cold index summaries 
   to use less memory (CASSANDRA-5519)
 * Removed multithreaded compaction (CASSANDRA-6142)
 * Parallelize fetching rows for low-cardinality indexes (CASSANDRA-1337)
 * change logging from log4j to logback (CASSANDRA-5883)
 * switch to LZ4 compression for internode communication (CASSANDRA-5887)
 * Stop using Thrift-generated Index* classes internally (CASSANDRA-5971)
 * Remove 1.2 network compatibility code (CASSANDRA-5960)
 * Remove leveled json manifest migration code (CASSANDRA-5996)
 * Remove CFDefinition (CASSANDRA-6253)
 * Use AtomicIntegerFieldUpdater in RefCountedMemory (CASSANDRA-6278)
 * User-defined types for CQL3 (CASSANDRA-5590)
 * Use of o.a.c.metrics in nodetool (CASSANDRA-5871, 6406)
 * Batch read from OTC's queue and cleanup (CASSANDRA-1632)
 * Secondary index support for collections (CASSANDRA-4511, 6383)
 * SSTable metadata(Stats.db) format change (CASSANDRA-6356)
 * Push composites support in the storage engine
   (CASSANDRA-5417, CASSANDRA-6520)
 * Add snapshot space used to cfstats (CASSANDRA-6231)
 * Add cardinality estimator for key count estimation (CASSANDRA-5906)
 * CF id is changed to be non-deterministic. Data dir/key cache are created
   uniquely for CF id (CASSANDRA-5202)
 * New counters implementation (CASSANDRA-6504)
 * Replace UnsortedColumns, EmptyColumns, TreeMapBackedSortedColumns with new
   ArrayBackedSortedColumns (CASSANDRA-6630, CASSANDRA-6662, CASSANDRA-6690)
 * Add option to use row cache with a given amount of rows (CASSANDRA-5357)
 * Avoid repairing already repaired data (CASSANDRA-5351)
 * Reject counter updates with USING TTL/TIMESTAMP (CASSANDRA-6649)
 * Replace index_interval with min/max_index_interval (CASSANDRA-6379)
 * Lift limitation that order by columns must be selected for IN queries (CASSANDRA-4911)


2.0.5
 * Reduce garbage generated by bloom filter lookups (CASSANDRA-6609)
 * Add ks.cf names to tombstone logging (CASSANDRA-6597)
 * Use LOCAL_QUORUM for LWT operations at LOCAL_SERIAL (CASSANDRA-6495)
 * Wait for gossip to settle before accepting client connections (CASSANDRA-4288)
 * Delete unfinished compaction incrementally (CASSANDRA-6086)
 * Allow specifying custom secondary index options in CQL3 (CASSANDRA-6480)
 * Improve replica pinning for cache efficiency in DES (CASSANDRA-6485)
 * Fix LOCAL_SERIAL from thrift (CASSANDRA-6584)
 * Don't special case received counts in CAS timeout exceptions (CASSANDRA-6595)
 * Add support for 2.1 global counter shards (CASSANDRA-6505)
 * Fix NPE when streaming connection is not yet established (CASSANDRA-6210)
 * Avoid rare duplicate read repair triggering (CASSANDRA-6606)
 * Fix paging discardFirst (CASSANDRA-6555)
 * Fix ArrayIndexOutOfBoundsException in 2ndary index query (CASSANDRA-6470)
 * Release sstables upon rebuilding 2i (CASSANDRA-6635)
 * Add AbstractCompactionStrategy.startup() method (CASSANDRA-6637)
 * SSTableScanner may skip rows during cleanup (CASSANDRA-6638)
 * sstables from stalled repair sessions can resurrect deleted data (CASSANDRA-6503)
 * Switch stress to use ITransportFactory (CASSANDRA-6641)
 * Fix IllegalArgumentException during prepare (CASSANDRA-6592)
 * Fix possible loss of 2ndary index entries during compaction (CASSANDRA-6517)
 * Fix direct Memory on architectures that do not support unaligned long access
   (CASSANDRA-6628)
 * Let scrub optionally skip broken counter partitions (CASSANDRA-5930)
Merged from 1.2:
 * fsync compression metadata (CASSANDRA-6531)
 * Validate CF existence on execution for prepared statement (CASSANDRA-6535)
 * Add ability to throttle batchlog replay (CASSANDRA-6550)
 * Fix executing LOCAL_QUORUM with SimpleStrategy (CASSANDRA-6545)
 * Avoid StackOverflow when using large IN queries (CASSANDRA-6567)
 * Nodetool upgradesstables includes secondary indexes (CASSANDRA-6598)
 * Paginate batchlog replay (CASSANDRA-6569)
 * skip blocking on streaming during drain (CASSANDRA-6603)
 * Improve error message when schema doesn't match loaded sstable (CASSANDRA-6262)
 * Add properties to adjust FD initial value and max interval (CASSANDRA-4375)
 * Fix preparing with batch and delete from collection (CASSANDRA-6607)
 * Fix ABSC reverse iterator's remove() method (CASSANDRA-6629)
 * Handle host ID conflicts properly (CASSANDRA-6615)
 * Move handling of migration event source to solve bootstrap race. (CASSANDRA-6648)
 * Make sure compaction throughput value doesn't overflow with int math (CASSANDRA-6647)


2.0.4
 * Allow removing snapshots of no-longer-existing CFs (CASSANDRA-6418)
 * add StorageService.stopDaemon() (CASSANDRA-4268)
 * add IRE for invalid CF supplied to get_count (CASSANDRA-5701)
 * add client encryption support to sstableloader (CASSANDRA-6378)
 * Fix accept() loop for SSL sockets post-shutdown (CASSANDRA-6468)
 * Fix size-tiered compaction in LCS L0 (CASSANDRA-6496)
 * Fix assertion failure in filterColdSSTables (CASSANDRA-6483)
 * Fix row tombstones in larger-than-memory compactions (CASSANDRA-6008)
 * Fix cleanup ClassCastException (CASSANDRA-6462)
 * Reduce gossip memory use by interning VersionedValue strings (CASSANDRA-6410)
 * Allow specifying datacenters to participate in a repair (CASSANDRA-6218)
 * Fix divide-by-zero in PCI (CASSANDRA-6403)
 * Fix setting last compacted key in the wrong level for LCS (CASSANDRA-6284)
 * Add millisecond precision formats to the timestamp parser (CASSANDRA-6395)
 * Expose a total memtable size metric for a CF (CASSANDRA-6391)
 * cqlsh: handle symlinks properly (CASSANDRA-6425)
 * Fix potential infinite loop when paging query with IN (CASSANDRA-6464)
 * Fix assertion error in AbstractQueryPager.discardFirst (CASSANDRA-6447)
 * Fix streaming older SSTable yields unnecessary tombstones (CASSANDRA-6527)
Merged from 1.2:
 * Improved error message on bad properties in DDL queries (CASSANDRA-6453)
 * Randomize batchlog candidates selection (CASSANDRA-6481)
 * Fix thundering herd on endpoint cache invalidation (CASSANDRA-6345, 6485)
 * Improve batchlog write performance with vnodes (CASSANDRA-6488)
 * cqlsh: quote single quotes in strings inside collections (CASSANDRA-6172)
 * Improve gossip performance for typical messages (CASSANDRA-6409)
 * Throw IRE if a prepared statement has more markers than supported 
   (CASSANDRA-5598)
 * Expose Thread metrics for the native protocol server (CASSANDRA-6234)
 * Change snapshot response message verb to INTERNAL to avoid dropping it 
   (CASSANDRA-6415)
 * Warn when collection read has > 65K elements (CASSANDRA-5428)
 * Fix cache persistence when both row and key cache are enabled 
   (CASSANDRA-6413)
 * (Hadoop) add describe_local_ring (CASSANDRA-6268)
 * Fix handling of concurrent directory creation failure (CASSANDRA-6459)
 * Allow executing CREATE statements multiple times (CASSANDRA-6471)
 * Don't send confusing info with timeouts (CASSANDRA-6491)
 * Don't resubmit counter mutation runnables internally (CASSANDRA-6427)
 * Don't drop local mutations without a hint (CASSANDRA-6510)
 * Don't allow null max_hint_window_in_ms (CASSANDRA-6419)
 * Validate SliceRange start and finish lengths (CASSANDRA-6521)


2.0.3
 * Fix FD leak on slice read path (CASSANDRA-6275)
 * Cancel read meter task when closing SSTR (CASSANDRA-6358)
 * free off-heap IndexSummary during bulk (CASSANDRA-6359)
 * Recover from IOException in accept() thread (CASSANDRA-6349)
 * Improve Gossip tolerance of abnormally slow tasks (CASSANDRA-6338)
 * Fix trying to hint timed out counter writes (CASSANDRA-6322)
 * Allow restoring specific columnfamilies from archived CL (CASSANDRA-4809)
 * Avoid flushing compaction_history after each operation (CASSANDRA-6287)
 * Fix repair assertion error when tombstones expire (CASSANDRA-6277)
 * Skip loading corrupt key cache (CASSANDRA-6260)
 * Fixes for compacting larger-than-memory rows (CASSANDRA-6274)
 * Compact hottest sstables first and optionally omit coldest from
   compaction entirely (CASSANDRA-6109)
 * Fix modifying column_metadata from thrift (CASSANDRA-6182)
 * cqlsh: fix LIST USERS output (CASSANDRA-6242)
 * Add IRequestSink interface (CASSANDRA-6248)
 * Update memtable size while flushing (CASSANDRA-6249)
 * Provide hooks around CQL2/CQL3 statement execution (CASSANDRA-6252)
 * Require Permission.SELECT for CAS updates (CASSANDRA-6247)
 * New CQL-aware SSTableWriter (CASSANDRA-5894)
 * Reject CAS operation when the protocol v1 is used (CASSANDRA-6270)
 * Correctly throw error when frame too large (CASSANDRA-5981)
 * Fix serialization bug in PagedRange with 2ndary indexes (CASSANDRA-6299)
 * Fix CQL3 table validation in Thrift (CASSANDRA-6140)
 * Fix bug missing results with IN clauses (CASSANDRA-6327)
 * Fix paging with reversed slices (CASSANDRA-6343)
 * Set minTimestamp correctly to be able to drop expired sstables (CASSANDRA-6337)
 * Support NaN and Infinity as float literals (CASSANDRA-6003)
 * Remove RF from nodetool ring output (CASSANDRA-6289)
 * Fix attempting to flush empty rows (CASSANDRA-6374)
 * Fix potential out of bounds exception when paging (CASSANDRA-6333)
Merged from 1.2:
 * Optimize FD phi calculation (CASSANDRA-6386)
 * Improve initial FD phi estimate when starting up (CASSANDRA-6385)
 * Don't list CQL3 table in CLI describe even if named explicitely 
   (CASSANDRA-5750)
 * Invalidate row cache when dropping CF (CASSANDRA-6351)
 * add non-jamm path for cached statements (CASSANDRA-6293)
 * add windows bat files for shell commands (CASSANDRA-6145)
 * Require logging in for Thrift CQL2/3 statement preparation (CASSANDRA-6254)
 * restrict max_num_tokens to 1536 (CASSANDRA-6267)
 * Nodetool gets default JMX port from cassandra-env.sh (CASSANDRA-6273)
 * make calculatePendingRanges asynchronous (CASSANDRA-6244)
 * Remove blocking flushes in gossip thread (CASSANDRA-6297)
 * Fix potential socket leak in connectionpool creation (CASSANDRA-6308)
 * Allow LOCAL_ONE/LOCAL_QUORUM to work with SimpleStrategy (CASSANDRA-6238)
 * cqlsh: handle 'null' as session duration (CASSANDRA-6317)
 * Fix json2sstable handling of range tombstones (CASSANDRA-6316)
 * Fix missing one row in reverse query (CASSANDRA-6330)
 * Fix reading expired row value from row cache (CASSANDRA-6325)
 * Fix AssertionError when doing set element deletion (CASSANDRA-6341)
 * Make CL code for the native protocol match the one in C* 2.0
   (CASSANDRA-6347)
 * Disallow altering CQL3 table from thrift (CASSANDRA-6370)
 * Fix size computation of prepared statement (CASSANDRA-6369)


2.0.2
 * Update FailureDetector to use nanontime (CASSANDRA-4925)
 * Fix FileCacheService regressions (CASSANDRA-6149)
 * Never return WriteTimeout for CL.ANY (CASSANDRA-6132)
 * Fix race conditions in bulk loader (CASSANDRA-6129)
 * Add configurable metrics reporting (CASSANDRA-4430)
 * drop queries exceeding a configurable number of tombstones (CASSANDRA-6117)
 * Track and persist sstable read activity (CASSANDRA-5515)
 * Fixes for speculative retry (CASSANDRA-5932, CASSANDRA-6194)
 * Improve memory usage of metadata min/max column names (CASSANDRA-6077)
 * Fix thrift validation refusing row markers on CQL3 tables (CASSANDRA-6081)
 * Fix insertion of collections with CAS (CASSANDRA-6069)
 * Correctly send metadata on SELECT COUNT (CASSANDRA-6080)
 * Track clients' remote addresses in ClientState (CASSANDRA-6070)
 * Create snapshot dir if it does not exist when migrating
   leveled manifest (CASSANDRA-6093)
 * make sequential nodetool repair the default (CASSANDRA-5950)
 * Add more hooks for compaction strategy implementations (CASSANDRA-6111)
 * Fix potential NPE on composite 2ndary indexes (CASSANDRA-6098)
 * Delete can potentially be skipped in batch (CASSANDRA-6115)
 * Allow alter keyspace on system_traces (CASSANDRA-6016)
 * Disallow empty column names in cql (CASSANDRA-6136)
 * Use Java7 file-handling APIs and fix file moving on Windows (CASSANDRA-5383)
 * Save compaction history to system keyspace (CASSANDRA-5078)
 * Fix NPE if StorageService.getOperationMode() is executed before full startup (CASSANDRA-6166)
 * CQL3: support pre-epoch longs for TimestampType (CASSANDRA-6212)
 * Add reloadtriggers command to nodetool (CASSANDRA-4949)
 * cqlsh: ignore empty 'value alias' in DESCRIBE (CASSANDRA-6139)
 * Fix sstable loader (CASSANDRA-6205)
 * Reject bootstrapping if the node already exists in gossip (CASSANDRA-5571)
 * Fix NPE while loading paxos state (CASSANDRA-6211)
 * cqlsh: add SHOW SESSION <tracing-session> command (CASSANDRA-6228)
Merged from 1.2:
 * (Hadoop) Require CFRR batchSize to be at least 2 (CASSANDRA-6114)
 * Add a warning for small LCS sstable size (CASSANDRA-6191)
 * Add ability to list specific KS/CF combinations in nodetool cfstats (CASSANDRA-4191)
 * Mark CF clean if a mutation raced the drop and got it marked dirty (CASSANDRA-5946)
 * Add a LOCAL_ONE consistency level (CASSANDRA-6202)
 * Limit CQL prepared statement cache by size instead of count (CASSANDRA-6107)
 * Tracing should log write failure rather than raw exceptions (CASSANDRA-6133)
 * lock access to TM.endpointToHostIdMap (CASSANDRA-6103)
 * Allow estimated memtable size to exceed slab allocator size (CASSANDRA-6078)
 * Start MeteredFlusher earlier to prevent OOM during CL replay (CASSANDRA-6087)
 * Avoid sending Truncate command to fat clients (CASSANDRA-6088)
 * Allow where clause conditions to be in parenthesis (CASSANDRA-6037)
 * Do not open non-ssl storage port if encryption option is all (CASSANDRA-3916)
 * Move batchlog replay to its own executor (CASSANDRA-6079)
 * Add tombstone debug threshold and histogram (CASSANDRA-6042, 6057)
 * Enable tcp keepalive on incoming connections (CASSANDRA-4053)
 * Fix fat client schema pull NPE (CASSANDRA-6089)
 * Fix memtable flushing for indexed tables (CASSANDRA-6112)
 * Fix skipping columns with multiple slices (CASSANDRA-6119)
 * Expose connected thrift + native client counts (CASSANDRA-5084)
 * Optimize auth setup (CASSANDRA-6122)
 * Trace index selection (CASSANDRA-6001)
 * Update sstablesPerReadHistogram to use biased sampling (CASSANDRA-6164)
 * Log UnknownColumnfamilyException when closing socket (CASSANDRA-5725)
 * Properly error out on CREATE INDEX for counters table (CASSANDRA-6160)
 * Handle JMX notification failure for repair (CASSANDRA-6097)
 * (Hadoop) Fetch no more than 128 splits in parallel (CASSANDRA-6169)
 * stress: add username/password authentication support (CASSANDRA-6068)
 * Fix indexed queries with row cache enabled on parent table (CASSANDRA-5732)
 * Fix compaction race during columnfamily drop (CASSANDRA-5957)
 * Fix validation of empty column names for compact tables (CASSANDRA-6152)
 * Skip replaying mutations that pass CRC but fail to deserialize (CASSANDRA-6183)
 * Rework token replacement to use replace_address (CASSANDRA-5916)
 * Fix altering column types (CASSANDRA-6185)
 * cqlsh: fix CREATE/ALTER WITH completion (CASSANDRA-6196)
 * add windows bat files for shell commands (CASSANDRA-6145)
 * Fix potential stack overflow during range tombstones insertion (CASSANDRA-6181)
 * (Hadoop) Make LOCAL_ONE the default consistency level (CASSANDRA-6214)


2.0.1
 * Fix bug that could allow reading deleted data temporarily (CASSANDRA-6025)
 * Improve memory use defaults (CASSANDRA-6059)
 * Make ThriftServer more easlly extensible (CASSANDRA-6058)
 * Remove Hadoop dependency from ITransportFactory (CASSANDRA-6062)
 * add file_cache_size_in_mb setting (CASSANDRA-5661)
 * Improve error message when yaml contains invalid properties (CASSANDRA-5958)
 * Improve leveled compaction's ability to find non-overlapping L0 compactions
   to work on concurrently (CASSANDRA-5921)
 * Notify indexer of columns shadowed by range tombstones (CASSANDRA-5614)
 * Log Merkle tree stats (CASSANDRA-2698)
 * Switch from crc32 to adler32 for compressed sstable checksums (CASSANDRA-5862)
 * Improve offheap memcpy performance (CASSANDRA-5884)
 * Use a range aware scanner for cleanup (CASSANDRA-2524)
 * Cleanup doesn't need to inspect sstables that contain only local data
   (CASSANDRA-5722)
 * Add ability for CQL3 to list partition keys (CASSANDRA-4536)
 * Improve native protocol serialization (CASSANDRA-5664)
 * Upgrade Thrift to 0.9.1 (CASSANDRA-5923)
 * Require superuser status for adding triggers (CASSANDRA-5963)
 * Make standalone scrubber handle old and new style leveled manifest
   (CASSANDRA-6005)
 * Fix paxos bugs (CASSANDRA-6012, 6013, 6023)
 * Fix paged ranges with multiple replicas (CASSANDRA-6004)
 * Fix potential AssertionError during tracing (CASSANDRA-6041)
 * Fix NPE in sstablesplit (CASSANDRA-6027)
 * Migrate pre-2.0 key/value/column aliases to system.schema_columns
   (CASSANDRA-6009)
 * Paging filter empty rows too agressively (CASSANDRA-6040)
 * Support variadic parameters for IN clauses (CASSANDRA-4210)
 * cqlsh: return the result of CAS writes (CASSANDRA-5796)
 * Fix validation of IN clauses with 2ndary indexes (CASSANDRA-6050)
 * Support named bind variables in CQL (CASSANDRA-6033)
Merged from 1.2:
 * Allow cache-keys-to-save to be set at runtime (CASSANDRA-5980)
 * Avoid second-guessing out-of-space state (CASSANDRA-5605)
 * Tuning knobs for dealing with large blobs and many CFs (CASSANDRA-5982)
 * (Hadoop) Fix CQLRW for thrift tables (CASSANDRA-6002)
 * Fix possible divide-by-zero in HHOM (CASSANDRA-5990)
 * Allow local batchlog writes for CL.ANY (CASSANDRA-5967)
 * Upgrade metrics-core to version 2.2.0 (CASSANDRA-5947)
 * Fix CqlRecordWriter with composite keys (CASSANDRA-5949)
 * Add snitch, schema version, cluster, partitioner to JMX (CASSANDRA-5881)
 * Allow disabling SlabAllocator (CASSANDRA-5935)
 * Make user-defined compaction JMX blocking (CASSANDRA-4952)
 * Fix streaming does not transfer wrapped range (CASSANDRA-5948)
 * Fix loading index summary containing empty key (CASSANDRA-5965)
 * Correctly handle limits in CompositesSearcher (CASSANDRA-5975)
 * Pig: handle CQL collections (CASSANDRA-5867)
 * Pass the updated cf to the PRSI index() method (CASSANDRA-5999)
 * Allow empty CQL3 batches (as no-op) (CASSANDRA-5994)
 * Support null in CQL3 functions (CASSANDRA-5910)
 * Replace the deprecated MapMaker with CacheLoader (CASSANDRA-6007)
 * Add SSTableDeletingNotification to DataTracker (CASSANDRA-6010)
 * Fix snapshots in use get deleted during snapshot repair (CASSANDRA-6011)
 * Move hints and exception count to o.a.c.metrics (CASSANDRA-6017)
 * Fix memory leak in snapshot repair (CASSANDRA-6047)
 * Fix sstable2sjon for CQL3 tables (CASSANDRA-5852)


2.0.0
 * Fix thrift validation when inserting into CQL3 tables (CASSANDRA-5138)
 * Fix periodic memtable flushing behavior with clean memtables (CASSANDRA-5931)
 * Fix dateOf() function for pre-2.0 timestamp columns (CASSANDRA-5928)
 * Fix SSTable unintentionally loads BF when opened for batch (CASSANDRA-5938)
 * Add stream session progress to JMX (CASSANDRA-4757)
 * Fix NPE during CAS operation (CASSANDRA-5925)
Merged from 1.2:
 * Fix getBloomFilterDiskSpaceUsed for AlwaysPresentFilter (CASSANDRA-5900)
 * Don't announce schema version until we've loaded the changes locally
   (CASSANDRA-5904)
 * Fix to support off heap bloom filters size greater than 2 GB (CASSANDRA-5903)
 * Properly handle parsing huge map and set literals (CASSANDRA-5893)


2.0.0-rc2
 * enable vnodes by default (CASSANDRA-5869)
 * fix CAS contention timeout (CASSANDRA-5830)
 * fix HsHa to respect max frame size (CASSANDRA-4573)
 * Fix (some) 2i on composite components omissions (CASSANDRA-5851)
 * cqlsh: add DESCRIBE FULL SCHEMA variant (CASSANDRA-5880)
Merged from 1.2:
 * Correctly validate sparse composite cells in scrub (CASSANDRA-5855)
 * Add KeyCacheHitRate metric to CF metrics (CASSANDRA-5868)
 * cqlsh: add support for multiline comments (CASSANDRA-5798)
 * Handle CQL3 SELECT duplicate IN restrictions on clustering columns
   (CASSANDRA-5856)


2.0.0-rc1
 * improve DecimalSerializer performance (CASSANDRA-5837)
 * fix potential spurious wakeup in AsyncOneResponse (CASSANDRA-5690)
 * fix schema-related trigger issues (CASSANDRA-5774)
 * Better validation when accessing CQL3 table from thrift (CASSANDRA-5138)
 * Fix assertion error during repair (CASSANDRA-5801)
 * Fix range tombstone bug (CASSANDRA-5805)
 * DC-local CAS (CASSANDRA-5797)
 * Add a native_protocol_version column to the system.local table (CASSANRDA-5819)
 * Use index_interval from cassandra.yaml when upgraded (CASSANDRA-5822)
 * Fix buffer underflow on socket close (CASSANDRA-5792)
Merged from 1.2:
 * Fix reading DeletionTime from 1.1-format sstables (CASSANDRA-5814)
 * cqlsh: add collections support to COPY (CASSANDRA-5698)
 * retry important messages for any IOException (CASSANDRA-5804)
 * Allow empty IN relations in SELECT/UPDATE/DELETE statements (CASSANDRA-5626)
 * cqlsh: fix crashing on Windows due to libedit detection (CASSANDRA-5812)
 * fix bulk-loading compressed sstables (CASSANDRA-5820)
 * (Hadoop) fix quoting in CqlPagingRecordReader and CqlRecordWriter 
   (CASSANDRA-5824)
 * update default LCS sstable size to 160MB (CASSANDRA-5727)
 * Allow compacting 2Is via nodetool (CASSANDRA-5670)
 * Hex-encode non-String keys in OPP (CASSANDRA-5793)
 * nodetool history logging (CASSANDRA-5823)
 * (Hadoop) fix support for Thrift tables in CqlPagingRecordReader 
   (CASSANDRA-5752)
 * add "all time blocked" to StatusLogger output (CASSANDRA-5825)
 * Future-proof inter-major-version schema migrations (CASSANDRA-5845)
 * (Hadoop) add CqlPagingRecordReader support for ReversedType in Thrift table
   (CASSANDRA-5718)
 * Add -no-snapshot option to scrub (CASSANDRA-5891)
 * Fix to support off heap bloom filters size greater than 2 GB (CASSANDRA-5903)
 * Properly handle parsing huge map and set literals (CASSANDRA-5893)
 * Fix LCS L0 compaction may overlap in L1 (CASSANDRA-5907)
 * New sstablesplit tool to split large sstables offline (CASSANDRA-4766)
 * Fix potential deadlock in native protocol server (CASSANDRA-5926)
 * Disallow incompatible type change in CQL3 (CASSANDRA-5882)
Merged from 1.1:
 * Correctly validate sparse composite cells in scrub (CASSANDRA-5855)


2.0.0-beta2
 * Replace countPendingHints with Hints Created metric (CASSANDRA-5746)
 * Allow nodetool with no args, and with help to run without a server (CASSANDRA-5734)
 * Cleanup AbstractType/TypeSerializer classes (CASSANDRA-5744)
 * Remove unimplemented cli option schema-mwt (CASSANDRA-5754)
 * Support range tombstones in thrift (CASSANDRA-5435)
 * Normalize table-manipulating CQL3 statements' class names (CASSANDRA-5759)
 * cqlsh: add missing table options to DESCRIBE output (CASSANDRA-5749)
 * Fix assertion error during repair (CASSANDRA-5757)
 * Fix bulkloader (CASSANDRA-5542)
 * Add LZ4 compression to the native protocol (CASSANDRA-5765)
 * Fix bugs in the native protocol v2 (CASSANDRA-5770)
 * CAS on 'primary key only' table (CASSANDRA-5715)
 * Support streaming SSTables of old versions (CASSANDRA-5772)
 * Always respect protocol version in native protocol (CASSANDRA-5778)
 * Fix ConcurrentModificationException during streaming (CASSANDRA-5782)
 * Update deletion timestamp in Commit#updatesWithPaxosTime (CASSANDRA-5787)
 * Thrift cas() method crashes if input columns are not sorted (CASSANDRA-5786)
 * Order columns names correctly when querying for CAS (CASSANDRA-5788)
 * Fix streaming retry (CASSANDRA-5775)
Merged from 1.2:
 * if no seeds can be a reached a node won't start in a ring by itself (CASSANDRA-5768)
 * add cassandra.unsafesystem property (CASSANDRA-5704)
 * (Hadoop) quote identifiers in CqlPagingRecordReader (CASSANDRA-5763)
 * Add replace_node functionality for vnodes (CASSANDRA-5337)
 * Add timeout events to query traces (CASSANDRA-5520)
 * Fix serialization of the LEFT gossip value (CASSANDRA-5696)
 * Pig: support for cql3 tables (CASSANDRA-5234)
 * Fix skipping range tombstones with reverse queries (CASSANDRA-5712)
 * Expire entries out of ThriftSessionManager (CASSANDRA-5719)
 * Don't keep ancestor information in memory (CASSANDRA-5342)
 * Expose native protocol server status in nodetool info (CASSANDRA-5735)
 * Fix pathetic performance of range tombstones (CASSANDRA-5677)
 * Fix querying with an empty (impossible) range (CASSANDRA-5573)
 * cqlsh: handle CUSTOM 2i in DESCRIBE output (CASSANDRA-5760)
 * Fix minor bug in Range.intersects(Bound) (CASSANDRA-5771)
 * cqlsh: handle disabled compression in DESCRIBE output (CASSANDRA-5766)
 * Ensure all UP events are notified on the native protocol (CASSANDRA-5769)
 * Fix formatting of sstable2json with multiple -k arguments (CASSANDRA-5781)
 * Don't rely on row marker for queries in general to hide lost markers
   after TTL expires (CASSANDRA-5762)
 * Sort nodetool help output (CASSANDRA-5776)
 * Fix column expiring during 2 phases compaction (CASSANDRA-5799)
 * now() is being rejected in INSERTs when inside collections (CASSANDRA-5795)


2.0.0-beta1
 * Add support for indexing clustered columns (CASSANDRA-5125)
 * Removed on-heap row cache (CASSANDRA-5348)
 * use nanotime consistently for node-local timeouts (CASSANDRA-5581)
 * Avoid unnecessary second pass on name-based queries (CASSANDRA-5577)
 * Experimental triggers (CASSANDRA-1311)
 * JEMalloc support for off-heap allocation (CASSANDRA-3997)
 * Single-pass compaction (CASSANDRA-4180)
 * Removed token range bisection (CASSANDRA-5518)
 * Removed compatibility with pre-1.2.5 sstables and network messages
   (CASSANDRA-5511)
 * removed PBSPredictor (CASSANDRA-5455)
 * CAS support (CASSANDRA-5062, 5441, 5442, 5443, 5619, 5667)
 * Leveled compaction performs size-tiered compactions in L0 
   (CASSANDRA-5371, 5439)
 * Add yaml network topology snitch for mixed ec2/other envs (CASSANDRA-5339)
 * Log when a node is down longer than the hint window (CASSANDRA-4554)
 * Optimize tombstone creation for ExpiringColumns (CASSANDRA-4917)
 * Improve LeveledScanner work estimation (CASSANDRA-5250, 5407)
 * Replace compaction lock with runWithCompactionsDisabled (CASSANDRA-3430)
 * Change Message IDs to ints (CASSANDRA-5307)
 * Move sstable level information into the Stats component, removing the
   need for a separate Manifest file (CASSANDRA-4872)
 * avoid serializing to byte[] on commitlog append (CASSANDRA-5199)
 * make index_interval configurable per columnfamily (CASSANDRA-3961, CASSANDRA-5650)
 * add default_time_to_live (CASSANDRA-3974)
 * add memtable_flush_period_in_ms (CASSANDRA-4237)
 * replace supercolumns internally by composites (CASSANDRA-3237, 5123)
 * upgrade thrift to 0.9.0 (CASSANDRA-3719)
 * drop unnecessary keyspace parameter from user-defined compaction API 
   (CASSANDRA-5139)
 * more robust solution to incomplete compactions + counters (CASSANDRA-5151)
 * Change order of directory searching for c*.in.sh (CASSANDRA-3983)
 * Add tool to reset SSTable compaction level for LCS (CASSANDRA-5271)
 * Allow custom configuration loader (CASSANDRA-5045)
 * Remove memory emergency pressure valve logic (CASSANDRA-3534)
 * Reduce request latency with eager retry (CASSANDRA-4705)
 * cqlsh: Remove ASSUME command (CASSANDRA-5331)
 * Rebuild BF when loading sstables if bloom_filter_fp_chance
   has changed since compaction (CASSANDRA-5015)
 * remove row-level bloom filters (CASSANDRA-4885)
 * Change Kernel Page Cache skipping into row preheating (disabled by default)
   (CASSANDRA-4937)
 * Improve repair by deciding on a gcBefore before sending
   out TreeRequests (CASSANDRA-4932)
 * Add an official way to disable compactions (CASSANDRA-5074)
 * Reenable ALTER TABLE DROP with new semantics (CASSANDRA-3919)
 * Add binary protocol versioning (CASSANDRA-5436)
 * Swap THshaServer for TThreadedSelectorServer (CASSANDRA-5530)
 * Add alias support to SELECT statement (CASSANDRA-5075)
 * Don't create empty RowMutations in CommitLogReplayer (CASSANDRA-5541)
 * Use range tombstones when dropping cfs/columns from schema (CASSANDRA-5579)
 * cqlsh: drop CQL2/CQL3-beta support (CASSANDRA-5585)
 * Track max/min column names in sstables to be able to optimize slice
   queries (CASSANDRA-5514, CASSANDRA-5595, CASSANDRA-5600)
 * Binary protocol: allow batching already prepared statements (CASSANDRA-4693)
 * Allow preparing timestamp, ttl and limit in CQL3 queries (CASSANDRA-4450)
 * Support native link w/o JNA in Java7 (CASSANDRA-3734)
 * Use SASL authentication in binary protocol v2 (CASSANDRA-5545)
 * Replace Thrift HsHa with LMAX Disruptor based implementation (CASSANDRA-5582)
 * cqlsh: Add row count to SELECT output (CASSANDRA-5636)
 * Include a timestamp with all read commands to determine column expiration
   (CASSANDRA-5149)
 * Streaming 2.0 (CASSANDRA-5286, 5699)
 * Conditional create/drop ks/table/index statements in CQL3 (CASSANDRA-2737)
 * more pre-table creation property validation (CASSANDRA-5693)
 * Redesign repair messages (CASSANDRA-5426)
 * Fix ALTER RENAME post-5125 (CASSANDRA-5702)
 * Disallow renaming a 2ndary indexed column (CASSANDRA-5705)
 * Rename Table to Keyspace (CASSANDRA-5613)
 * Ensure changing column_index_size_in_kb on different nodes don't corrupt the
   sstable (CASSANDRA-5454)
 * Move resultset type information into prepare, not execute (CASSANDRA-5649)
 * Auto paging in binary protocol (CASSANDRA-4415, 5714)
 * Don't tie client side use of AbstractType to JDBC (CASSANDRA-4495)
 * Adds new TimestampType to replace DateType (CASSANDRA-5723, CASSANDRA-5729)
Merged from 1.2:
 * make starting native protocol server idempotent (CASSANDRA-5728)
 * Fix loading key cache when a saved entry is no longer valid (CASSANDRA-5706)
 * Fix serialization of the LEFT gossip value (CASSANDRA-5696)
 * cqlsh: Don't show 'null' in place of empty values (CASSANDRA-5675)
 * Race condition in detecting version on a mixed 1.1/1.2 cluster
   (CASSANDRA-5692)
 * Fix skipping range tombstones with reverse queries (CASSANDRA-5712)
 * Expire entries out of ThriftSessionManager (CASSANRDA-5719)
 * Don't keep ancestor information in memory (CASSANDRA-5342)
 * cqlsh: fix handling of semicolons inside BATCH queries (CASSANDRA-5697)


1.2.6
 * Fix tracing when operation completes before all responses arrive 
   (CASSANDRA-5668)
 * Fix cross-DC mutation forwarding (CASSANDRA-5632)
 * Reduce SSTableLoader memory usage (CASSANDRA-5555)
 * Scale hinted_handoff_throttle_in_kb to cluster size (CASSANDRA-5272)
 * (Hadoop) Add CQL3 input/output formats (CASSANDRA-4421, 5622)
 * (Hadoop) Fix InputKeyRange in CFIF (CASSANDRA-5536)
 * Fix dealing with ridiculously large max sstable sizes in LCS (CASSANDRA-5589)
 * Ignore pre-truncate hints (CASSANDRA-4655)
 * Move System.exit on OOM into a separate thread (CASSANDRA-5273)
 * Write row markers when serializing schema (CASSANDRA-5572)
 * Check only SSTables for the requested range when streaming (CASSANDRA-5569)
 * Improve batchlog replay behavior and hint ttl handling (CASSANDRA-5314)
 * Exclude localTimestamp from validation for tombstones (CASSANDRA-5398)
 * cqlsh: add custom prompt support (CASSANDRA-5539)
 * Reuse prepared statements in hot auth queries (CASSANDRA-5594)
 * cqlsh: add vertical output option (see EXPAND) (CASSANDRA-5597)
 * Add a rate limit option to stress (CASSANDRA-5004)
 * have BulkLoader ignore snapshots directories (CASSANDRA-5587) 
 * fix SnitchProperties logging context (CASSANDRA-5602)
 * Expose whether jna is enabled and memory is locked via JMX (CASSANDRA-5508)
 * cqlsh: fix COPY FROM with ReversedType (CASSANDRA-5610)
 * Allow creating CUSTOM indexes on collections (CASSANDRA-5615)
 * Evaluate now() function at execution time (CASSANDRA-5616)
 * Expose detailed read repair metrics (CASSANDRA-5618)
 * Correct blob literal + ReversedType parsing (CASSANDRA-5629)
 * Allow GPFS to prefer the internal IP like EC2MRS (CASSANDRA-5630)
 * fix help text for -tspw cassandra-cli (CASSANDRA-5643)
 * don't throw away initial causes exceptions for internode encryption issues 
   (CASSANDRA-5644)
 * Fix message spelling errors for cql select statements (CASSANDRA-5647)
 * Suppress custom exceptions thru jmx (CASSANDRA-5652)
 * Update CREATE CUSTOM INDEX syntax (CASSANDRA-5639)
 * Fix PermissionDetails.equals() method (CASSANDRA-5655)
 * Never allow partition key ranges in CQL3 without token() (CASSANDRA-5666)
 * Gossiper incorrectly drops AppState for an upgrading node (CASSANDRA-5660)
 * Connection thrashing during multi-region ec2 during upgrade, due to 
   messaging version (CASSANDRA-5669)
 * Avoid over reconnecting in EC2MRS (CASSANDRA-5678)
 * Fix ReadResponseSerializer.serializedSize() for digest reads (CASSANDRA-5476)
 * allow sstable2json on 2i CFs (CASSANDRA-5694)
Merged from 1.1:
 * Remove buggy thrift max message length option (CASSANDRA-5529)
 * Fix NPE in Pig's widerow mode (CASSANDRA-5488)
 * Add split size parameter to Pig and disable split combination (CASSANDRA-5544)


1.2.5
 * make BytesToken.toString only return hex bytes (CASSANDRA-5566)
 * Ensure that submitBackground enqueues at least one task (CASSANDRA-5554)
 * fix 2i updates with identical values and timestamps (CASSANDRA-5540)
 * fix compaction throttling bursty-ness (CASSANDRA-4316)
 * reduce memory consumption of IndexSummary (CASSANDRA-5506)
 * remove per-row column name bloom filters (CASSANDRA-5492)
 * Include fatal errors in trace events (CASSANDRA-5447)
 * Ensure that PerRowSecondaryIndex is notified of row-level deletes
   (CASSANDRA-5445)
 * Allow empty blob literals in CQL3 (CASSANDRA-5452)
 * Fix streaming RangeTombstones at column index boundary (CASSANDRA-5418)
 * Fix preparing statements when current keyspace is not set (CASSANDRA-5468)
 * Fix SemanticVersion.isSupportedBy minor/patch handling (CASSANDRA-5496)
 * Don't provide oldCfId for post-1.1 system cfs (CASSANDRA-5490)
 * Fix primary range ignores replication strategy (CASSANDRA-5424)
 * Fix shutdown of binary protocol server (CASSANDRA-5507)
 * Fix repair -snapshot not working (CASSANDRA-5512)
 * Set isRunning flag later in binary protocol server (CASSANDRA-5467)
 * Fix use of CQL3 functions with descending clustering order (CASSANDRA-5472)
 * Disallow renaming columns one at a time for thrift table in CQL3
   (CASSANDRA-5531)
 * cqlsh: add CLUSTERING ORDER BY support to DESCRIBE (CASSANDRA-5528)
 * Add custom secondary index support to CQL3 (CASSANDRA-5484)
 * Fix repair hanging silently on unexpected error (CASSANDRA-5229)
 * Fix Ec2Snitch regression introduced by CASSANDRA-5171 (CASSANDRA-5432)
 * Add nodetool enablebackup/disablebackup (CASSANDRA-5556)
 * cqlsh: fix DESCRIBE after case insensitive USE (CASSANDRA-5567)
Merged from 1.1
 * Add retry mechanism to OTC for non-droppable_verbs (CASSANDRA-5393)
 * Use allocator information to improve memtable memory usage estimate
   (CASSANDRA-5497)
 * Fix trying to load deleted row into row cache on startup (CASSANDRA-4463)
 * fsync leveled manifest to avoid corruption (CASSANDRA-5535)
 * Fix Bound intersection computation (CASSANDRA-5551)
 * sstablescrub now respects max memory size in cassandra.in.sh (CASSANDRA-5562)


1.2.4
 * Ensure that PerRowSecondaryIndex updates see the most recent values
   (CASSANDRA-5397)
 * avoid duplicate index entries ind PrecompactedRow and 
   ParallelCompactionIterable (CASSANDRA-5395)
 * remove the index entry on oldColumn when new column is a tombstone 
   (CASSANDRA-5395)
 * Change default stream throughput from 400 to 200 mbps (CASSANDRA-5036)
 * Gossiper logs DOWN for symmetry with UP (CASSANDRA-5187)
 * Fix mixing prepared statements between keyspaces (CASSANDRA-5352)
 * Fix consistency level during bootstrap - strike 3 (CASSANDRA-5354)
 * Fix transposed arguments in AlreadyExistsException (CASSANDRA-5362)
 * Improve asynchronous hint delivery (CASSANDRA-5179)
 * Fix Guava dependency version (12.0 -> 13.0.1) for Maven (CASSANDRA-5364)
 * Validate that provided CQL3 collection value are < 64K (CASSANDRA-5355)
 * Make upgradeSSTable skip current version sstables by default (CASSANDRA-5366)
 * Optimize min/max timestamp collection (CASSANDRA-5373)
 * Invalid streamId in cql binary protocol when using invalid CL 
   (CASSANDRA-5164)
 * Fix validation for IN where clauses with collections (CASSANDRA-5376)
 * Copy resultSet on count query to avoid ConcurrentModificationException 
   (CASSANDRA-5382)
 * Correctly typecheck in CQL3 even with ReversedType (CASSANDRA-5386)
 * Fix streaming compressed files when using encryption (CASSANDRA-5391)
 * cassandra-all 1.2.0 pom missing netty dependency (CASSANDRA-5392)
 * Fix writetime/ttl functions on null values (CASSANDRA-5341)
 * Fix NPE during cql3 select with token() (CASSANDRA-5404)
 * IndexHelper.skipBloomFilters won't skip non-SHA filters (CASSANDRA-5385)
 * cqlsh: Print maps ordered by key, sort sets (CASSANDRA-5413)
 * Add null syntax support in CQL3 for inserts (CASSANDRA-3783)
 * Allow unauthenticated set_keyspace() calls (CASSANDRA-5423)
 * Fix potential incremental backups race (CASSANDRA-5410)
 * Fix prepared BATCH statements with batch-level timestamps (CASSANDRA-5415)
 * Allow overriding superuser setup delay (CASSANDRA-5430)
 * cassandra-shuffle with JMX usernames and passwords (CASSANDRA-5431)
Merged from 1.1:
 * cli: Quote ks and cf names in schema output when needed (CASSANDRA-5052)
 * Fix bad default for min/max timestamp in SSTableMetadata (CASSANDRA-5372)
 * Fix cf name extraction from manifest in Directories.migrateFile() 
   (CASSANDRA-5242)
 * Support pluggable internode authentication (CASSANDRA-5401)


1.2.3
 * add check for sstable overlap within a level on startup (CASSANDRA-5327)
 * replace ipv6 colons in jmx object names (CASSANDRA-5298, 5328)
 * Avoid allocating SSTableBoundedScanner during repair when the range does 
   not intersect the sstable (CASSANDRA-5249)
 * Don't lowercase property map keys (this breaks NTS) (CASSANDRA-5292)
 * Fix composite comparator with super columns (CASSANDRA-5287)
 * Fix insufficient validation of UPDATE queries against counter cfs
   (CASSANDRA-5300)
 * Fix PropertyFileSnitch default DC/Rack behavior (CASSANDRA-5285)
 * Handle null values when executing prepared statement (CASSANDRA-5081)
 * Add netty to pom dependencies (CASSANDRA-5181)
 * Include type arguments in Thrift CQLPreparedResult (CASSANDRA-5311)
 * Fix compaction not removing columns when bf_fp_ratio is 1 (CASSANDRA-5182)
 * cli: Warn about missing CQL3 tables in schema descriptions (CASSANDRA-5309)
 * Re-enable unknown option in replication/compaction strategies option for
   backward compatibility (CASSANDRA-4795)
 * Add binary protocol support to stress (CASSANDRA-4993)
 * cqlsh: Fix COPY FROM value quoting and null handling (CASSANDRA-5305)
 * Fix repair -pr for vnodes (CASSANDRA-5329)
 * Relax CL for auth queries for non-default users (CASSANDRA-5310)
 * Fix AssertionError during repair (CASSANDRA-5245)
 * Don't announce migrations to pre-1.2 nodes (CASSANDRA-5334)
Merged from 1.1:
 * Update offline scrub for 1.0 -> 1.1 directory structure (CASSANDRA-5195)
 * add tmp flag to Descriptor hashcode (CASSANDRA-4021)
 * fix logging of "Found table data in data directories" when only system tables
   are present (CASSANDRA-5289)
 * cli: Add JMX authentication support (CASSANDRA-5080)
 * nodetool: ability to repair specific range (CASSANDRA-5280)
 * Fix possible assertion triggered in SliceFromReadCommand (CASSANDRA-5284)
 * cqlsh: Add inet type support on Windows (ipv4-only) (CASSANDRA-4801)
 * Fix race when initializing ColumnFamilyStore (CASSANDRA-5350)
 * Add UseTLAB JVM flag (CASSANDRA-5361)


1.2.2
 * fix potential for multiple concurrent compactions of the same sstables
   (CASSANDRA-5256)
 * avoid no-op caching of byte[] on commitlog append (CASSANDRA-5199)
 * fix symlinks under data dir not working (CASSANDRA-5185)
 * fix bug in compact storage metadata handling (CASSANDRA-5189)
 * Validate login for USE queries (CASSANDRA-5207)
 * cli: remove default username and password (CASSANDRA-5208)
 * configure populate_io_cache_on_flush per-CF (CASSANDRA-4694)
 * allow configuration of internode socket buffer (CASSANDRA-3378)
 * Make sstable directory picking blacklist-aware again (CASSANDRA-5193)
 * Correctly expire gossip states for edge cases (CASSANDRA-5216)
 * Improve handling of directory creation failures (CASSANDRA-5196)
 * Expose secondary indicies to the rest of nodetool (CASSANDRA-4464)
 * Binary protocol: avoid sending notification for 0.0.0.0 (CASSANDRA-5227)
 * add UseCondCardMark XX jvm settings on jdk 1.7 (CASSANDRA-4366)
 * CQL3 refactor to allow conversion function (CASSANDRA-5226)
 * Fix drop of sstables in some circumstance (CASSANDRA-5232)
 * Implement caching of authorization results (CASSANDRA-4295)
 * Add support for LZ4 compression (CASSANDRA-5038)
 * Fix missing columns in wide rows queries (CASSANDRA-5225)
 * Simplify auth setup and make system_auth ks alterable (CASSANDRA-5112)
 * Stop compactions from hanging during bootstrap (CASSANDRA-5244)
 * fix compressed streaming sending extra chunk (CASSANDRA-5105)
 * Add CQL3-based implementations of IAuthenticator and IAuthorizer
   (CASSANDRA-4898)
 * Fix timestamp-based tomstone removal logic (CASSANDRA-5248)
 * cli: Add JMX authentication support (CASSANDRA-5080)
 * Fix forceFlush behavior (CASSANDRA-5241)
 * cqlsh: Add username autocompletion (CASSANDRA-5231)
 * Fix CQL3 composite partition key error (CASSANDRA-5240)
 * Allow IN clause on last clustering key (CASSANDRA-5230)
Merged from 1.1:
 * fix start key/end token validation for wide row iteration (CASSANDRA-5168)
 * add ConfigHelper support for Thrift frame and max message sizes (CASSANDRA-5188)
 * fix nodetool repair not fail on node down (CASSANDRA-5203)
 * always collect tombstone hints (CASSANDRA-5068)
 * Fix error when sourcing file in cqlsh (CASSANDRA-5235)


1.2.1
 * stream undelivered hints on decommission (CASSANDRA-5128)
 * GossipingPropertyFileSnitch loads saved dc/rack info if needed (CASSANDRA-5133)
 * drain should flush system CFs too (CASSANDRA-4446)
 * add inter_dc_tcp_nodelay setting (CASSANDRA-5148)
 * re-allow wrapping ranges for start_token/end_token range pairitspwng (CASSANDRA-5106)
 * fix validation compaction of empty rows (CASSANDRA-5136)
 * nodetool methods to enable/disable hint storage/delivery (CASSANDRA-4750)
 * disallow bloom filter false positive chance of 0 (CASSANDRA-5013)
 * add threadpool size adjustment methods to JMXEnabledThreadPoolExecutor and 
   CompactionManagerMBean (CASSANDRA-5044)
 * fix hinting for dropped local writes (CASSANDRA-4753)
 * off-heap cache doesn't need mutable column container (CASSANDRA-5057)
 * apply disk_failure_policy to bad disks on initial directory creation 
   (CASSANDRA-4847)
 * Optimize name-based queries to use ArrayBackedSortedColumns (CASSANDRA-5043)
 * Fall back to old manifest if most recent is unparseable (CASSANDRA-5041)
 * pool [Compressed]RandomAccessReader objects on the partitioned read path
   (CASSANDRA-4942)
 * Add debug logging to list filenames processed by Directories.migrateFile 
   method (CASSANDRA-4939)
 * Expose black-listed directories via JMX (CASSANDRA-4848)
 * Log compaction merge counts (CASSANDRA-4894)
 * Minimize byte array allocation by AbstractData{Input,Output} (CASSANDRA-5090)
 * Add SSL support for the binary protocol (CASSANDRA-5031)
 * Allow non-schema system ks modification for shuffle to work (CASSANDRA-5097)
 * cqlsh: Add default limit to SELECT statements (CASSANDRA-4972)
 * cqlsh: fix DESCRIBE for 1.1 cfs in CQL3 (CASSANDRA-5101)
 * Correctly gossip with nodes >= 1.1.7 (CASSANDRA-5102)
 * Ensure CL guarantees on digest mismatch (CASSANDRA-5113)
 * Validate correctly selects on composite partition key (CASSANDRA-5122)
 * Fix exception when adding collection (CASSANDRA-5117)
 * Handle states for non-vnode clusters correctly (CASSANDRA-5127)
 * Refuse unrecognized replication and compaction strategy options (CASSANDRA-4795)
 * Pick the correct value validator in sstable2json for cql3 tables (CASSANDRA-5134)
 * Validate login for describe_keyspace, describe_keyspaces and set_keyspace
   (CASSANDRA-5144)
 * Fix inserting empty maps (CASSANDRA-5141)
 * Don't remove tokens from System table for node we know (CASSANDRA-5121)
 * fix streaming progress report for compresed files (CASSANDRA-5130)
 * Coverage analysis for low-CL queries (CASSANDRA-4858)
 * Stop interpreting dates as valid timeUUID value (CASSANDRA-4936)
 * Adds E notation for floating point numbers (CASSANDRA-4927)
 * Detect (and warn) unintentional use of the cql2 thrift methods when cql3 was
   intended (CASSANDRA-5172)
 * cli: Quote ks and cf names in schema output when needed (CASSANDRA-5052)
 * Fix cf name extraction from manifest in Directories.migrateFile() (CASSANDRA-5242)
 * Replace mistaken usage of commons-logging with slf4j (CASSANDRA-5464)
 * Ensure Jackson dependency matches lib (CASSANDRA-5126)
 * Expose droppable tombstone ratio stats over JMX (CASSANDRA-5159)
Merged from 1.1:
 * Simplify CompressedRandomAccessReader to work around JDK FD bug (CASSANDRA-5088)
 * Improve handling a changing target throttle rate mid-compaction (CASSANDRA-5087)
 * Pig: correctly decode row keys in widerow mode (CASSANDRA-5098)
 * nodetool repair command now prints progress (CASSANDRA-4767)
 * fix user defined compaction to run against 1.1 data directory (CASSANDRA-5118)
 * Fix CQL3 BATCH authorization caching (CASSANDRA-5145)
 * fix get_count returns incorrect value with TTL (CASSANDRA-5099)
 * better handling for mid-compaction failure (CASSANDRA-5137)
 * convert default marshallers list to map for better readability (CASSANDRA-5109)
 * fix ConcurrentModificationException in getBootstrapSource (CASSANDRA-5170)
 * fix sstable maxtimestamp for row deletes and pre-1.1.1 sstables (CASSANDRA-5153)
 * Fix thread growth on node removal (CASSANDRA-5175)
 * Make Ec2Region's datacenter name configurable (CASSANDRA-5155)


1.2.0
 * Disallow counters in collections (CASSANDRA-5082)
 * cqlsh: add unit tests (CASSANDRA-3920)
 * fix default bloom_filter_fp_chance for LeveledCompactionStrategy (CASSANDRA-5093)
Merged from 1.1:
 * add validation for get_range_slices with start_key and end_token (CASSANDRA-5089)


1.2.0-rc2
 * fix nodetool ownership display with vnodes (CASSANDRA-5065)
 * cqlsh: add DESCRIBE KEYSPACES command (CASSANDRA-5060)
 * Fix potential infinite loop when reloading CFS (CASSANDRA-5064)
 * Fix SimpleAuthorizer example (CASSANDRA-5072)
 * cqlsh: force CL.ONE for tracing and system.schema* queries (CASSANDRA-5070)
 * Includes cassandra-shuffle in the debian package (CASSANDRA-5058)
Merged from 1.1:
 * fix multithreaded compaction deadlock (CASSANDRA-4492)
 * fix temporarily missing schema after upgrade from pre-1.1.5 (CASSANDRA-5061)
 * Fix ALTER TABLE overriding compression options with defaults
   (CASSANDRA-4996, 5066)
 * fix specifying and altering crc_check_chance (CASSANDRA-5053)
 * fix Murmur3Partitioner ownership% calculation (CASSANDRA-5076)
 * Don't expire columns sooner than they should in 2ndary indexes (CASSANDRA-5079)


1.2-rc1
 * rename rpc_timeout settings to request_timeout (CASSANDRA-5027)
 * add BF with 0.1 FP to LCS by default (CASSANDRA-5029)
 * Fix preparing insert queries (CASSANDRA-5016)
 * Fix preparing queries with counter increment (CASSANDRA-5022)
 * Fix preparing updates with collections (CASSANDRA-5017)
 * Don't generate UUID based on other node address (CASSANDRA-5002)
 * Fix message when trying to alter a clustering key type (CASSANDRA-5012)
 * Update IAuthenticator to match the new IAuthorizer (CASSANDRA-5003)
 * Fix inserting only a key in CQL3 (CASSANDRA-5040)
 * Fix CQL3 token() function when used with strings (CASSANDRA-5050)
Merged from 1.1:
 * reduce log spam from invalid counter shards (CASSANDRA-5026)
 * Improve schema propagation performance (CASSANDRA-5025)
 * Fix for IndexHelper.IndexFor throws OOB Exception (CASSANDRA-5030)
 * cqlsh: make it possible to describe thrift CFs (CASSANDRA-4827)
 * cqlsh: fix timestamp formatting on some platforms (CASSANDRA-5046)


1.2-beta3
 * make consistency level configurable in cqlsh (CASSANDRA-4829)
 * fix cqlsh rendering of blob fields (CASSANDRA-4970)
 * fix cqlsh DESCRIBE command (CASSANDRA-4913)
 * save truncation position in system table (CASSANDRA-4906)
 * Move CompressionMetadata off-heap (CASSANDRA-4937)
 * allow CLI to GET cql3 columnfamily data (CASSANDRA-4924)
 * Fix rare race condition in getExpireTimeForEndpoint (CASSANDRA-4402)
 * acquire references to overlapping sstables during compaction so bloom filter
   doesn't get free'd prematurely (CASSANDRA-4934)
 * Don't share slice query filter in CQL3 SelectStatement (CASSANDRA-4928)
 * Separate tracing from Log4J (CASSANDRA-4861)
 * Exclude gcable tombstones from merkle-tree computation (CASSANDRA-4905)
 * Better printing of AbstractBounds for tracing (CASSANDRA-4931)
 * Optimize mostRecentTombstone check in CC.collectAllData (CASSANDRA-4883)
 * Change stream session ID to UUID to avoid collision from same node (CASSANDRA-4813)
 * Use Stats.db when bulk loading if present (CASSANDRA-4957)
 * Skip repair on system_trace and keyspaces with RF=1 (CASSANDRA-4956)
 * (cql3) Remove arbitrary SELECT limit (CASSANDRA-4918)
 * Correctly handle prepared operation on collections (CASSANDRA-4945)
 * Fix CQL3 LIMIT (CASSANDRA-4877)
 * Fix Stress for CQL3 (CASSANDRA-4979)
 * Remove cassandra specific exceptions from JMX interface (CASSANDRA-4893)
 * (CQL3) Force using ALLOW FILTERING on potentially inefficient queries (CASSANDRA-4915)
 * (cql3) Fix adding column when the table has collections (CASSANDRA-4982)
 * (cql3) Fix allowing collections with compact storage (CASSANDRA-4990)
 * (cql3) Refuse ttl/writetime function on collections (CASSANDRA-4992)
 * Replace IAuthority with new IAuthorizer (CASSANDRA-4874)
 * clqsh: fix KEY pseudocolumn escaping when describing Thrift tables
   in CQL3 mode (CASSANDRA-4955)
 * add basic authentication support for Pig CassandraStorage (CASSANDRA-3042)
 * fix CQL2 ALTER TABLE compaction_strategy_class altering (CASSANDRA-4965)
Merged from 1.1:
 * Fall back to old describe_splits if d_s_ex is not available (CASSANDRA-4803)
 * Improve error reporting when streaming ranges fail (CASSANDRA-5009)
 * Fix cqlsh timestamp formatting of timezone info (CASSANDRA-4746)
 * Fix assertion failure with leveled compaction (CASSANDRA-4799)
 * Check for null end_token in get_range_slice (CASSANDRA-4804)
 * Remove all remnants of removed nodes (CASSANDRA-4840)
 * Add aut-reloading of the log4j file in debian package (CASSANDRA-4855)
 * Fix estimated row cache entry size (CASSANDRA-4860)
 * reset getRangeSlice filter after finishing a row for get_paged_slice
   (CASSANDRA-4919)
 * expunge row cache post-truncate (CASSANDRA-4940)
 * Allow static CF definition with compact storage (CASSANDRA-4910)
 * Fix endless loop/compaction of schema_* CFs due to broken timestamps (CASSANDRA-4880)
 * Fix 'wrong class type' assertion in CounterColumn (CASSANDRA-4976)


1.2-beta2
 * fp rate of 1.0 disables BF entirely; LCS defaults to 1.0 (CASSANDRA-4876)
 * off-heap bloom filters for row keys (CASSANDRA_4865)
 * add extension point for sstable components (CASSANDRA-4049)
 * improve tracing output (CASSANDRA-4852, 4862)
 * make TRACE verb droppable (CASSANDRA-4672)
 * fix BulkLoader recognition of CQL3 columnfamilies (CASSANDRA-4755)
 * Sort commitlog segments for replay by id instead of mtime (CASSANDRA-4793)
 * Make hint delivery asynchronous (CASSANDRA-4761)
 * Pluggable Thrift transport factories for CLI and cqlsh (CASSANDRA-4609, 4610)
 * cassandra-cli: allow Double value type to be inserted to a column (CASSANDRA-4661)
 * Add ability to use custom TServerFactory implementations (CASSANDRA-4608)
 * optimize batchlog flushing to skip successful batches (CASSANDRA-4667)
 * include metadata for system keyspace itself in schema tables (CASSANDRA-4416)
 * add check to PropertyFileSnitch to verify presence of location for
   local node (CASSANDRA-4728)
 * add PBSPredictor consistency modeler (CASSANDRA-4261)
 * remove vestiges of Thrift unframed mode (CASSANDRA-4729)
 * optimize single-row PK lookups (CASSANDRA-4710)
 * adjust blockFor calculation to account for pending ranges due to node 
   movement (CASSANDRA-833)
 * Change CQL version to 3.0.0 and stop accepting 3.0.0-beta1 (CASSANDRA-4649)
 * (CQL3) Make prepared statement global instead of per connection 
   (CASSANDRA-4449)
 * Fix scrubbing of CQL3 created tables (CASSANDRA-4685)
 * (CQL3) Fix validation when using counter and regular columns in the same 
   table (CASSANDRA-4706)
 * Fix bug starting Cassandra with simple authentication (CASSANDRA-4648)
 * Add support for batchlog in CQL3 (CASSANDRA-4545, 4738)
 * Add support for multiple column family outputs in CFOF (CASSANDRA-4208)
 * Support repairing only the local DC nodes (CASSANDRA-4747)
 * Use rpc_address for binary protocol and change default port (CASSANDRA-4751)
 * Fix use of collections in prepared statements (CASSANDRA-4739)
 * Store more information into peers table (CASSANDRA-4351, 4814)
 * Configurable bucket size for size tiered compaction (CASSANDRA-4704)
 * Run leveled compaction in parallel (CASSANDRA-4310)
 * Fix potential NPE during CFS reload (CASSANDRA-4786)
 * Composite indexes may miss results (CASSANDRA-4796)
 * Move consistency level to the protocol level (CASSANDRA-4734, 4824)
 * Fix Subcolumn slice ends not respected (CASSANDRA-4826)
 * Fix Assertion error in cql3 select (CASSANDRA-4783)
 * Fix list prepend logic (CQL3) (CASSANDRA-4835)
 * Add booleans as literals in CQL3 (CASSANDRA-4776)
 * Allow renaming PK columns in CQL3 (CASSANDRA-4822)
 * Fix binary protocol NEW_NODE event (CASSANDRA-4679)
 * Fix potential infinite loop in tombstone compaction (CASSANDRA-4781)
 * Remove system tables accounting from schema (CASSANDRA-4850)
 * (cql3) Force provided columns in clustering key order in 
   'CLUSTERING ORDER BY' (CASSANDRA-4881)
 * Fix composite index bug (CASSANDRA-4884)
 * Fix short read protection for CQL3 (CASSANDRA-4882)
 * Add tracing support to the binary protocol (CASSANDRA-4699)
 * (cql3) Don't allow prepared marker inside collections (CASSANDRA-4890)
 * Re-allow order by on non-selected columns (CASSANDRA-4645)
 * Bug when composite index is created in a table having collections (CASSANDRA-4909)
 * log index scan subject in CompositesSearcher (CASSANDRA-4904)
Merged from 1.1:
 * add get[Row|Key]CacheEntries to CacheServiceMBean (CASSANDRA-4859)
 * fix get_paged_slice to wrap to next row correctly (CASSANDRA-4816)
 * fix indexing empty column values (CASSANDRA-4832)
 * allow JdbcDate to compose null Date objects (CASSANDRA-4830)
 * fix possible stackoverflow when compacting 1000s of sstables
   (CASSANDRA-4765)
 * fix wrong leveled compaction progress calculation (CASSANDRA-4807)
 * add a close() method to CRAR to prevent leaking file descriptors (CASSANDRA-4820)
 * fix potential infinite loop in get_count (CASSANDRA-4833)
 * fix compositeType.{get/from}String methods (CASSANDRA-4842)
 * (CQL) fix CREATE COLUMNFAMILY permissions check (CASSANDRA-4864)
 * Fix DynamicCompositeType same type comparison (CASSANDRA-4711)
 * Fix duplicate SSTable reference when stream session failed (CASSANDRA-3306)
 * Allow static CF definition with compact storage (CASSANDRA-4910)
 * Fix endless loop/compaction of schema_* CFs due to broken timestamps (CASSANDRA-4880)
 * Fix 'wrong class type' assertion in CounterColumn (CASSANDRA-4976)


1.2-beta1
 * add atomic_batch_mutate (CASSANDRA-4542, -4635)
 * increase default max_hint_window_in_ms to 3h (CASSANDRA-4632)
 * include message initiation time to replicas so they can more
   accurately drop timed-out requests (CASSANDRA-2858)
 * fix clientutil.jar dependencies (CASSANDRA-4566)
 * optimize WriteResponse (CASSANDRA-4548)
 * new metrics (CASSANDRA-4009)
 * redesign KEYS indexes to avoid read-before-write (CASSANDRA-2897)
 * debug tracing (CASSANDRA-1123)
 * parallelize row cache loading (CASSANDRA-4282)
 * Make compaction, flush JBOD-aware (CASSANDRA-4292)
 * run local range scans on the read stage (CASSANDRA-3687)
 * clean up ioexceptions (CASSANDRA-2116)
 * add disk_failure_policy (CASSANDRA-2118)
 * Introduce new json format with row level deletion (CASSANDRA-4054)
 * remove redundant "name" column from schema_keyspaces (CASSANDRA-4433)
 * improve "nodetool ring" handling of multi-dc clusters (CASSANDRA-3047)
 * update NTS calculateNaturalEndpoints to be O(N log N) (CASSANDRA-3881)
 * split up rpc timeout by operation type (CASSANDRA-2819)
 * rewrite key cache save/load to use only sequential i/o (CASSANDRA-3762)
 * update MS protocol with a version handshake + broadcast address id
   (CASSANDRA-4311)
 * multithreaded hint replay (CASSANDRA-4189)
 * add inter-node message compression (CASSANDRA-3127)
 * remove COPP (CASSANDRA-2479)
 * Track tombstone expiration and compact when tombstone content is
   higher than a configurable threshold, default 20% (CASSANDRA-3442, 4234)
 * update MurmurHash to version 3 (CASSANDRA-2975)
 * (CLI) track elapsed time for `delete' operation (CASSANDRA-4060)
 * (CLI) jline version is bumped to 1.0 to properly  support
   'delete' key function (CASSANDRA-4132)
 * Save IndexSummary into new SSTable 'Summary' component (CASSANDRA-2392, 4289)
 * Add support for range tombstones (CASSANDRA-3708)
 * Improve MessagingService efficiency (CASSANDRA-3617)
 * Avoid ID conflicts from concurrent schema changes (CASSANDRA-3794)
 * Set thrift HSHA server thread limit to unlimited by default (CASSANDRA-4277)
 * Avoids double serialization of CF id in RowMutation messages
   (CASSANDRA-4293)
 * stream compressed sstables directly with java nio (CASSANDRA-4297)
 * Support multiple ranges in SliceQueryFilter (CASSANDRA-3885)
 * Add column metadata to system column families (CASSANDRA-4018)
 * (cql3) Always use composite types by default (CASSANDRA-4329)
 * (cql3) Add support for set, map and list (CASSANDRA-3647)
 * Validate date type correctly (CASSANDRA-4441)
 * (cql3) Allow definitions with only a PK (CASSANDRA-4361)
 * (cql3) Add support for row key composites (CASSANDRA-4179)
 * improve DynamicEndpointSnitch by using reservoir sampling (CASSANDRA-4038)
 * (cql3) Add support for 2ndary indexes (CASSANDRA-3680)
 * (cql3) fix defining more than one PK to be invalid (CASSANDRA-4477)
 * remove schema agreement checking from all external APIs (Thrift, CQL and CQL3) (CASSANDRA-4487)
 * add Murmur3Partitioner and make it default for new installations (CASSANDRA-3772, 4621)
 * (cql3) update pseudo-map syntax to use map syntax (CASSANDRA-4497)
 * Finer grained exceptions hierarchy and provides error code with exceptions (CASSANDRA-3979)
 * Adds events push to binary protocol (CASSANDRA-4480)
 * Rewrite nodetool help (CASSANDRA-2293)
 * Make CQL3 the default for CQL (CASSANDRA-4640)
 * update stress tool to be able to use CQL3 (CASSANDRA-4406)
 * Accept all thrift update on CQL3 cf but don't expose their metadata (CASSANDRA-4377)
 * Replace Throttle with Guava's RateLimiter for HintedHandOff (CASSANDRA-4541)
 * fix counter add/get using CQL2 and CQL3 in stress tool (CASSANDRA-4633)
 * Add sstable count per level to cfstats (CASSANDRA-4537)
 * (cql3) Add ALTER KEYSPACE statement (CASSANDRA-4611)
 * (cql3) Allow defining default consistency levels (CASSANDRA-4448)
 * (cql3) Fix queries using LIMIT missing results (CASSANDRA-4579)
 * fix cross-version gossip messaging (CASSANDRA-4576)
 * added inet data type (CASSANDRA-4627)


1.1.6
 * Wait for writes on synchronous read digest mismatch (CASSANDRA-4792)
 * fix commitlog replay for nanotime-infected sstables (CASSANDRA-4782)
 * preflight check ttl for maximum of 20 years (CASSANDRA-4771)
 * (Pig) fix widerow input with single column rows (CASSANDRA-4789)
 * Fix HH to compact with correct gcBefore, which avoids wiping out
   undelivered hints (CASSANDRA-4772)
 * LCS will merge up to 32 L0 sstables as intended (CASSANDRA-4778)
 * NTS will default unconfigured DC replicas to zero (CASSANDRA-4675)
 * use default consistency level in counter validation if none is
   explicitly provide (CASSANDRA-4700)
 * Improve IAuthority interface by introducing fine-grained
   access permissions and grant/revoke commands (CASSANDRA-4490, 4644)
 * fix assumption error in CLI when updating/describing keyspace 
   (CASSANDRA-4322)
 * Adds offline sstablescrub to debian packaging (CASSANDRA-4642)
 * Automatic fixing of overlapping leveled sstables (CASSANDRA-4644)
 * fix error when using ORDER BY with extended selections (CASSANDRA-4689)
 * (CQL3) Fix validation for IN queries for non-PK cols (CASSANDRA-4709)
 * fix re-created keyspace disappering after 1.1.5 upgrade 
   (CASSANDRA-4698, 4752)
 * (CLI) display elapsed time in 2 fraction digits (CASSANDRA-3460)
 * add authentication support to sstableloader (CASSANDRA-4712)
 * Fix CQL3 'is reversed' logic (CASSANDRA-4716, 4759)
 * (CQL3) Don't return ReversedType in result set metadata (CASSANDRA-4717)
 * Backport adding AlterKeyspace statement (CASSANDRA-4611)
 * (CQL3) Correcty accept upper-case data types (CASSANDRA-4770)
 * Add binary protocol events for schema changes (CASSANDRA-4684)
Merged from 1.0:
 * Switch from NBHM to CHM in MessagingService's callback map, which
   prevents OOM in long-running instances (CASSANDRA-4708)


1.1.5
 * add SecondaryIndex.reload API (CASSANDRA-4581)
 * use millis + atomicint for commitlog segment creation instead of
   nanotime, which has issues under some hypervisors (CASSANDRA-4601)
 * fix FD leak in slice queries (CASSANDRA-4571)
 * avoid recursion in leveled compaction (CASSANDRA-4587)
 * increase stack size under Java7 to 180K
 * Log(info) schema changes (CASSANDRA-4547)
 * Change nodetool setcachecapcity to manipulate global caches (CASSANDRA-4563)
 * (cql3) fix setting compaction strategy (CASSANDRA-4597)
 * fix broken system.schema_* timestamps on system startup (CASSANDRA-4561)
 * fix wrong skip of cache saving (CASSANDRA-4533)
 * Avoid NPE when lost+found is in data dir (CASSANDRA-4572)
 * Respect five-minute flush moratorium after initial CL replay (CASSANDRA-4474)
 * Adds ntp as recommended in debian packaging (CASSANDRA-4606)
 * Configurable transport in CF Record{Reader|Writer} (CASSANDRA-4558)
 * (cql3) fix potential NPE with both equal and unequal restriction (CASSANDRA-4532)
 * (cql3) improves ORDER BY validation (CASSANDRA-4624)
 * Fix potential deadlock during counter writes (CASSANDRA-4578)
 * Fix cql error with ORDER BY when using IN (CASSANDRA-4612)
Merged from 1.0:
 * increase Xss to 160k to accomodate latest 1.6 JVMs (CASSANDRA-4602)
 * fix toString of hint destination tokens (CASSANDRA-4568)
 * Fix multiple values for CurrentLocal NodeID (CASSANDRA-4626)


1.1.4
 * fix offline scrub to catch >= out of order rows (CASSANDRA-4411)
 * fix cassandra-env.sh on RHEL and other non-dash-based systems 
   (CASSANDRA-4494)
Merged from 1.0:
 * (Hadoop) fix setting key length for old-style mapred api (CASSANDRA-4534)
 * (Hadoop) fix iterating through a resultset consisting entirely
   of tombstoned rows (CASSANDRA-4466)


1.1.3
 * (cqlsh) add COPY TO (CASSANDRA-4434)
 * munmap commitlog segments before rename (CASSANDRA-4337)
 * (JMX) rename getRangeKeySample to sampleKeyRange to avoid returning
   multi-MB results as an attribute (CASSANDRA-4452)
 * flush based on data size, not throughput; overwritten columns no 
   longer artificially inflate liveRatio (CASSANDRA-4399)
 * update default commitlog segment size to 32MB and total commitlog
   size to 32/1024 MB for 32/64 bit JVMs, respectively (CASSANDRA-4422)
 * avoid using global partitioner to estimate ranges in index sstables
   (CASSANDRA-4403)
 * restore pre-CASSANDRA-3862 approach to removing expired tombstones
   from row cache during compaction (CASSANDRA-4364)
 * (stress) support for CQL prepared statements (CASSANDRA-3633)
 * Correctly catch exception when Snappy cannot be loaded (CASSANDRA-4400)
 * (cql3) Support ORDER BY when IN condition is given in WHERE clause (CASSANDRA-4327)
 * (cql3) delete "component_index" column on DROP TABLE call (CASSANDRA-4420)
 * change nanoTime() to currentTimeInMillis() in schema related code (CASSANDRA-4432)
 * add a token generation tool (CASSANDRA-3709)
 * Fix LCS bug with sstable containing only 1 row (CASSANDRA-4411)
 * fix "Can't Modify Index Name" problem on CF update (CASSANDRA-4439)
 * Fix assertion error in getOverlappingSSTables during repair (CASSANDRA-4456)
 * fix nodetool's setcompactionthreshold command (CASSANDRA-4455)
 * Ensure compacted files are never used, to avoid counter overcount (CASSANDRA-4436)
Merged from 1.0:
 * Push the validation of secondary index values to the SecondaryIndexManager (CASSANDRA-4240)
 * allow dropping columns shadowed by not-yet-expired supercolumn or row
   tombstones in PrecompactedRow (CASSANDRA-4396)


1.1.2
 * Fix cleanup not deleting index entries (CASSANDRA-4379)
 * Use correct partitioner when saving + loading caches (CASSANDRA-4331)
 * Check schema before trying to export sstable (CASSANDRA-2760)
 * Raise a meaningful exception instead of NPE when PFS encounters
   an unconfigured node + no default (CASSANDRA-4349)
 * fix bug in sstable blacklisting with LCS (CASSANDRA-4343)
 * LCS no longer promotes tiny sstables out of L0 (CASSANDRA-4341)
 * skip tombstones during hint replay (CASSANDRA-4320)
 * fix NPE in compactionstats (CASSANDRA-4318)
 * enforce 1m min keycache for auto (CASSANDRA-4306)
 * Have DeletedColumn.isMFD always return true (CASSANDRA-4307)
 * (cql3) exeption message for ORDER BY constraints said primary filter can be
    an IN clause, which is misleading (CASSANDRA-4319)
 * (cql3) Reject (not yet supported) creation of 2ndardy indexes on tables with
   composite primary keys (CASSANDRA-4328)
 * Set JVM stack size to 160k for java 7 (CASSANDRA-4275)
 * cqlsh: add COPY command to load data from CSV flat files (CASSANDRA-4012)
 * CFMetaData.fromThrift to throw ConfigurationException upon error (CASSANDRA-4353)
 * Use CF comparator to sort indexed columns in SecondaryIndexManager
   (CASSANDRA-4365)
 * add strategy_options to the KSMetaData.toString() output (CASSANDRA-4248)
 * (cql3) fix range queries containing unqueried results (CASSANDRA-4372)
 * (cql3) allow updating column_alias types (CASSANDRA-4041)
 * (cql3) Fix deletion bug (CASSANDRA-4193)
 * Fix computation of overlapping sstable for leveled compaction (CASSANDRA-4321)
 * Improve scrub and allow to run it offline (CASSANDRA-4321)
 * Fix assertionError in StorageService.bulkLoad (CASSANDRA-4368)
 * (cqlsh) add option to authenticate to a keyspace at startup (CASSANDRA-4108)
 * (cqlsh) fix ASSUME functionality (CASSANDRA-4352)
 * Fix ColumnFamilyRecordReader to not return progress > 100% (CASSANDRA-3942)
Merged from 1.0:
 * Set gc_grace on index CF to 0 (CASSANDRA-4314)


1.1.1
 * add populate_io_cache_on_flush option (CASSANDRA-2635)
 * allow larger cache capacities than 2GB (CASSANDRA-4150)
 * add getsstables command to nodetool (CASSANDRA-4199)
 * apply parent CF compaction settings to secondary index CFs (CASSANDRA-4280)
 * preserve commitlog size cap when recycling segments at startup
   (CASSANDRA-4201)
 * (Hadoop) fix split generation regression (CASSANDRA-4259)
 * ignore min/max compactions settings in LCS, while preserving
   behavior that min=max=0 disables autocompaction (CASSANDRA-4233)
 * log number of rows read from saved cache (CASSANDRA-4249)
 * calculate exact size required for cleanup operations (CASSANDRA-1404)
 * avoid blocking additional writes during flush when the commitlog
   gets behind temporarily (CASSANDRA-1991)
 * enable caching on index CFs based on data CF cache setting (CASSANDRA-4197)
 * warn on invalid replication strategy creation options (CASSANDRA-4046)
 * remove [Freeable]Memory finalizers (CASSANDRA-4222)
 * include tombstone size in ColumnFamily.size, which can prevent OOM
   during sudden mass delete operations by yielding a nonzero liveRatio
   (CASSANDRA-3741)
 * Open 1 sstableScanner per level for leveled compaction (CASSANDRA-4142)
 * Optimize reads when row deletion timestamps allow us to restrict
   the set of sstables we check (CASSANDRA-4116)
 * add support for commitlog archiving and point-in-time recovery
   (CASSANDRA-3690)
 * avoid generating redundant compaction tasks during streaming
   (CASSANDRA-4174)
 * add -cf option to nodetool snapshot, and takeColumnFamilySnapshot to
   StorageService mbean (CASSANDRA-556)
 * optimize cleanup to drop entire sstables where possible (CASSANDRA-4079)
 * optimize truncate when autosnapshot is disabled (CASSANDRA-4153)
 * update caches to use byte[] keys to reduce memory overhead (CASSANDRA-3966)
 * add column limit to cli (CASSANDRA-3012, 4098)
 * clean up and optimize DataOutputBuffer, used by CQL compression and
   CompositeType (CASSANDRA-4072)
 * optimize commitlog checksumming (CASSANDRA-3610)
 * identify and blacklist corrupted SSTables from future compactions 
   (CASSANDRA-2261)
 * Move CfDef and KsDef validation out of thrift (CASSANDRA-4037)
 * Expose API to repair a user provided range (CASSANDRA-3912)
 * Add way to force the cassandra-cli to refresh its schema (CASSANDRA-4052)
 * Avoid having replicate on write tasks stacking up at CL.ONE (CASSANDRA-2889)
 * (cql3) Backwards compatibility for composite comparators in non-cql3-aware
   clients (CASSANDRA-4093)
 * (cql3) Fix order by for reversed queries (CASSANDRA-4160)
 * (cql3) Add ReversedType support (CASSANDRA-4004)
 * (cql3) Add timeuuid type (CASSANDRA-4194)
 * (cql3) Minor fixes (CASSANDRA-4185)
 * (cql3) Fix prepared statement in BATCH (CASSANDRA-4202)
 * (cql3) Reduce the list of reserved keywords (CASSANDRA-4186)
 * (cql3) Move max/min compaction thresholds to compaction strategy options
   (CASSANDRA-4187)
 * Fix exception during move when localhost is the only source (CASSANDRA-4200)
 * (cql3) Allow paging through non-ordered partitioner results (CASSANDRA-3771)
 * (cql3) Fix drop index (CASSANDRA-4192)
 * (cql3) Don't return range ghosts anymore (CASSANDRA-3982)
 * fix re-creating Keyspaces/ColumnFamilies with the same name as dropped
   ones (CASSANDRA-4219)
 * fix SecondaryIndex LeveledManifest save upon snapshot (CASSANDRA-4230)
 * fix missing arrayOffset in FBUtilities.hash (CASSANDRA-4250)
 * (cql3) Add name of parameters in CqlResultSet (CASSANDRA-4242)
 * (cql3) Correctly validate order by queries (CASSANDRA-4246)
 * rename stress to cassandra-stress for saner packaging (CASSANDRA-4256)
 * Fix exception on colum metadata with non-string comparator (CASSANDRA-4269)
 * Check for unknown/invalid compression options (CASSANDRA-4266)
 * (cql3) Adds simple access to column timestamp and ttl (CASSANDRA-4217)
 * (cql3) Fix range queries with secondary indexes (CASSANDRA-4257)
 * Better error messages from improper input in cli (CASSANDRA-3865)
 * Try to stop all compaction upon Keyspace or ColumnFamily drop (CASSANDRA-4221)
 * (cql3) Allow keyspace properties to contain hyphens (CASSANDRA-4278)
 * (cql3) Correctly validate keyspace access in create table (CASSANDRA-4296)
 * Avoid deadlock in migration stage (CASSANDRA-3882)
 * Take supercolumn names and deletion info into account in memtable throughput
   (CASSANDRA-4264)
 * Add back backward compatibility for old style replication factor (CASSANDRA-4294)
 * Preserve compatibility with pre-1.1 index queries (CASSANDRA-4262)
Merged from 1.0:
 * Fix super columns bug where cache is not updated (CASSANDRA-4190)
 * fix maxTimestamp to include row tombstones (CASSANDRA-4116)
 * (CLI) properly handle quotes in create/update keyspace commands (CASSANDRA-4129)
 * Avoids possible deadlock during bootstrap (CASSANDRA-4159)
 * fix stress tool that hangs forever on timeout or error (CASSANDRA-4128)
 * stress tool to return appropriate exit code on failure (CASSANDRA-4188)
 * fix compaction NPE when out of disk space and assertions disabled
   (CASSANDRA-3985)
 * synchronize LCS getEstimatedTasks to avoid CME (CASSANDRA-4255)
 * ensure unique streaming session id's (CASSANDRA-4223)
 * kick off background compaction when min/max thresholds change 
   (CASSANDRA-4279)
 * improve ability of STCS.getBuckets to deal with 100s of 1000s of
   sstables, such as when convertinb back from LCS (CASSANDRA-4287)
 * Oversize integer in CQL throws NumberFormatException (CASSANDRA-4291)
 * fix 1.0.x node join to mixed version cluster, other nodes >= 1.1 (CASSANDRA-4195)
 * Fix LCS splitting sstable base on uncompressed size (CASSANDRA-4419)
 * Push the validation of secondary index values to the SecondaryIndexManager (CASSANDRA-4240)
 * Don't purge columns during upgradesstables (CASSANDRA-4462)
 * Make cqlsh work with piping (CASSANDRA-4113)
 * Validate arguments for nodetool decommission (CASSANDRA-4061)
 * Report thrift status in nodetool info (CASSANDRA-4010)


1.1.0-final
 * average a reduced liveRatio estimate with the previous one (CASSANDRA-4065)
 * Allow KS and CF names up to 48 characters (CASSANDRA-4157)
 * fix stress build (CASSANDRA-4140)
 * add time remaining estimate to nodetool compactionstats (CASSANDRA-4167)
 * (cql) fix NPE in cql3 ALTER TABLE (CASSANDRA-4163)
 * (cql) Add support for CL.TWO and CL.THREE in CQL (CASSANDRA-4156)
 * (cql) Fix type in CQL3 ALTER TABLE preventing update (CASSANDRA-4170)
 * (cql) Throw invalid exception from CQL3 on obsolete options (CASSANDRA-4171)
 * (cqlsh) fix recognizing uppercase SELECT keyword (CASSANDRA-4161)
 * Pig: wide row support (CASSANDRA-3909)
Merged from 1.0:
 * avoid streaming empty files with bulk loader if sstablewriter errors out
   (CASSANDRA-3946)


1.1-rc1
 * Include stress tool in binary builds (CASSANDRA-4103)
 * (Hadoop) fix wide row iteration when last row read was deleted
   (CASSANDRA-4154)
 * fix read_repair_chance to really default to 0.1 in the cli (CASSANDRA-4114)
 * Adds caching and bloomFilterFpChange to CQL options (CASSANDRA-4042)
 * Adds posibility to autoconfigure size of the KeyCache (CASSANDRA-4087)
 * fix KEYS index from skipping results (CASSANDRA-3996)
 * Remove sliced_buffer_size_in_kb dead option (CASSANDRA-4076)
 * make loadNewSStable preserve sstable version (CASSANDRA-4077)
 * Respect 1.0 cache settings as much as possible when upgrading 
   (CASSANDRA-4088)
 * relax path length requirement for sstable files when upgrading on 
   non-Windows platforms (CASSANDRA-4110)
 * fix terminination of the stress.java when errors were encountered
   (CASSANDRA-4128)
 * Move CfDef and KsDef validation out of thrift (CASSANDRA-4037)
 * Fix get_paged_slice (CASSANDRA-4136)
 * CQL3: Support slice with exclusive start and stop (CASSANDRA-3785)
Merged from 1.0:
 * support PropertyFileSnitch in bulk loader (CASSANDRA-4145)
 * add auto_snapshot option allowing disabling snapshot before drop/truncate
   (CASSANDRA-3710)
 * allow short snitch names (CASSANDRA-4130)


1.1-beta2
 * rename loaded sstables to avoid conflicts with local snapshots
   (CASSANDRA-3967)
 * start hint replay as soon as FD notifies that the target is back up
   (CASSANDRA-3958)
 * avoid unproductive deserializing of cached rows during compaction
   (CASSANDRA-3921)
 * fix concurrency issues with CQL keyspace creation (CASSANDRA-3903)
 * Show Effective Owership via Nodetool ring <keyspace> (CASSANDRA-3412)
 * Update ORDER BY syntax for CQL3 (CASSANDRA-3925)
 * Fix BulkRecordWriter to not throw NPE if reducer gets no map data from Hadoop (CASSANDRA-3944)
 * Fix bug with counters in super columns (CASSANDRA-3821)
 * Remove deprecated merge_shard_chance (CASSANDRA-3940)
 * add a convenient way to reset a node's schema (CASSANDRA-2963)
 * fix for intermittent SchemaDisagreementException (CASSANDRA-3884)
 * CLI `list <CF>` to limit number of columns and their order (CASSANDRA-3012)
 * ignore deprecated KsDef/CfDef/ColumnDef fields in native schema (CASSANDRA-3963)
 * CLI to report when unsupported column_metadata pair was given (CASSANDRA-3959)
 * reincarnate removed and deprecated KsDef/CfDef attributes (CASSANDRA-3953)
 * Fix race between writes and read for cache (CASSANDRA-3862)
 * perform static initialization of StorageProxy on start-up (CASSANDRA-3797)
 * support trickling fsync() on writes (CASSANDRA-3950)
 * expose counters for unavailable/timeout exceptions given to thrift clients (CASSANDRA-3671)
 * avoid quadratic startup time in LeveledManifest (CASSANDRA-3952)
 * Add type information to new schema_ columnfamilies and remove thrift
   serialization for schema (CASSANDRA-3792)
 * add missing column validator options to the CLI help (CASSANDRA-3926)
 * skip reading saved key cache if CF's caching strategy is NONE or ROWS_ONLY (CASSANDRA-3954)
 * Unify migration code (CASSANDRA-4017)
Merged from 1.0:
 * cqlsh: guess correct version of Python for Arch Linux (CASSANDRA-4090)
 * (CLI) properly handle quotes in create/update keyspace commands (CASSANDRA-4129)
 * Avoids possible deadlock during bootstrap (CASSANDRA-4159)
 * fix stress tool that hangs forever on timeout or error (CASSANDRA-4128)
 * Fix super columns bug where cache is not updated (CASSANDRA-4190)
 * stress tool to return appropriate exit code on failure (CASSANDRA-4188)


1.0.9
 * improve index sampling performance (CASSANDRA-4023)
 * always compact away deleted hints immediately after handoff (CASSANDRA-3955)
 * delete hints from dropped ColumnFamilies on handoff instead of
   erroring out (CASSANDRA-3975)
 * add CompositeType ref to the CLI doc for create/update column family (CASSANDRA-3980)
 * Pig: support Counter ColumnFamilies (CASSANDRA-3973)
 * Pig: Composite column support (CASSANDRA-3684)
 * Avoid NPE during repair when a keyspace has no CFs (CASSANDRA-3988)
 * Fix division-by-zero error on get_slice (CASSANDRA-4000)
 * don't change manifest level for cleanup, scrub, and upgradesstables
   operations under LeveledCompactionStrategy (CASSANDRA-3989, 4112)
 * fix race leading to super columns assertion failure (CASSANDRA-3957)
 * fix NPE on invalid CQL delete command (CASSANDRA-3755)
 * allow custom types in CLI's assume command (CASSANDRA-4081)
 * fix totalBytes count for parallel compactions (CASSANDRA-3758)
 * fix intermittent NPE in get_slice (CASSANDRA-4095)
 * remove unnecessary asserts in native code interfaces (CASSANDRA-4096)
 * Validate blank keys in CQL to avoid assertion errors (CASSANDRA-3612)
 * cqlsh: fix bad decoding of some column names (CASSANDRA-4003)
 * cqlsh: fix incorrect padding with unicode chars (CASSANDRA-4033)
 * Fix EC2 snitch incorrectly reporting region (CASSANDRA-4026)
 * Shut down thrift during decommission (CASSANDRA-4086)
 * Expose nodetool cfhistograms for 2ndary indexes (CASSANDRA-4063)
Merged from 0.8:
 * Fix ConcurrentModificationException in gossiper (CASSANDRA-4019)


1.1-beta1
 * (cqlsh)
   + add SOURCE and CAPTURE commands, and --file option (CASSANDRA-3479)
   + add ALTER COLUMNFAMILY WITH (CASSANDRA-3523)
   + bundle Python dependencies with Cassandra (CASSANDRA-3507)
   + added to Debian package (CASSANDRA-3458)
   + display byte data instead of erroring out on decode failure 
     (CASSANDRA-3874)
 * add nodetool rebuild_index (CASSANDRA-3583)
 * add nodetool rangekeysample (CASSANDRA-2917)
 * Fix streaming too much data during move operations (CASSANDRA-3639)
 * Nodetool and CLI connect to localhost by default (CASSANDRA-3568)
 * Reduce memory used by primary index sample (CASSANDRA-3743)
 * (Hadoop) separate input/output configurations (CASSANDRA-3197, 3765)
 * avoid returning internal Cassandra classes over JMX (CASSANDRA-2805)
 * add row-level isolation via SnapTree (CASSANDRA-2893)
 * Optimize key count estimation when opening sstable on startup
   (CASSANDRA-2988)
 * multi-dc replication optimization supporting CL > ONE (CASSANDRA-3577)
 * add command to stop compactions (CASSANDRA-1740, 3566, 3582)
 * multithreaded streaming (CASSANDRA-3494)
 * removed in-tree redhat spec (CASSANDRA-3567)
 * "defragment" rows for name-based queries under STCS, again (CASSANDRA-2503)
 * Recycle commitlog segments for improved performance 
   (CASSANDRA-3411, 3543, 3557, 3615)
 * update size-tiered compaction to prioritize small tiers (CASSANDRA-2407)
 * add message expiration logic to OutboundTcpConnection (CASSANDRA-3005)
 * off-heap cache to use sun.misc.Unsafe instead of JNA (CASSANDRA-3271)
 * EACH_QUORUM is only supported for writes (CASSANDRA-3272)
 * replace compactionlock use in schema migration by checking CFS.isValid
   (CASSANDRA-3116)
 * recognize that "SELECT first ... *" isn't really "SELECT *" (CASSANDRA-3445)
 * Use faster bytes comparison (CASSANDRA-3434)
 * Bulk loader is no longer a fat client, (HADOOP) bulk load output format
   (CASSANDRA-3045)
 * (Hadoop) add support for KeyRange.filter
 * remove assumption that keys and token are in bijection
   (CASSANDRA-1034, 3574, 3604)
 * always remove endpoints from delevery queue in HH (CASSANDRA-3546)
 * fix race between cf flush and its 2ndary indexes flush (CASSANDRA-3547)
 * fix potential race in AES when a repair fails (CASSANDRA-3548)
 * Remove columns shadowed by a deleted container even when we cannot purge
   (CASSANDRA-3538)
 * Improve memtable slice iteration performance (CASSANDRA-3545)
 * more efficient allocation of small bloom filters (CASSANDRA-3618)
 * Use separate writer thread in SSTableSimpleUnsortedWriter (CASSANDRA-3619)
 * fsync the directory after new sstable or commitlog segment are created (CASSANDRA-3250)
 * fix minor issues reported by FindBugs (CASSANDRA-3658)
 * global key/row caches (CASSANDRA-3143, 3849)
 * optimize memtable iteration during range scan (CASSANDRA-3638)
 * introduce 'crc_check_chance' in CompressionParameters to support
   a checksum percentage checking chance similarly to read-repair (CASSANDRA-3611)
 * a way to deactivate global key/row cache on per-CF basis (CASSANDRA-3667)
 * fix LeveledCompactionStrategy broken because of generation pre-allocation
   in LeveledManifest (CASSANDRA-3691)
 * finer-grained control over data directories (CASSANDRA-2749)
 * Fix ClassCastException during hinted handoff (CASSANDRA-3694)
 * Upgrade Thrift to 0.7 (CASSANDRA-3213)
 * Make stress.java insert operation to use microseconds (CASSANDRA-3725)
 * Allows (internally) doing a range query with a limit of columns instead of
   rows (CASSANDRA-3742)
 * Allow rangeSlice queries to be start/end inclusive/exclusive (CASSANDRA-3749)
 * Fix BulkLoader to support new SSTable layout and add stream
   throttling to prevent an NPE when there is no yaml config (CASSANDRA-3752)
 * Allow concurrent schema migrations (CASSANDRA-1391, 3832)
 * Add SnapshotCommand to trigger snapshot on remote node (CASSANDRA-3721)
 * Make CFMetaData conversions to/from thrift/native schema inverses
   (CASSANDRA_3559)
 * Add initial code for CQL 3.0-beta (CASSANDRA-2474, 3781, 3753)
 * Add wide row support for ColumnFamilyInputFormat (CASSANDRA-3264)
 * Allow extending CompositeType comparator (CASSANDRA-3657)
 * Avoids over-paging during get_count (CASSANDRA-3798)
 * Add new command to rebuild a node without (repair) merkle tree calculations
   (CASSANDRA-3483, 3922)
 * respect not only row cache capacity but caching mode when
   trying to read data (CASSANDRA-3812)
 * fix system tests (CASSANDRA-3827)
 * CQL support for altering row key type in ALTER TABLE (CASSANDRA-3781)
 * turn compression on by default (CASSANDRA-3871)
 * make hexToBytes refuse invalid input (CASSANDRA-2851)
 * Make secondary indexes CF inherit compression and compaction from their
   parent CF (CASSANDRA-3877)
 * Finish cleanup up tombstone purge code (CASSANDRA-3872)
 * Avoid NPE on aboarted stream-out sessions (CASSANDRA-3904)
 * BulkRecordWriter throws NPE for counter columns (CASSANDRA-3906)
 * Support compression using BulkWriter (CASSANDRA-3907)


1.0.8
 * fix race between cleanup and flush on secondary index CFSes (CASSANDRA-3712)
 * avoid including non-queried nodes in rangeslice read repair
   (CASSANDRA-3843)
 * Only snapshot CF being compacted for snapshot_before_compaction 
   (CASSANDRA-3803)
 * Log active compactions in StatusLogger (CASSANDRA-3703)
 * Compute more accurate compaction score per level (CASSANDRA-3790)
 * Return InvalidRequest when using a keyspace that doesn't exist
   (CASSANDRA-3764)
 * disallow user modification of System keyspace (CASSANDRA-3738)
 * allow using sstable2json on secondary index data (CASSANDRA-3738)
 * (cqlsh) add DESCRIBE COLUMNFAMILIES (CASSANDRA-3586)
 * (cqlsh) format blobs correctly and use colors to improve output
   readability (CASSANDRA-3726)
 * synchronize BiMap of bootstrapping tokens (CASSANDRA-3417)
 * show index options in CLI (CASSANDRA-3809)
 * add optional socket timeout for streaming (CASSANDRA-3838)
 * fix truncate not to leave behind non-CFS backed secondary indexes
   (CASSANDRA-3844)
 * make CLI `show schema` to use output stream directly instead
   of StringBuilder (CASSANDRA-3842)
 * remove the wait on hint future during write (CASSANDRA-3870)
 * (cqlsh) ignore missing CfDef opts (CASSANDRA-3933)
 * (cqlsh) look for cqlshlib relative to realpath (CASSANDRA-3767)
 * Fix short read protection (CASSANDRA-3934)
 * Make sure infered and actual schema match (CASSANDRA-3371)
 * Fix NPE during HH delivery (CASSANDRA-3677)
 * Don't put boostrapping node in 'hibernate' status (CASSANDRA-3737)
 * Fix double quotes in windows bat files (CASSANDRA-3744)
 * Fix bad validator lookup (CASSANDRA-3789)
 * Fix soft reset in EC2MultiRegionSnitch (CASSANDRA-3835)
 * Don't leave zombie connections with THSHA thrift server (CASSANDRA-3867)
 * (cqlsh) fix deserialization of data (CASSANDRA-3874)
 * Fix removetoken force causing an inconsistent state (CASSANDRA-3876)
 * Fix ahndling of some types with Pig (CASSANDRA-3886)
 * Don't allow to drop the system keyspace (CASSANDRA-3759)
 * Make Pig deletes disabled by default and configurable (CASSANDRA-3628)
Merged from 0.8:
 * (Pig) fix CassandraStorage to use correct comparator in Super ColumnFamily
   case (CASSANDRA-3251)
 * fix thread safety issues in commitlog replay, primarily affecting
   systems with many (100s) of CF definitions (CASSANDRA-3751)
 * Fix relevant tombstone ignored with super columns (CASSANDRA-3875)


1.0.7
 * fix regression in HH page size calculation (CASSANDRA-3624)
 * retry failed stream on IOException (CASSANDRA-3686)
 * allow configuring bloom_filter_fp_chance (CASSANDRA-3497)
 * attempt hint delivery every ten minutes, or when failure detector
   notifies us that a node is back up, whichever comes first.  hint
   handoff throttle delay default changed to 1ms, from 50 (CASSANDRA-3554)
 * add nodetool setstreamthroughput (CASSANDRA-3571)
 * fix assertion when dropping a columnfamily with no sstables (CASSANDRA-3614)
 * more efficient allocation of small bloom filters (CASSANDRA-3618)
 * CLibrary.createHardLinkWithExec() to check for errors (CASSANDRA-3101)
 * Avoid creating empty and non cleaned writer during compaction (CASSANDRA-3616)
 * stop thrift service in shutdown hook so we can quiesce MessagingService
   (CASSANDRA-3335)
 * (CQL) compaction_strategy_options and compression_parameters for
   CREATE COLUMNFAMILY statement (CASSANDRA-3374)
 * Reset min/max compaction threshold when creating size tiered compaction
   strategy (CASSANDRA-3666)
 * Don't ignore IOException during compaction (CASSANDRA-3655)
 * Fix assertion error for CF with gc_grace=0 (CASSANDRA-3579)
 * Shutdown ParallelCompaction reducer executor after use (CASSANDRA-3711)
 * Avoid < 0 value for pending tasks in leveled compaction (CASSANDRA-3693)
 * (Hadoop) Support TimeUUID in Pig CassandraStorage (CASSANDRA-3327)
 * Check schema is ready before continuing boostrapping (CASSANDRA-3629)
 * Catch overflows during parsing of chunk_length_kb (CASSANDRA-3644)
 * Improve stream protocol mismatch errors (CASSANDRA-3652)
 * Avoid multiple thread doing HH to the same target (CASSANDRA-3681)
 * Add JMX property for rp_timeout_in_ms (CASSANDRA-2940)
 * Allow DynamicCompositeType to compare component of different types
   (CASSANDRA-3625)
 * Flush non-cfs backed secondary indexes (CASSANDRA-3659)
 * Secondary Indexes should report memory consumption (CASSANDRA-3155)
 * fix for SelectStatement start/end key are not set correctly
   when a key alias is involved (CASSANDRA-3700)
 * fix CLI `show schema` command insert of an extra comma in
   column_metadata (CASSANDRA-3714)
Merged from 0.8:
 * avoid logging (harmless) exception when GC takes < 1ms (CASSANDRA-3656)
 * prevent new nodes from thinking down nodes are up forever (CASSANDRA-3626)
 * use correct list of replicas for LOCAL_QUORUM reads when read repair
   is disabled (CASSANDRA-3696)
 * block on flush before compacting hints (may prevent OOM) (CASSANDRA-3733)


1.0.6
 * (CQL) fix cqlsh support for replicate_on_write (CASSANDRA-3596)
 * fix adding to leveled manifest after streaming (CASSANDRA-3536)
 * filter out unavailable cipher suites when using encryption (CASSANDRA-3178)
 * (HADOOP) add old-style api support for CFIF and CFRR (CASSANDRA-2799)
 * Support TimeUUIDType column names in Stress.java tool (CASSANDRA-3541)
 * (CQL) INSERT/UPDATE/DELETE/TRUNCATE commands should allow CF names to
   be qualified by keyspace (CASSANDRA-3419)
 * always remove endpoints from delevery queue in HH (CASSANDRA-3546)
 * fix race between cf flush and its 2ndary indexes flush (CASSANDRA-3547)
 * fix potential race in AES when a repair fails (CASSANDRA-3548)
 * fix default value validation usage in CLI SET command (CASSANDRA-3553)
 * Optimize componentsFor method for compaction and startup time
   (CASSANDRA-3532)
 * (CQL) Proper ColumnFamily metadata validation on CREATE COLUMNFAMILY 
   (CASSANDRA-3565)
 * fix compression "chunk_length_kb" option to set correct kb value for 
   thrift/avro (CASSANDRA-3558)
 * fix missing response during range slice repair (CASSANDRA-3551)
 * 'describe ring' moved from CLI to nodetool and available through JMX (CASSANDRA-3220)
 * add back partitioner to sstable metadata (CASSANDRA-3540)
 * fix NPE in get_count for counters (CASSANDRA-3601)
Merged from 0.8:
 * remove invalid assertion that table was opened before dropping it
   (CASSANDRA-3580)
 * range and index scans now only send requests to enough replicas to
   satisfy requested CL + RR (CASSANDRA-3598)
 * use cannonical host for local node in nodetool info (CASSANDRA-3556)
 * remove nonlocal DC write optimization since it only worked with
   CL.ONE or CL.LOCAL_QUORUM (CASSANDRA-3577, 3585)
 * detect misuses of CounterColumnType (CASSANDRA-3422)
 * turn off string interning in json2sstable, take 2 (CASSANDRA-2189)
 * validate compression parameters on add/update of the ColumnFamily 
   (CASSANDRA-3573)
 * Check for 0.0.0.0 is incorrect in CFIF (CASSANDRA-3584)
 * Increase vm.max_map_count in debian packaging (CASSANDRA-3563)
 * gossiper will never add itself to saved endpoints (CASSANDRA-3485)


1.0.5
 * revert CASSANDRA-3407 (see CASSANDRA-3540)
 * fix assertion error while forwarding writes to local nodes (CASSANDRA-3539)


1.0.4
 * fix self-hinting of timed out read repair updates and make hinted handoff
   less prone to OOMing a coordinator (CASSANDRA-3440)
 * expose bloom filter sizes via JMX (CASSANDRA-3495)
 * enforce RP tokens 0..2**127 (CASSANDRA-3501)
 * canonicalize paths exposed through JMX (CASSANDRA-3504)
 * fix "liveSize" stat when sstables are removed (CASSANDRA-3496)
 * add bloom filter FP rates to nodetool cfstats (CASSANDRA-3347)
 * record partitioner in sstable metadata component (CASSANDRA-3407)
 * add new upgradesstables nodetool command (CASSANDRA-3406)
 * skip --debug requirement to see common exceptions in CLI (CASSANDRA-3508)
 * fix incorrect query results due to invalid max timestamp (CASSANDRA-3510)
 * make sstableloader recognize compressed sstables (CASSANDRA-3521)
 * avoids race in OutboundTcpConnection in multi-DC setups (CASSANDRA-3530)
 * use SETLOCAL in cassandra.bat (CASSANDRA-3506)
 * fix ConcurrentModificationException in Table.all() (CASSANDRA-3529)
Merged from 0.8:
 * fix concurrence issue in the FailureDetector (CASSANDRA-3519)
 * fix array out of bounds error in counter shard removal (CASSANDRA-3514)
 * avoid dropping tombstones when they might still be needed to shadow
   data in a different sstable (CASSANDRA-2786)


1.0.3
 * revert name-based query defragmentation aka CASSANDRA-2503 (CASSANDRA-3491)
 * fix invalidate-related test failures (CASSANDRA-3437)
 * add next-gen cqlsh to bin/ (CASSANDRA-3188, 3131, 3493)
 * (CQL) fix handling of rows with no columns (CASSANDRA-3424, 3473)
 * fix querying supercolumns by name returning only a subset of
   subcolumns or old subcolumn versions (CASSANDRA-3446)
 * automatically compute sha1 sum for uncompressed data files (CASSANDRA-3456)
 * fix reading metadata/statistics component for version < h (CASSANDRA-3474)
 * add sstable forward-compatibility (CASSANDRA-3478)
 * report compression ratio in CFSMBean (CASSANDRA-3393)
 * fix incorrect size exception during streaming of counters (CASSANDRA-3481)
 * (CQL) fix for counter decrement syntax (CASSANDRA-3418)
 * Fix race introduced by CASSANDRA-2503 (CASSANDRA-3482)
 * Fix incomplete deletion of delivered hints (CASSANDRA-3466)
 * Avoid rescheduling compactions when no compaction was executed 
   (CASSANDRA-3484)
 * fix handling of the chunk_length_kb compression options (CASSANDRA-3492)
Merged from 0.8:
 * fix updating CF row_cache_provider (CASSANDRA-3414)
 * CFMetaData.convertToThrift method to set RowCacheProvider (CASSANDRA-3405)
 * acquire compactionlock during truncate (CASSANDRA-3399)
 * fix displaying cfdef entries for super columnfamilies (CASSANDRA-3415)
 * Make counter shard merging thread safe (CASSANDRA-3178)
 * Revert CASSANDRA-2855
 * Fix bug preventing the use of efficient cross-DC writes (CASSANDRA-3472)
 * `describe ring` command for CLI (CASSANDRA-3220)
 * (Hadoop) skip empty rows when entire row is requested, redux (CASSANDRA-2855)


1.0.2
 * "defragment" rows for name-based queries under STCS (CASSANDRA-2503)
 * Add timing information to cassandra-cli GET/SET/LIST queries (CASSANDRA-3326)
 * Only create one CompressionMetadata object per sstable (CASSANDRA-3427)
 * cleanup usage of StorageService.setMode() (CASSANDRA-3388)
 * Avoid large array allocation for compressed chunk offsets (CASSANDRA-3432)
 * fix DecimalType bytebuffer marshalling (CASSANDRA-3421)
 * fix bug that caused first column in per row indexes to be ignored 
   (CASSANDRA-3441)
 * add JMX call to clean (failed) repair sessions (CASSANDRA-3316)
 * fix sstableloader reference acquisition bug (CASSANDRA-3438)
 * fix estimated row size regression (CASSANDRA-3451)
 * make sure we don't return more columns than asked (CASSANDRA-3303, 3395)
Merged from 0.8:
 * acquire compactionlock during truncate (CASSANDRA-3399)
 * fix displaying cfdef entries for super columnfamilies (CASSANDRA-3415)


1.0.1
 * acquire references during index build to prevent delete problems
   on Windows (CASSANDRA-3314)
 * describe_ring should include datacenter/topology information (CASSANDRA-2882)
 * Thrift sockets are not properly buffered (CASSANDRA-3261)
 * performance improvement for bytebufferutil compare function (CASSANDRA-3286)
 * add system.versions ColumnFamily (CASSANDRA-3140)
 * reduce network copies (CASSANDRA-3333, 3373)
 * limit nodetool to 32MB of heap (CASSANDRA-3124)
 * (CQL) update parser to accept "timestamp" instead of "date" (CASSANDRA-3149)
 * Fix CLI `show schema` to include "compression_options" (CASSANDRA-3368)
 * Snapshot to include manifest under LeveledCompactionStrategy (CASSANDRA-3359)
 * (CQL) SELECT query should allow CF name to be qualified by keyspace (CASSANDRA-3130)
 * (CQL) Fix internal application error specifying 'using consistency ...'
   in lower case (CASSANDRA-3366)
 * fix Deflate compression when compression actually makes the data bigger
   (CASSANDRA-3370)
 * optimize UUIDGen to avoid lock contention on InetAddress.getLocalHost 
   (CASSANDRA-3387)
 * tolerate index being dropped mid-mutation (CASSANDRA-3334, 3313)
 * CompactionManager is now responsible for checking for new candidates
   post-task execution, enabling more consistent leveled compaction 
   (CASSANDRA-3391)
 * Cache HSHA threads (CASSANDRA-3372)
 * use CF/KS names as snapshot prefix for drop + truncate operations
   (CASSANDRA-2997)
 * Break bloom filters up to avoid heap fragmentation (CASSANDRA-2466)
 * fix cassandra hanging on jsvc stop (CASSANDRA-3302)
 * Avoid leveled compaction getting blocked on errors (CASSANDRA-3408)
 * Make reloading the compaction strategy safe (CASSANDRA-3409)
 * ignore 0.8 hints even if compaction begins before we try to purge
   them (CASSANDRA-3385)
 * remove procrun (bin\daemon) from Cassandra source tree and 
   artifacts (CASSANDRA-3331)
 * make cassandra compile under JDK7 (CASSANDRA-3275)
 * remove dependency of clientutil.jar to FBUtilities (CASSANDRA-3299)
 * avoid truncation errors by using long math on long values (CASSANDRA-3364)
 * avoid clock drift on some Windows machine (CASSANDRA-3375)
 * display cache provider in cli 'describe keyspace' command (CASSANDRA-3384)
 * fix incomplete topology information in describe_ring (CASSANDRA-3403)
 * expire dead gossip states based on time (CASSANDRA-2961)
 * improve CompactionTask extensibility (CASSANDRA-3330)
 * Allow one leveled compaction task to kick off another (CASSANDRA-3363)
 * allow encryption only between datacenters (CASSANDRA-2802)
Merged from 0.8:
 * fix truncate allowing data to be replayed post-restart (CASSANDRA-3297)
 * make iwriter final in IndexWriter to avoid NPE (CASSANDRA-2863)
 * (CQL) update grammar to require key clause in DELETE statement
   (CASSANDRA-3349)
 * (CQL) allow numeric keyspace names in USE statement (CASSANDRA-3350)
 * (Hadoop) skip empty rows when slicing the entire row (CASSANDRA-2855)
 * Fix handling of tombstone by SSTableExport/Import (CASSANDRA-3357)
 * fix ColumnIndexer to use long offsets (CASSANDRA-3358)
 * Improved CLI exceptions (CASSANDRA-3312)
 * Fix handling of tombstone by SSTableExport/Import (CASSANDRA-3357)
 * Only count compaction as active (for throttling) when they have
   successfully acquired the compaction lock (CASSANDRA-3344)
 * Display CLI version string on startup (CASSANDRA-3196)
 * (Hadoop) make CFIF try rpc_address or fallback to listen_address
   (CASSANDRA-3214)
 * (Hadoop) accept comma delimited lists of initial thrift connections
   (CASSANDRA-3185)
 * ColumnFamily min_compaction_threshold should be >= 2 (CASSANDRA-3342)
 * (Pig) add 0.8+ types and key validation type in schema (CASSANDRA-3280)
 * Fix completely removing column metadata using CLI (CASSANDRA-3126)
 * CLI `describe cluster;` output should be on separate lines for separate versions
   (CASSANDRA-3170)
 * fix changing durable_writes keyspace option during CF creation
   (CASSANDRA-3292)
 * avoid locking on update when no indexes are involved (CASSANDRA-3386)
 * fix assertionError during repair with ordered partitioners (CASSANDRA-3369)
 * correctly serialize key_validation_class for avro (CASSANDRA-3391)
 * don't expire counter tombstone after streaming (CASSANDRA-3394)
 * prevent nodes that failed to join from hanging around forever 
   (CASSANDRA-3351)
 * remove incorrect optimization from slice read path (CASSANDRA-3390)
 * Fix race in AntiEntropyService (CASSANDRA-3400)


1.0.0-final
 * close scrubbed sstable fd before deleting it (CASSANDRA-3318)
 * fix bug preventing obsolete commitlog segments from being removed
   (CASSANDRA-3269)
 * tolerate whitespace in seed CDL (CASSANDRA-3263)
 * Change default heap thresholds to max(min(1/2 ram, 1G), min(1/4 ram, 8GB))
   (CASSANDRA-3295)
 * Fix broken CompressedRandomAccessReaderTest (CASSANDRA-3298)
 * (CQL) fix type information returned for wildcard queries (CASSANDRA-3311)
 * add estimated tasks to LeveledCompactionStrategy (CASSANDRA-3322)
 * avoid including compaction cache-warming in keycache stats (CASSANDRA-3325)
 * run compaction and hinted handoff threads at MIN_PRIORITY (CASSANDRA-3308)
 * default hsha thrift server to cpu core count in rpc pool (CASSANDRA-3329)
 * add bin\daemon to binary tarball for Windows service (CASSANDRA-3331)
 * Fix places where uncompressed size of sstables was use in place of the
   compressed one (CASSANDRA-3338)
 * Fix hsha thrift server (CASSANDRA-3346)
 * Make sure repair only stream needed sstables (CASSANDRA-3345)


1.0.0-rc2
 * Log a meaningful warning when a node receives a message for a repair session
   that doesn't exist anymore (CASSANDRA-3256)
 * test for NUMA policy support as well as numactl presence (CASSANDRA-3245)
 * Fix FD leak when internode encryption is enabled (CASSANDRA-3257)
 * Remove incorrect assertion in mergeIterator (CASSANDRA-3260)
 * FBUtilities.hexToBytes(String) to throw NumberFormatException when string
   contains non-hex characters (CASSANDRA-3231)
 * Keep SimpleSnitch proximity ordering unchanged from what the Strategy
   generates, as intended (CASSANDRA-3262)
 * remove Scrub from compactionstats when finished (CASSANDRA-3255)
 * fix counter entry in jdbc TypesMap (CASSANDRA-3268)
 * fix full queue scenario for ParallelCompactionIterator (CASSANDRA-3270)
 * fix bootstrap process (CASSANDRA-3285)
 * don't try delivering hints if when there isn't any (CASSANDRA-3176)
 * CLI documentation change for ColumnFamily `compression_options` (CASSANDRA-3282)
 * ignore any CF ids sent by client for adding CF/KS (CASSANDRA-3288)
 * remove obsolete hints on first startup (CASSANDRA-3291)
 * use correct ISortedColumns for time-optimized reads (CASSANDRA-3289)
 * Evict gossip state immediately when a token is taken over by a new IP 
   (CASSANDRA-3259)


1.0.0-rc1
 * Update CQL to generate microsecond timestamps by default (CASSANDRA-3227)
 * Fix counting CFMetadata towards Memtable liveRatio (CASSANDRA-3023)
 * Kill server on wrapped OOME such as from FileChannel.map (CASSANDRA-3201)
 * remove unnecessary copy when adding to row cache (CASSANDRA-3223)
 * Log message when a full repair operation completes (CASSANDRA-3207)
 * Fix streamOutSession keeping sstables references forever if the remote end
   dies (CASSANDRA-3216)
 * Remove dynamic_snitch boolean from example configuration (defaulting to 
   true) and set default badness threshold to 0.1 (CASSANDRA-3229)
 * Base choice of random or "balanced" token on bootstrap on whether
   schema definitions were found (CASSANDRA-3219)
 * Fixes for LeveledCompactionStrategy score computation, prioritization,
   scheduling, and performance (CASSANDRA-3224, 3234)
 * parallelize sstable open at server startup (CASSANDRA-2988)
 * fix handling of exceptions writing to OutboundTcpConnection (CASSANDRA-3235)
 * Allow using quotes in "USE <keyspace>;" CLI command (CASSANDRA-3208)
 * Don't allow any cache loading exceptions to halt startup (CASSANDRA-3218)
 * Fix sstableloader --ignores option (CASSANDRA-3247)
 * File descriptor limit increased in packaging (CASSANDRA-3206)
 * Fix deadlock in commit log during flush (CASSANDRA-3253) 


1.0.0-beta1
 * removed binarymemtable (CASSANDRA-2692)
 * add commitlog_total_space_in_mb to prevent fragmented logs (CASSANDRA-2427)
 * removed commitlog_rotation_threshold_in_mb configuration (CASSANDRA-2771)
 * make AbstractBounds.normalize de-overlapp overlapping ranges (CASSANDRA-2641)
 * replace CollatingIterator, ReducingIterator with MergeIterator 
   (CASSANDRA-2062)
 * Fixed the ability to set compaction strategy in cli using create column 
   family command (CASSANDRA-2778)
 * clean up tmp files after failed compaction (CASSANDRA-2468)
 * restrict repair streaming to specific columnfamilies (CASSANDRA-2280)
 * don't bother persisting columns shadowed by a row tombstone (CASSANDRA-2589)
 * reset CF and SC deletion times after gc_grace (CASSANDRA-2317)
 * optimize away seek when compacting wide rows (CASSANDRA-2879)
 * single-pass streaming (CASSANDRA-2677, 2906, 2916, 3003)
 * use reference counting for deleting sstables instead of relying on GC
   (CASSANDRA-2521, 3179)
 * store hints as serialized mutations instead of pointers to data row
   (CASSANDRA-2045)
 * store hints in the coordinator node instead of in the closest replica 
   (CASSANDRA-2914)
 * add row_cache_keys_to_save CF option (CASSANDRA-1966)
 * check column family validity in nodetool repair (CASSANDRA-2933)
 * use lazy initialization instead of class initialization in NodeId
   (CASSANDRA-2953)
 * add paging to get_count (CASSANDRA-2894)
 * fix "short reads" in [multi]get (CASSANDRA-2643, 3157, 3192)
 * add optional compression for sstables (CASSANDRA-47, 2994, 3001, 3128)
 * add scheduler JMX metrics (CASSANDRA-2962)
 * add block level checksum for compressed data (CASSANDRA-1717)
 * make column family backed column map pluggable and introduce unsynchronized
   ArrayList backed one to speedup reads (CASSANDRA-2843, 3165, 3205)
 * refactoring of the secondary index api (CASSANDRA-2982)
 * make CL > ONE reads wait for digest reconciliation before returning
   (CASSANDRA-2494)
 * fix missing logging for some exceptions (CASSANDRA-2061)
 * refactor and optimize ColumnFamilyStore.files(...) and Descriptor.fromFilename(String)
   and few other places responsible for work with SSTable files (CASSANDRA-3040)
 * Stop reading from sstables once we know we have the most recent columns,
   for query-by-name requests (CASSANDRA-2498)
 * Add query-by-column mode to stress.java (CASSANDRA-3064)
 * Add "install" command to cassandra.bat (CASSANDRA-292)
 * clean up KSMetadata, CFMetadata from unnecessary
   Thrift<->Avro conversion methods (CASSANDRA-3032)
 * Add timeouts to client request schedulers (CASSANDRA-3079, 3096)
 * Cli to use hashes rather than array of hashes for strategy options (CASSANDRA-3081)
 * LeveledCompactionStrategy (CASSANDRA-1608, 3085, 3110, 3087, 3145, 3154, 3182)
 * Improvements of the CLI `describe` command (CASSANDRA-2630)
 * reduce window where dropped CF sstables may not be deleted (CASSANDRA-2942)
 * Expose gossip/FD info to JMX (CASSANDRA-2806)
 * Fix streaming over SSL when compressed SSTable involved (CASSANDRA-3051)
 * Add support for pluggable secondary index implementations (CASSANDRA-3078)
 * remove compaction_thread_priority setting (CASSANDRA-3104)
 * generate hints for replicas that timeout, not just replicas that are known
   to be down before starting (CASSANDRA-2034)
 * Add throttling for internode streaming (CASSANDRA-3080)
 * make the repair of a range repair all replica (CASSANDRA-2610, 3194)
 * expose the ability to repair the first range (as returned by the
   partitioner) of a node (CASSANDRA-2606)
 * Streams Compression (CASSANDRA-3015)
 * add ability to use multiple threads during a single compaction
   (CASSANDRA-2901)
 * make AbstractBounds.normalize support overlapping ranges (CASSANDRA-2641)
 * fix of the CQL count() behavior (CASSANDRA-3068)
 * use TreeMap backed column families for the SSTable simple writers
   (CASSANDRA-3148)
 * fix inconsistency of the CLI syntax when {} should be used instead of [{}]
   (CASSANDRA-3119)
 * rename CQL type names to match expected SQL behavior (CASSANDRA-3149, 3031)
 * Arena-based allocation for memtables (CASSANDRA-2252, 3162, 3163, 3168)
 * Default RR chance to 0.1 (CASSANDRA-3169)
 * Add RowLevel support to secondary index API (CASSANDRA-3147)
 * Make SerializingCacheProvider the default if JNA is available (CASSANDRA-3183)
 * Fix backwards compatibilty for CQL memtable properties (CASSANDRA-3190)
 * Add five-minute delay before starting compactions on a restarted server
   (CASSANDRA-3181)
 * Reduce copies done for intra-host messages (CASSANDRA-1788, 3144)
 * support of compaction strategy option for stress.java (CASSANDRA-3204)
 * make memtable throughput and column count thresholds no-ops (CASSANDRA-2449)
 * Return schema information along with the resultSet in CQL (CASSANDRA-2734)
 * Add new DecimalType (CASSANDRA-2883)
 * Fix assertion error in RowRepairResolver (CASSANDRA-3156)
 * Reduce unnecessary high buffer sizes (CASSANDRA-3171)
 * Pluggable compaction strategy (CASSANDRA-1610)
 * Add new broadcast_address config option (CASSANDRA-2491)


0.8.7
 * Kill server on wrapped OOME such as from FileChannel.map (CASSANDRA-3201)
 * Allow using quotes in "USE <keyspace>;" CLI command (CASSANDRA-3208)
 * Log message when a full repair operation completes (CASSANDRA-3207)
 * Don't allow any cache loading exceptions to halt startup (CASSANDRA-3218)
 * Fix sstableloader --ignores option (CASSANDRA-3247)
 * File descriptor limit increased in packaging (CASSANDRA-3206)
 * Log a meaningfull warning when a node receive a message for a repair session
   that doesn't exist anymore (CASSANDRA-3256)
 * Fix FD leak when internode encryption is enabled (CASSANDRA-3257)
 * FBUtilities.hexToBytes(String) to throw NumberFormatException when string
   contains non-hex characters (CASSANDRA-3231)
 * Keep SimpleSnitch proximity ordering unchanged from what the Strategy
   generates, as intended (CASSANDRA-3262)
 * remove Scrub from compactionstats when finished (CASSANDRA-3255)
 * Fix tool .bat files when CASSANDRA_HOME contains spaces (CASSANDRA-3258)
 * Force flush of status table when removing/updating token (CASSANDRA-3243)
 * Evict gossip state immediately when a token is taken over by a new IP (CASSANDRA-3259)
 * Fix bug where the failure detector can take too long to mark a host
   down (CASSANDRA-3273)
 * (Hadoop) allow wrapping ranges in queries (CASSANDRA-3137)
 * (Hadoop) check all interfaces for a match with split location
   before falling back to random replica (CASSANDRA-3211)
 * (Hadoop) Make Pig storage handle implements LoadMetadata (CASSANDRA-2777)
 * (Hadoop) Fix exception during PIG 'dump' (CASSANDRA-2810)
 * Fix stress COUNTER_GET option (CASSANDRA-3301)
 * Fix missing fields in CLI `show schema` output (CASSANDRA-3304)
 * Nodetool no longer leaks threads and closes JMX connections (CASSANDRA-3309)
 * fix truncate allowing data to be replayed post-restart (CASSANDRA-3297)
 * Move SimpleAuthority and SimpleAuthenticator to examples (CASSANDRA-2922)
 * Fix handling of tombstone by SSTableExport/Import (CASSANDRA-3357)
 * Fix transposition in cfHistograms (CASSANDRA-3222)
 * Allow using number as DC name when creating keyspace in CQL (CASSANDRA-3239)
 * Force flush of system table after updating/removing a token (CASSANDRA-3243)


0.8.6
 * revert CASSANDRA-2388
 * change TokenRange.endpoints back to listen/broadcast address to match
   pre-1777 behavior, and add TokenRange.rpc_endpoints instead (CASSANDRA-3187)
 * avoid trying to watch cassandra-topology.properties when loaded from jar
   (CASSANDRA-3138)
 * prevent users from creating keyspaces with LocalStrategy replication
   (CASSANDRA-3139)
 * fix CLI `show schema;` to output correct keyspace definition statement
   (CASSANDRA-3129)
 * CustomTThreadPoolServer to log TTransportException at DEBUG level
   (CASSANDRA-3142)
 * allow topology sort to work with non-unique rack names between 
   datacenters (CASSANDRA-3152)
 * Improve caching of same-version Messages on digest and repair paths
   (CASSANDRA-3158)
 * Randomize choice of first replica for counter increment (CASSANDRA-2890)
 * Fix using read_repair_chance instead of merge_shard_change (CASSANDRA-3202)
 * Avoid streaming data to nodes that already have it, on move as well as
   decommission (CASSANDRA-3041)
 * Fix divide by zero error in GCInspector (CASSANDRA-3164)
 * allow quoting of the ColumnFamily name in CLI `create column family`
   statement (CASSANDRA-3195)
 * Fix rolling upgrade from 0.7 to 0.8 problem (CASSANDRA-3166)
 * Accomodate missing encryption_options in IncomingTcpConnection.stream
   (CASSANDRA-3212)


0.8.5
 * fix NPE when encryption_options is unspecified (CASSANDRA-3007)
 * include column name in validation failure exceptions (CASSANDRA-2849)
 * make sure truncate clears out the commitlog so replay won't re-
   populate with truncated data (CASSANDRA-2950)
 * fix NPE when debug logging is enabled and dropped CF is present
   in a commitlog segment (CASSANDRA-3021)
 * fix cassandra.bat when CASSANDRA_HOME contains spaces (CASSANDRA-2952)
 * fix to SSTableSimpleUnsortedWriter bufferSize calculation (CASSANDRA-3027)
 * make cleanup and normal compaction able to skip empty rows
   (rows containing nothing but expired tombstones) (CASSANDRA-3039)
 * work around native memory leak in com.sun.management.GarbageCollectorMXBean
   (CASSANDRA-2868)
 * validate that column names in column_metadata are not equal to key_alias
   on create/update of the ColumnFamily and CQL 'ALTER' statement (CASSANDRA-3036)
 * return an InvalidRequestException if an indexed column is assigned
   a value larger than 64KB (CASSANDRA-3057)
 * fix of numeric-only and string column names handling in CLI "drop index" 
   (CASSANDRA-3054)
 * prune index scan resultset back to original request for lazy
   resultset expansion case (CASSANDRA-2964)
 * (Hadoop) fail jobs when Cassandra node has failed but TaskTracker
   has not (CASSANDRA-2388)
 * fix dynamic snitch ignoring nodes when read_repair_chance is zero
   (CASSANDRA-2662)
 * avoid retaining references to dropped CFS objects in 
   CompactionManager.estimatedCompactions (CASSANDRA-2708)
 * expose rpc timeouts per host in MessagingServiceMBean (CASSANDRA-2941)
 * avoid including cwd in classpath for deb and rpm packages (CASSANDRA-2881)
 * remove gossip state when a new IP takes over a token (CASSANDRA-3071)
 * allow sstable2json to work on index sstable files (CASSANDRA-3059)
 * always hint counters (CASSANDRA-3099)
 * fix log4j initialization in EmbeddedCassandraService (CASSANDRA-2857)
 * remove gossip state when a new IP takes over a token (CASSANDRA-3071)
 * work around native memory leak in com.sun.management.GarbageCollectorMXBean
    (CASSANDRA-2868)
 * fix UnavailableException with writes at CL.EACH_QUORM (CASSANDRA-3084)
 * fix parsing of the Keyspace and ColumnFamily names in numeric
   and string representations in CLI (CASSANDRA-3075)
 * fix corner cases in Range.differenceToFetch (CASSANDRA-3084)
 * fix ip address String representation in the ring cache (CASSANDRA-3044)
 * fix ring cache compatibility when mixing pre-0.8.4 nodes with post-
   in the same cluster (CASSANDRA-3023)
 * make repair report failure when a node participating dies (instead of
   hanging forever) (CASSANDRA-2433)
 * fix handling of the empty byte buffer by ReversedType (CASSANDRA-3111)
 * Add validation that Keyspace names are case-insensitively unique (CASSANDRA-3066)
 * catch invalid key_validation_class before instantiating UpdateColumnFamily (CASSANDRA-3102)
 * make Range and Bounds objects client-safe (CASSANDRA-3108)
 * optionally skip log4j configuration (CASSANDRA-3061)
 * bundle sstableloader with the debian package (CASSANDRA-3113)
 * don't try to build secondary indexes when there is none (CASSANDRA-3123)
 * improve SSTableSimpleUnsortedWriter speed for large rows (CASSANDRA-3122)
 * handle keyspace arguments correctly in nodetool snapshot (CASSANDRA-3038)
 * Fix SSTableImportTest on windows (CASSANDRA-3043)
 * expose compactionThroughputMbPerSec through JMX (CASSANDRA-3117)
 * log keyspace and CF of large rows being compacted


0.8.4
 * change TokenRing.endpoints to be a list of rpc addresses instead of 
   listen/broadcast addresses (CASSANDRA-1777)
 * include files-to-be-streamed in StreamInSession.getSources (CASSANDRA-2972)
 * use JAVA env var in cassandra-env.sh (CASSANDRA-2785, 2992)
 * avoid doing read for no-op replicate-on-write at CL=1 (CASSANDRA-2892)
 * refuse counter write for CL.ANY (CASSANDRA-2990)
 * switch back to only logging recent dropped messages (CASSANDRA-3004)
 * always deserialize RowMutation for counters (CASSANDRA-3006)
 * ignore saved replication_factor strategy_option for NTS (CASSANDRA-3011)
 * make sure pre-truncate CL segments are discarded (CASSANDRA-2950)


0.8.3
 * add ability to drop local reads/writes that are going to timeout
   (CASSANDRA-2943)
 * revamp token removal process, keep gossip states for 3 days (CASSANDRA-2496)
 * don't accept extra args for 0-arg nodetool commands (CASSANDRA-2740)
 * log unavailableexception details at debug level (CASSANDRA-2856)
 * expose data_dir though jmx (CASSANDRA-2770)
 * don't include tmp files as sstable when create cfs (CASSANDRA-2929)
 * log Java classpath on startup (CASSANDRA-2895)
 * keep gossipped version in sync with actual on migration coordinator 
   (CASSANDRA-2946)
 * use lazy initialization instead of class initialization in NodeId
   (CASSANDRA-2953)
 * check column family validity in nodetool repair (CASSANDRA-2933)
 * speedup bytes to hex conversions dramatically (CASSANDRA-2850)
 * Flush memtables on shutdown when durable writes are disabled 
   (CASSANDRA-2958)
 * improved POSIX compatibility of start scripts (CASsANDRA-2965)
 * add counter support to Hadoop InputFormat (CASSANDRA-2981)
 * fix bug where dirty commitlog segments were removed (and avoid keeping 
   segments with no post-flush activity permanently dirty) (CASSANDRA-2829)
 * fix throwing exception with batch mutation of counter super columns
   (CASSANDRA-2949)
 * ignore system tables during repair (CASSANDRA-2979)
 * throw exception when NTS is given replication_factor as an option
   (CASSANDRA-2960)
 * fix assertion error during compaction of counter CFs (CASSANDRA-2968)
 * avoid trying to create index names, when no index exists (CASSANDRA-2867)
 * don't sample the system table when choosing a bootstrap token
   (CASSANDRA-2825)
 * gossiper notifies of local state changes (CASSANDRA-2948)
 * add asynchronous and half-sync/half-async (hsha) thrift servers 
   (CASSANDRA-1405)
 * fix potential use of free'd native memory in SerializingCache 
   (CASSANDRA-2951)
 * prune index scan resultset back to original request for lazy
   resultset expansion case (CASSANDRA-2964)
 * (Hadoop) fail jobs when Cassandra node has failed but TaskTracker
    has not (CASSANDRA-2388)


0.8.2
 * CQL: 
   - include only one row per unique key for IN queries (CASSANDRA-2717)
   - respect client timestamp on full row deletions (CASSANDRA-2912)
 * improve thread-safety in StreamOutSession (CASSANDRA-2792)
 * allow deleting a row and updating indexed columns in it in the
   same mutation (CASSANDRA-2773)
 * Expose number of threads blocked on submitting memtable to flush
   in JMX (CASSANDRA-2817)
 * add ability to return "endpoints" to nodetool (CASSANDRA-2776)
 * Add support for multiple (comma-delimited) coordinator addresses
   to ColumnFamilyInputFormat (CASSANDRA-2807)
 * fix potential NPE while scheduling read repair for range slice
   (CASSANDRA-2823)
 * Fix race in SystemTable.getCurrentLocalNodeId (CASSANDRA-2824)
 * Correctly set default for replicate_on_write (CASSANDRA-2835)
 * improve nodetool compactionstats formatting (CASSANDRA-2844)
 * fix index-building status display (CASSANDRA-2853)
 * fix CLI perpetuating obsolete KsDef.replication_factor (CASSANDRA-2846)
 * improve cli treatment of multiline comments (CASSANDRA-2852)
 * handle row tombstones correctly in EchoedRow (CASSANDRA-2786)
 * add MessagingService.get[Recently]DroppedMessages and
   StorageService.getExceptionCount (CASSANDRA-2804)
 * fix possibility of spurious UnavailableException for LOCAL_QUORUM
   reads with dynamic snitch + read repair disabled (CASSANDRA-2870)
 * add ant-optional as dependence for the debian package (CASSANDRA-2164)
 * add option to specify limit for get_slice in the CLI (CASSANDRA-2646)
 * decrease HH page size (CASSANDRA-2832)
 * reset cli keyspace after dropping the current one (CASSANDRA-2763)
 * add KeyRange option to Hadoop inputformat (CASSANDRA-1125)
 * fix protocol versioning (CASSANDRA-2818, 2860)
 * support spaces in path to log4j configuration (CASSANDRA-2383)
 * avoid including inferred types in CF update (CASSANDRA-2809)
 * fix JMX bulkload call (CASSANDRA-2908)
 * fix updating KS with durable_writes=false (CASSANDRA-2907)
 * add simplified facade to SSTableWriter for bulk loading use
   (CASSANDRA-2911)
 * fix re-using index CF sstable names after drop/recreate (CASSANDRA-2872)
 * prepend CF to default index names (CASSANDRA-2903)
 * fix hint replay (CASSANDRA-2928)
 * Properly synchronize repair's merkle tree computation (CASSANDRA-2816)


0.8.1
 * CQL:
   - support for insert, delete in BATCH (CASSANDRA-2537)
   - support for IN to SELECT, UPDATE (CASSANDRA-2553)
   - timestamp support for INSERT, UPDATE, and BATCH (CASSANDRA-2555)
   - TTL support (CASSANDRA-2476)
   - counter support (CASSANDRA-2473)
   - ALTER COLUMNFAMILY (CASSANDRA-1709)
   - DROP INDEX (CASSANDRA-2617)
   - add SCHEMA/TABLE as aliases for KS/CF (CASSANDRA-2743)
   - server handles wait-for-schema-agreement (CASSANDRA-2756)
   - key alias support (CASSANDRA-2480)
 * add support for comparator parameters and a generic ReverseType
   (CASSANDRA-2355)
 * add CompositeType and DynamicCompositeType (CASSANDRA-2231)
 * optimize batches containing multiple updates to the same row
   (CASSANDRA-2583)
 * adjust hinted handoff page size to avoid OOM with large columns 
   (CASSANDRA-2652)
 * mark BRAF buffer invalid post-flush so we don't re-flush partial
   buffers again, especially on CL writes (CASSANDRA-2660)
 * add DROP INDEX support to CLI (CASSANDRA-2616)
 * don't perform HH to client-mode [storageproxy] nodes (CASSANDRA-2668)
 * Improve forceDeserialize/getCompactedRow encapsulation (CASSANDRA-2659)
 * Don't write CounterUpdateColumn to disk in tests (CASSANDRA-2650)
 * Add sstable bulk loading utility (CASSANDRA-1278)
 * avoid replaying hints to dropped columnfamilies (CASSANDRA-2685)
 * add placeholders for missing rows in range query pseudo-RR (CASSANDRA-2680)
 * remove no-op HHOM.renameHints (CASSANDRA-2693)
 * clone super columns to avoid modifying them during flush (CASSANDRA-2675)
 * allow writes to bypass the commitlog for certain keyspaces (CASSANDRA-2683)
 * avoid NPE when bypassing commitlog during memtable flush (CASSANDRA-2781)
 * Added support for making bootstrap retry if nodes flap (CASSANDRA-2644)
 * Added statusthrift to nodetool to report if thrift server is running (CASSANDRA-2722)
 * Fixed rows being cached if they do not exist (CASSANDRA-2723)
 * Support passing tableName and cfName to RowCacheProviders (CASSANDRA-2702)
 * close scrub file handles (CASSANDRA-2669)
 * throttle migration replay (CASSANDRA-2714)
 * optimize column serializer creation (CASSANDRA-2716)
 * Added support for making bootstrap retry if nodes flap (CASSANDRA-2644)
 * Added statusthrift to nodetool to report if thrift server is running
   (CASSANDRA-2722)
 * Fixed rows being cached if they do not exist (CASSANDRA-2723)
 * fix truncate/compaction race (CASSANDRA-2673)
 * workaround large resultsets causing large allocation retention
   by nio sockets (CASSANDRA-2654)
 * fix nodetool ring use with Ec2Snitch (CASSANDRA-2733)
 * fix removing columns and subcolumns that are supressed by a row or
   supercolumn tombstone during replica resolution (CASSANDRA-2590)
 * support sstable2json against snapshot sstables (CASSANDRA-2386)
 * remove active-pull schema requests (CASSANDRA-2715)
 * avoid marking entire list of sstables as actively being compacted
   in multithreaded compaction (CASSANDRA-2765)
 * seek back after deserializing a row to update cache with (CASSANDRA-2752)
 * avoid skipping rows in scrub for counter column family (CASSANDRA-2759)
 * fix ConcurrentModificationException in repair when dealing with 0.7 node
   (CASSANDRA-2767)
 * use threadsafe collections for StreamInSession (CASSANDRA-2766)
 * avoid infinite loop when creating merkle tree (CASSANDRA-2758)
 * avoids unmarking compacting sstable prematurely in cleanup (CASSANDRA-2769)
 * fix NPE when the commit log is bypassed (CASSANDRA-2718)
 * don't throw an exception in SS.isRPCServerRunning (CASSANDRA-2721)
 * make stress.jar executable (CASSANDRA-2744)
 * add daemon mode to java stress (CASSANDRA-2267)
 * expose the DC and rack of a node through JMX and nodetool ring (CASSANDRA-2531)
 * fix cache mbean getSize (CASSANDRA-2781)
 * Add Date, Float, Double, and Boolean types (CASSANDRA-2530)
 * Add startup flag to renew counter node id (CASSANDRA-2788)
 * add jamm agent to cassandra.bat (CASSANDRA-2787)
 * fix repair hanging if a neighbor has nothing to send (CASSANDRA-2797)
 * purge tombstone even if row is in only one sstable (CASSANDRA-2801)
 * Fix wrong purge of deleted cf during compaction (CASSANDRA-2786)
 * fix race that could result in Hadoop writer failing to throw an
   exception encountered after close() (CASSANDRA-2755)
 * fix scan wrongly throwing assertion error (CASSANDRA-2653)
 * Always use even distribution for merkle tree with RandomPartitionner
   (CASSANDRA-2841)
 * fix describeOwnership for OPP (CASSANDRA-2800)
 * ensure that string tokens do not contain commas (CASSANDRA-2762)


0.8.0-final
 * fix CQL grammar warning and cqlsh regression from CASSANDRA-2622
 * add ant generate-cql-html target (CASSANDRA-2526)
 * update CQL consistency levels (CASSANDRA-2566)
 * debian packaging fixes (CASSANDRA-2481, 2647)
 * fix UUIDType, IntegerType for direct buffers (CASSANDRA-2682, 2684)
 * switch to native Thrift for Hadoop map/reduce (CASSANDRA-2667)
 * fix StackOverflowError when building from eclipse (CASSANDRA-2687)
 * only provide replication_factor to strategy_options "help" for
   SimpleStrategy, OldNetworkTopologyStrategy (CASSANDRA-2678, 2713)
 * fix exception adding validators to non-string columns (CASSANDRA-2696)
 * avoid instantiating DatabaseDescriptor in JDBC (CASSANDRA-2694)
 * fix potential stack overflow during compaction (CASSANDRA-2626)
 * clone super columns to avoid modifying them during flush (CASSANDRA-2675)
 * reset underlying iterator in EchoedRow constructor (CASSANDRA-2653)


0.8.0-rc1
 * faster flushes and compaction from fixing excessively pessimistic 
   rebuffering in BRAF (CASSANDRA-2581)
 * fix returning null column values in the python cql driver (CASSANDRA-2593)
 * fix merkle tree splitting exiting early (CASSANDRA-2605)
 * snapshot_before_compaction directory name fix (CASSANDRA-2598)
 * Disable compaction throttling during bootstrap (CASSANDRA-2612) 
 * fix CQL treatment of > and < operators in range slices (CASSANDRA-2592)
 * fix potential double-application of counter updates on commitlog replay
   by moving replay position from header to sstable metadata (CASSANDRA-2419)
 * JDBC CQL driver exposes getColumn for access to timestamp
 * JDBC ResultSetMetadata properties added to AbstractType
 * r/m clustertool (CASSANDRA-2607)
 * add support for presenting row key as a column in CQL result sets 
   (CASSANDRA-2622)
 * Don't allow {LOCAL|EACH}_QUORUM unless strategy is NTS (CASSANDRA-2627)
 * validate keyspace strategy_options during CQL create (CASSANDRA-2624)
 * fix empty Result with secondary index when limit=1 (CASSANDRA-2628)
 * Fix regression where bootstrapping a node with no schema fails
   (CASSANDRA-2625)
 * Allow removing LocationInfo sstables (CASSANDRA-2632)
 * avoid attempting to replay mutations from dropped keyspaces (CASSANDRA-2631)
 * avoid using cached position of a key when GT is requested (CASSANDRA-2633)
 * fix counting bloom filter true positives (CASSANDRA-2637)
 * initialize local ep state prior to gossip startup if needed (CASSANDRA-2638)
 * fix counter increment lost after restart (CASSANDRA-2642)
 * add quote-escaping via backslash to CLI (CASSANDRA-2623)
 * fix pig example script (CASSANDRA-2487)
 * fix dynamic snitch race in adding latencies (CASSANDRA-2618)
 * Start/stop cassandra after more important services such as mdadm in
   debian packaging (CASSANDRA-2481)


0.8.0-beta2
 * fix NPE compacting index CFs (CASSANDRA-2528)
 * Remove checking all column families on startup for compaction candidates 
   (CASSANDRA-2444)
 * validate CQL create keyspace options (CASSANDRA-2525)
 * fix nodetool setcompactionthroughput (CASSANDRA-2550)
 * move	gossip heartbeat back to its own thread (CASSANDRA-2554)
 * validate cql TRUNCATE columnfamily before truncating (CASSANDRA-2570)
 * fix batch_mutate for mixed standard-counter mutations (CASSANDRA-2457)
 * disallow making schema changes to system keyspace (CASSANDRA-2563)
 * fix sending mutation messages multiple times (CASSANDRA-2557)
 * fix incorrect use of NBHM.size in ReadCallback that could cause
   reads to time out even when responses were received (CASSANDRA-2552)
 * trigger read repair correctly for LOCAL_QUORUM reads (CASSANDRA-2556)
 * Allow configuring the number of compaction thread (CASSANDRA-2558)
 * forceUserDefinedCompaction will attempt to compact what it is given
   even if the pessimistic estimate is that there is not enough disk space;
   automatic compactions will only compact 2 or more sstables (CASSANDRA-2575)
 * refuse to apply migrations with older timestamps than the current 
   schema (CASSANDRA-2536)
 * remove unframed Thrift transport option
 * include indexes in snapshots (CASSANDRA-2596)
 * improve ignoring of obsolete mutations in index maintenance (CASSANDRA-2401)
 * recognize attempt to drop just the index while leaving the column
   definition alone (CASSANDRA-2619)
  

0.8.0-beta1
 * remove Avro RPC support (CASSANDRA-926)
 * support for columns that act as incr/decr counters 
   (CASSANDRA-1072, 1937, 1944, 1936, 2101, 2093, 2288, 2105, 2384, 2236, 2342,
   2454)
 * CQL (CASSANDRA-1703, 1704, 1705, 1706, 1707, 1708, 1710, 1711, 1940, 
   2124, 2302, 2277, 2493)
 * avoid double RowMutation serialization on write path (CASSANDRA-1800)
 * make NetworkTopologyStrategy the default (CASSANDRA-1960)
 * configurable internode encryption (CASSANDRA-1567, 2152)
 * human readable column names in sstable2json output (CASSANDRA-1933)
 * change default JMX port to 7199 (CASSANDRA-2027)
 * backwards compatible internal messaging (CASSANDRA-1015)
 * atomic switch of memtables and sstables (CASSANDRA-2284)
 * add pluggable SeedProvider (CASSANDRA-1669)
 * Fix clustertool to not throw exception when calling get_endpoints (CASSANDRA-2437)
 * upgrade to thrift 0.6 (CASSANDRA-2412) 
 * repair works on a token range instead of full ring (CASSANDRA-2324)
 * purge tombstones from row cache (CASSANDRA-2305)
 * push replication_factor into strategy_options (CASSANDRA-1263)
 * give snapshots the same name on each node (CASSANDRA-1791)
 * remove "nodetool loadbalance" (CASSANDRA-2448)
 * multithreaded compaction (CASSANDRA-2191)
 * compaction throttling (CASSANDRA-2156)
 * add key type information and alias (CASSANDRA-2311, 2396)
 * cli no longer divides read_repair_chance by 100 (CASSANDRA-2458)
 * made CompactionInfo.getTaskType return an enum (CASSANDRA-2482)
 * add a server-wide cap on measured memtable memory usage and aggressively
   flush to keep under that threshold (CASSANDRA-2006)
 * add unified UUIDType (CASSANDRA-2233)
 * add off-heap row cache support (CASSANDRA-1969)


0.7.5
 * improvements/fixes to PIG driver (CASSANDRA-1618, CASSANDRA-2387,
   CASSANDRA-2465, CASSANDRA-2484)
 * validate index names (CASSANDRA-1761)
 * reduce contention on Table.flusherLock (CASSANDRA-1954)
 * try harder to detect failures during streaming, cleaning up temporary
   files more reliably (CASSANDRA-2088)
 * shut down server for OOM on a Thrift thread (CASSANDRA-2269)
 * fix tombstone handling in repair and sstable2json (CASSANDRA-2279)
 * preserve version when streaming data from old sstables (CASSANDRA-2283)
 * don't start repair if a neighboring node is marked as dead (CASSANDRA-2290)
 * purge tombstones from row cache (CASSANDRA-2305)
 * Avoid seeking when sstable2json exports the entire file (CASSANDRA-2318)
 * clear Built flag in system table when dropping an index (CASSANDRA-2320)
 * don't allow arbitrary argument for stress.java (CASSANDRA-2323)
 * validate values for index predicates in get_indexed_slice (CASSANDRA-2328)
 * queue secondary indexes for flush before the parent (CASSANDRA-2330)
 * allow job configuration to set the CL used in Hadoop jobs (CASSANDRA-2331)
 * add memtable_flush_queue_size defaulting to 4 (CASSANDRA-2333)
 * Allow overriding of initial_token, storage_port and rpc_port from system
   properties (CASSANDRA-2343)
 * fix comparator used for non-indexed secondary expressions in index scan
   (CASSANDRA-2347)
 * ensure size calculation and write phase of large-row compaction use
   the same threshold for TTL expiration (CASSANDRA-2349)
 * fix race when iterating CFs during add/drop (CASSANDRA-2350)
 * add ConsistencyLevel command to CLI (CASSANDRA-2354)
 * allow negative numbers in the cli (CASSANDRA-2358)
 * hard code serialVersionUID for tokens class (CASSANDRA-2361)
 * fix potential infinite loop in ByteBufferUtil.inputStream (CASSANDRA-2365)
 * fix encoding bugs in HintedHandoffManager, SystemTable when default
   charset is not UTF8 (CASSANDRA-2367)
 * avoids having removed node reappearing in Gossip (CASSANDRA-2371)
 * fix incorrect truncation of long to int when reading columns via block
   index (CASSANDRA-2376)
 * fix NPE during stream session (CASSANDRA-2377)
 * fix race condition that could leave orphaned data files when dropping CF or
   KS (CASSANDRA-2381)
 * fsync statistics component on write (CASSANDRA-2382)
 * fix duplicate results from CFS.scan (CASSANDRA-2406)
 * add IntegerType to CLI help (CASSANDRA-2414)
 * avoid caching token-only decoratedkeys (CASSANDRA-2416)
 * convert mmap assertion to if/throw so scrub can catch it (CASSANDRA-2417)
 * don't overwrite gc log (CASSANDR-2418)
 * invalidate row cache for streamed row to avoid inconsitencies
   (CASSANDRA-2420)
 * avoid copies in range/index scans (CASSANDRA-2425)
 * make sure we don't wipe data during cleanup if the node has not join
   the ring (CASSANDRA-2428)
 * Try harder to close files after compaction (CASSANDRA-2431)
 * re-set bootstrapped flag after move finishes (CASSANDRA-2435)
 * display validation_class in CLI 'describe keyspace' (CASSANDRA-2442)
 * make cleanup compactions cleanup the row cache (CASSANDRA-2451)
 * add column fields validation to scrub (CASSANDRA-2460)
 * use 64KB flush buffer instead of in_memory_compaction_limit (CASSANDRA-2463)
 * fix backslash substitutions in CLI (CASSANDRA-2492)
 * disable cache saving for system CFS (CASSANDRA-2502)
 * fixes for verifying destination availability under hinted conditions
   so UE can be thrown intead of timing out (CASSANDRA-2514)
 * fix update of validation class in column metadata (CASSANDRA-2512)
 * support LOCAL_QUORUM, EACH_QUORUM CLs outside of NTS (CASSANDRA-2516)
 * preserve version when streaming data from old sstables (CASSANDRA-2283)
 * fix backslash substitutions in CLI (CASSANDRA-2492)
 * count a row deletion as one operation towards memtable threshold 
   (CASSANDRA-2519)
 * support LOCAL_QUORUM, EACH_QUORUM CLs outside of NTS (CASSANDRA-2516)


0.7.4
 * add nodetool join command (CASSANDRA-2160)
 * fix secondary indexes on pre-existing or streamed data (CASSANDRA-2244)
 * initialize endpoint in gossiper earlier (CASSANDRA-2228)
 * add ability to write to Cassandra from Pig (CASSANDRA-1828)
 * add rpc_[min|max]_threads (CASSANDRA-2176)
 * add CL.TWO, CL.THREE (CASSANDRA-2013)
 * avoid exporting an un-requested row in sstable2json, when exporting 
   a key that does not exist (CASSANDRA-2168)
 * add incremental_backups option (CASSANDRA-1872)
 * add configurable row limit to Pig loadfunc (CASSANDRA-2276)
 * validate column values in batches as well as single-Column inserts
   (CASSANDRA-2259)
 * move sample schema from cassandra.yaml to schema-sample.txt,
   a cli scripts (CASSANDRA-2007)
 * avoid writing empty rows when scrubbing tombstoned rows (CASSANDRA-2296)
 * fix assertion error in range and index scans for CL < ALL
   (CASSANDRA-2282)
 * fix commitlog replay when flush position refers to data that didn't
   get synced before server died (CASSANDRA-2285)
 * fix fd leak in sstable2json with non-mmap'd i/o (CASSANDRA-2304)
 * reduce memory use during streaming of multiple sstables (CASSANDRA-2301)
 * purge tombstoned rows from cache after GCGraceSeconds (CASSANDRA-2305)
 * allow zero replicas in a NTS datacenter (CASSANDRA-1924)
 * make range queries respect snitch for local replicas (CASSANDRA-2286)
 * fix HH delivery when column index is larger than 2GB (CASSANDRA-2297)
 * make 2ary indexes use parent CF flush thresholds during initial build
   (CASSANDRA-2294)
 * update memtable_throughput to be a long (CASSANDRA-2158)


0.7.3
 * Keep endpoint state until aVeryLongTime (CASSANDRA-2115)
 * lower-latency read repair (CASSANDRA-2069)
 * add hinted_handoff_throttle_delay_in_ms option (CASSANDRA-2161)
 * fixes for cache save/load (CASSANDRA-2172, -2174)
 * Handle whole-row deletions in CFOutputFormat (CASSANDRA-2014)
 * Make memtable_flush_writers flush in parallel (CASSANDRA-2178)
 * Add compaction_preheat_key_cache option (CASSANDRA-2175)
 * refactor stress.py to have only one copy of the format string 
   used for creating row keys (CASSANDRA-2108)
 * validate index names for \w+ (CASSANDRA-2196)
 * Fix Cassandra cli to respect timeout if schema does not settle 
   (CASSANDRA-2187)
 * fix for compaction and cleanup writing old-format data into new-version 
   sstable (CASSANDRA-2211, -2216)
 * add nodetool scrub (CASSANDRA-2217, -2240)
 * fix sstable2json large-row pagination (CASSANDRA-2188)
 * fix EOFing on requests for the last bytes in a file (CASSANDRA-2213)
 * fix BufferedRandomAccessFile bugs (CASSANDRA-2218, -2241)
 * check for memtable flush_after_mins exceeded every 10s (CASSANDRA-2183)
 * fix cache saving on Windows (CASSANDRA-2207)
 * add validateSchemaAgreement call + synchronization to schema
   modification operations (CASSANDRA-2222)
 * fix for reversed slice queries on large rows (CASSANDRA-2212)
 * fat clients were writing local data (CASSANDRA-2223)
 * set DEFAULT_MEMTABLE_LIFETIME_IN_MINS to 24h
 * improve detection and cleanup of partially-written sstables 
   (CASSANDRA-2206)
 * fix supercolumn de/serialization when subcolumn comparator is different
   from supercolumn's (CASSANDRA-2104)
 * fix starting up on Windows when CASSANDRA_HOME contains whitespace
   (CASSANDRA-2237)
 * add [get|set][row|key]cacheSavePeriod to JMX (CASSANDRA-2100)
 * fix Hadoop ColumnFamilyOutputFormat dropping of mutations
   when batch fills up (CASSANDRA-2255)
 * move file deletions off of scheduledtasks executor (CASSANDRA-2253)


0.7.2
 * copy DecoratedKey.key when inserting into caches to avoid retaining
   a reference to the underlying buffer (CASSANDRA-2102)
 * format subcolumn names with subcomparator (CASSANDRA-2136)
 * fix column bloom filter deserialization (CASSANDRA-2165)


0.7.1
 * refactor MessageDigest creation code. (CASSANDRA-2107)
 * buffer network stack to avoid inefficient small TCP messages while avoiding
   the nagle/delayed ack problem (CASSANDRA-1896)
 * check log4j configuration for changes every 10s (CASSANDRA-1525, 1907)
 * more-efficient cross-DC replication (CASSANDRA-1530, -2051, -2138)
 * avoid polluting page cache with commitlog or sstable writes
   and seq scan operations (CASSANDRA-1470)
 * add RMI authentication options to nodetool (CASSANDRA-1921)
 * make snitches configurable at runtime (CASSANDRA-1374)
 * retry hadoop split requests on connection failure (CASSANDRA-1927)
 * implement describeOwnership for BOP, COPP (CASSANDRA-1928)
 * make read repair behave as expected for ConsistencyLevel > ONE
   (CASSANDRA-982, 2038)
 * distributed test harness (CASSANDRA-1859, 1964)
 * reduce flush lock contention (CASSANDRA-1930)
 * optimize supercolumn deserialization (CASSANDRA-1891)
 * fix CFMetaData.apply to only compare objects of the same class 
   (CASSANDRA-1962)
 * allow specifying specific SSTables to compact from JMX (CASSANDRA-1963)
 * fix race condition in MessagingService.targets (CASSANDRA-1959, 2094, 2081)
 * refuse to open sstables from a future version (CASSANDRA-1935)
 * zero-copy reads (CASSANDRA-1714)
 * fix copy bounds for word Text in wordcount demo (CASSANDRA-1993)
 * fixes for contrib/javautils (CASSANDRA-1979)
 * check more frequently for memtable expiration (CASSANDRA-2000)
 * fix writing SSTable column count statistics (CASSANDRA-1976)
 * fix streaming of multiple CFs during bootstrap (CASSANDRA-1992)
 * explicitly set JVM GC new generation size with -Xmn (CASSANDRA-1968)
 * add short options for CLI flags (CASSANDRA-1565)
 * make keyspace argument to "describe keyspace" in CLI optional
   when authenticated to keyspace already (CASSANDRA-2029)
 * added option to specify -Dcassandra.join_ring=false on startup
   to allow "warm spare" nodes or performing JMX maintenance before
   joining the ring (CASSANDRA-526)
 * log migrations at INFO (CASSANDRA-2028)
 * add CLI verbose option in file mode (CASSANDRA-2030)
 * add single-line "--" comments to CLI (CASSANDRA-2032)
 * message serialization tests (CASSANDRA-1923)
 * switch from ivy to maven-ant-tasks (CASSANDRA-2017)
 * CLI attempts to block for new schema to propagate (CASSANDRA-2044)
 * fix potential overflow in nodetool cfstats (CASSANDRA-2057)
 * add JVM shutdownhook to sync commitlog (CASSANDRA-1919)
 * allow nodes to be up without being part of  normal traffic (CASSANDRA-1951)
 * fix CLI "show keyspaces" with null options on NTS (CASSANDRA-2049)
 * fix possible ByteBuffer race conditions (CASSANDRA-2066)
 * reduce garbage generated by MessagingService to prevent load spikes
   (CASSANDRA-2058)
 * fix math in RandomPartitioner.describeOwnership (CASSANDRA-2071)
 * fix deletion of sstable non-data components (CASSANDRA-2059)
 * avoid blocking gossip while deleting handoff hints (CASSANDRA-2073)
 * ignore messages from newer versions, keep track of nodes in gossip 
   regardless of version (CASSANDRA-1970)
 * cache writing moved to CompactionManager to reduce i/o contention and
   updated to use non-cache-polluting writes (CASSANDRA-2053)
 * page through large rows when exporting to JSON (CASSANDRA-2041)
 * add flush_largest_memtables_at and reduce_cache_sizes_at options
   (CASSANDRA-2142)
 * add cli 'describe cluster' command (CASSANDRA-2127)
 * add cli support for setting username/password at 'connect' command 
   (CASSANDRA-2111)
 * add -D option to Stress.java to allow reading hosts from a file 
   (CASSANDRA-2149)
 * bound hints CF throughput between 32M and 256M (CASSANDRA-2148)
 * continue starting when invalid saved cache entries are encountered
   (CASSANDRA-2076)
 * add max_hint_window_in_ms option (CASSANDRA-1459)


0.7.0-final
 * fix offsets to ByteBuffer.get (CASSANDRA-1939)


0.7.0-rc4
 * fix cli crash after backgrounding (CASSANDRA-1875)
 * count timeouts in storageproxy latencies, and include latency 
   histograms in StorageProxyMBean (CASSANDRA-1893)
 * fix CLI get recognition of supercolumns (CASSANDRA-1899)
 * enable keepalive on intra-cluster sockets (CASSANDRA-1766)
 * count timeouts towards dynamicsnitch latencies (CASSANDRA-1905)
 * Expose index-building status in JMX + cli schema description
   (CASSANDRA-1871)
 * allow [LOCAL|EACH]_QUORUM to be used with non-NetworkTopology 
   replication Strategies
 * increased amount of index locks for faster commitlog replay
 * collect secondary index tombstones immediately (CASSANDRA-1914)
 * revert commitlog changes from #1780 (CASSANDRA-1917)
 * change RandomPartitioner min token to -1 to avoid collision w/
   tokens on actual nodes (CASSANDRA-1901)
 * examine the right nibble when validating TimeUUID (CASSANDRA-1910)
 * include secondary indexes in cleanup (CASSANDRA-1916)
 * CFS.scrubDataDirectories should also cleanup invalid secondary indexes
   (CASSANDRA-1904)
 * ability to disable/enable gossip on nodes to force them down
   (CASSANDRA-1108)


0.7.0-rc3
 * expose getNaturalEndpoints in StorageServiceMBean taking byte[]
   key; RMI cannot serialize ByteBuffer (CASSANDRA-1833)
 * infer org.apache.cassandra.locator for replication strategy classes
   when not otherwise specified
 * validation that generates less garbage (CASSANDRA-1814)
 * add TTL support to CLI (CASSANDRA-1838)
 * cli defaults to bytestype for subcomparator when creating
   column families (CASSANDRA-1835)
 * unregister index MBeans when index is dropped (CASSANDRA-1843)
 * make ByteBufferUtil.clone thread-safe (CASSANDRA-1847)
 * change exception for read requests during bootstrap from 
   InvalidRequest to Unavailable (CASSANDRA-1862)
 * respect row-level tombstones post-flush in range scans
   (CASSANDRA-1837)
 * ReadResponseResolver check digests against each other (CASSANDRA-1830)
 * return InvalidRequest when remove of subcolumn without supercolumn
   is requested (CASSANDRA-1866)
 * flush before repair (CASSANDRA-1748)
 * SSTableExport validates key order (CASSANDRA-1884)
 * large row support for SSTableExport (CASSANDRA-1867)
 * Re-cache hot keys post-compaction without hitting disk (CASSANDRA-1878)
 * manage read repair in coordinator instead of data source, to
   provide latency information to dynamic snitch (CASSANDRA-1873)


0.7.0-rc2
 * fix live-column-count of slice ranges including tombstoned supercolumn 
   with live subcolumn (CASSANDRA-1591)
 * rename o.a.c.internal.AntientropyStage -> AntiEntropyStage,
   o.a.c.request.Request_responseStage -> RequestResponseStage,
   o.a.c.internal.Internal_responseStage -> InternalResponseStage
 * add AbstractType.fromString (CASSANDRA-1767)
 * require index_type to be present when specifying index_name
   on ColumnDef (CASSANDRA-1759)
 * fix add/remove index bugs in CFMetadata (CASSANDRA-1768)
 * rebuild Strategy during system_update_keyspace (CASSANDRA-1762)
 * cli updates prompt to ... in continuation lines (CASSANDRA-1770)
 * support multiple Mutations per key in hadoop ColumnFamilyOutputFormat
   (CASSANDRA-1774)
 * improvements to Debian init script (CASSANDRA-1772)
 * use local classloader to check for version.properties (CASSANDRA-1778)
 * Validate that column names in column_metadata are valid for the
   defined comparator, and decode properly in cli (CASSANDRA-1773)
 * use cross-platform newlines in cli (CASSANDRA-1786)
 * add ExpiringColumn support to sstable import/export (CASSANDRA-1754)
 * add flush for each append to periodic commitlog mode; added
   periodic_without_flush option to disable this (CASSANDRA-1780)
 * close file handle used for post-flush truncate (CASSANDRA-1790)
 * various code cleanup (CASSANDRA-1793, -1794, -1795)
 * fix range queries against wrapped range (CASSANDRA-1781)
 * fix consistencylevel calculations for NetworkTopologyStrategy
   (CASSANDRA-1804)
 * cli support index type enum names (CASSANDRA-1810)
 * improved validation of column_metadata (CASSANDRA-1813)
 * reads at ConsistencyLevel > 1 throw UnavailableException
   immediately if insufficient live nodes exist (CASSANDRA-1803)
 * copy bytebuffers for local writes to avoid retaining the entire
   Thrift frame (CASSANDRA-1801)
 * fix NPE adding index to column w/o prior metadata (CASSANDRA-1764)
 * reduce fat client timeout (CASSANDRA-1730)
 * fix botched merge of CASSANDRA-1316


0.7.0-rc1
 * fix compaction and flush races with schema updates (CASSANDRA-1715)
 * add clustertool, config-converter, sstablekeys, and schematool 
   Windows .bat files (CASSANDRA-1723)
 * reject range queries received during bootstrap (CASSANDRA-1739)
 * fix wrapping-range queries on non-minimum token (CASSANDRA-1700)
 * add nodetool cfhistogram (CASSANDRA-1698)
 * limit repaired ranges to what the nodes have in common (CASSANDRA-1674)
 * index scan treats missing columns as not matching secondary
   expressions (CASSANDRA-1745)
 * Fix misuse of DataOutputBuffer.getData in AntiEntropyService
   (CASSANDRA-1729)
 * detect and warn when obsolete version of JNA is present (CASSANDRA-1760)
 * reduce fat client timeout (CASSANDRA-1730)
 * cleanup smallest CFs first to increase free temp space for larger ones
   (CASSANDRA-1811)
 * Update windows .bat files to work outside of main Cassandra
   directory (CASSANDRA-1713)
 * fix read repair regression from 0.6.7 (CASSANDRA-1727)
 * more-efficient read repair (CASSANDRA-1719)
 * fix hinted handoff replay (CASSANDRA-1656)
 * log type of dropped messages (CASSANDRA-1677)
 * upgrade to SLF4J 1.6.1
 * fix ByteBuffer bug in ExpiringColumn.updateDigest (CASSANDRA-1679)
 * fix IntegerType.getString (CASSANDRA-1681)
 * make -Djava.net.preferIPv4Stack=true the default (CASSANDRA-628)
 * add INTERNAL_RESPONSE verb to differentiate from responses related
   to client requests (CASSANDRA-1685)
 * log tpstats when dropping messages (CASSANDRA-1660)
 * include unreachable nodes in describeSchemaVersions (CASSANDRA-1678)
 * Avoid dropping messages off the client request path (CASSANDRA-1676)
 * fix jna errno reporting (CASSANDRA-1694)
 * add friendlier error for UnknownHostException on startup (CASSANDRA-1697)
 * include jna dependency in RPM package (CASSANDRA-1690)
 * add --skip-keys option to stress.py (CASSANDRA-1696)
 * improve cli handling of non-string keys and column names 
   (CASSANDRA-1701, -1693)
 * r/m extra subcomparator line in cli keyspaces output (CASSANDRA-1712)
 * add read repair chance to cli "show keyspaces"
 * upgrade to ConcurrentLinkedHashMap 1.1 (CASSANDRA-975)
 * fix index scan routing (CASSANDRA-1722)
 * fix tombstoning of supercolumns in range queries (CASSANDRA-1734)
 * clear endpoint cache after updating keyspace metadata (CASSANDRA-1741)
 * fix wrapping-range queries on non-minimum token (CASSANDRA-1700)
 * truncate includes secondary indexes (CASSANDRA-1747)
 * retain reference to PendingFile sstables (CASSANDRA-1749)
 * fix sstableimport regression (CASSANDRA-1753)
 * fix for bootstrap when no non-system tables are defined (CASSANDRA-1732)
 * handle replica unavailability in index scan (CASSANDRA-1755)
 * fix service initialization order deadlock (CASSANDRA-1756)
 * multi-line cli commands (CASSANDRA-1742)
 * fix race between snapshot and compaction (CASSANDRA-1736)
 * add listEndpointsPendingHints, deleteHintsForEndpoint JMX methods 
   (CASSANDRA-1551)


0.7.0-beta3
 * add strategy options to describe_keyspace output (CASSANDRA-1560)
 * log warning when using randomly generated token (CASSANDRA-1552)
 * re-organize JMX into .db, .net, .internal, .request (CASSANDRA-1217)
 * allow nodes to change IPs between restarts (CASSANDRA-1518)
 * remember ring state between restarts by default (CASSANDRA-1518)
 * flush index built flag so we can read it before log replay (CASSANDRA-1541)
 * lock row cache updates to prevent race condition (CASSANDRA-1293)
 * remove assertion causing rare (and harmless) error messages in
   commitlog (CASSANDRA-1330)
 * fix moving nodes with no keyspaces defined (CASSANDRA-1574)
 * fix unbootstrap when no data is present in a transfer range (CASSANDRA-1573)
 * take advantage of AVRO-495 to simplify our avro IDL (CASSANDRA-1436)
 * extend authorization hierarchy to column family (CASSANDRA-1554)
 * deletion support in secondary indexes (CASSANDRA-1571)
 * meaningful error message for invalid replication strategy class 
   (CASSANDRA-1566)
 * allow keyspace creation with RF > N (CASSANDRA-1428)
 * improve cli error handling (CASSANDRA-1580)
 * add cache save/load ability (CASSANDRA-1417, 1606, 1647)
 * add StorageService.getDrainProgress (CASSANDRA-1588)
 * Disallow bootstrap to an in-use token (CASSANDRA-1561)
 * Allow dynamic secondary index creation and destruction (CASSANDRA-1532)
 * log auto-guessed memtable thresholds (CASSANDRA-1595)
 * add ColumnDef support to cli (CASSANDRA-1583)
 * reduce index sample time by 75% (CASSANDRA-1572)
 * add cli support for column, strategy metadata (CASSANDRA-1578, 1612)
 * add cli support for schema modification (CASSANDRA-1584)
 * delete temp files on failed compactions (CASSANDRA-1596)
 * avoid blocking for dead nodes during removetoken (CASSANDRA-1605)
 * remove ConsistencyLevel.ZERO (CASSANDRA-1607)
 * expose in-progress compaction type in jmx (CASSANDRA-1586)
 * removed IClock & related classes from internals (CASSANDRA-1502)
 * fix removing tokens from SystemTable on decommission and removetoken
   (CASSANDRA-1609)
 * include CF metadata in cli 'show keyspaces' (CASSANDRA-1613)
 * switch from Properties to HashMap in PropertyFileSnitch to
   avoid synchronization bottleneck (CASSANDRA-1481)
 * PropertyFileSnitch configuration file renamed to 
   cassandra-topology.properties
 * add cli support for get_range_slices (CASSANDRA-1088, CASSANDRA-1619)
 * Make memtable flush thresholds per-CF instead of global 
   (CASSANDRA-1007, 1637)
 * add cli support for binary data without CfDef hints (CASSANDRA-1603)
 * fix building SSTable statistics post-stream (CASSANDRA-1620)
 * fix potential infinite loop in 2ary index queries (CASSANDRA-1623)
 * allow creating NTS keyspaces with no replicas configured (CASSANDRA-1626)
 * add jmx histogram of sstables accessed per read (CASSANDRA-1624)
 * remove system_rename_column_family and system_rename_keyspace from the
   client API until races can be fixed (CASSANDRA-1630, CASSANDRA-1585)
 * add cli sanity tests (CASSANDRA-1582)
 * update GC settings in cassandra.bat (CASSANDRA-1636)
 * cli support for index queries (CASSANDRA-1635)
 * cli support for updating schema memtable settings (CASSANDRA-1634)
 * cli --file option (CASSANDRA-1616)
 * reduce automatically chosen memtable sizes by 50% (CASSANDRA-1641)
 * move endpoint cache from snitch to strategy (CASSANDRA-1643)
 * fix commitlog recovery deleting the newly-created segment as well as
   the old ones (CASSANDRA-1644)
 * upgrade to Thrift 0.5 (CASSANDRA-1367)
 * renamed CL.DCQUORUM to LOCAL_QUORUM and DCQUORUMSYNC to EACH_QUORUM
 * cli truncate support (CASSANDRA-1653)
 * update GC settings in cassandra.bat (CASSANDRA-1636)
 * avoid logging when a node's ip/token is gossipped back to it (CASSANDRA-1666)


0.7-beta2
 * always use UTF-8 for hint keys (CASSANDRA-1439)
 * remove cassandra.yaml dependency from Hadoop and Pig (CASSADRA-1322)
 * expose CfDef metadata in describe_keyspaces (CASSANDRA-1363)
 * restore use of mmap_index_only option (CASSANDRA-1241)
 * dropping a keyspace with no column families generated an error 
   (CASSANDRA-1378)
 * rename RackAwareStrategy to OldNetworkTopologyStrategy, RackUnawareStrategy 
   to SimpleStrategy, DatacenterShardStrategy to NetworkTopologyStrategy,
   AbstractRackAwareSnitch to AbstractNetworkTopologySnitch (CASSANDRA-1392)
 * merge StorageProxy.mutate, mutateBlocking (CASSANDRA-1396)
 * faster UUIDType, LongType comparisons (CASSANDRA-1386, 1393)
 * fix setting read_repair_chance from CLI addColumnFamily (CASSANDRA-1399)
 * fix updates to indexed columns (CASSANDRA-1373)
 * fix race condition leaving to FileNotFoundException (CASSANDRA-1382)
 * fix sharded lock hash on index write path (CASSANDRA-1402)
 * add support for GT/E, LT/E in subordinate index clauses (CASSANDRA-1401)
 * cfId counter got out of sync when CFs were added (CASSANDRA-1403)
 * less chatty schema updates (CASSANDRA-1389)
 * rename column family mbeans. 'type' will now include either 
   'IndexColumnFamilies' or 'ColumnFamilies' depending on the CFS type.
   (CASSANDRA-1385)
 * disallow invalid keyspace and column family names. This includes name that
   matches a '^\w+' regex. (CASSANDRA-1377)
 * use JNA, if present, to take snapshots (CASSANDRA-1371)
 * truncate hints if starting 0.7 for the first time (CASSANDRA-1414)
 * fix FD leak in single-row slicepredicate queries (CASSANDRA-1416)
 * allow index expressions against columns that are not part of the 
   SlicePredicate (CASSANDRA-1410)
 * config-converter properly handles snitches and framed support 
   (CASSANDRA-1420)
 * remove keyspace argument from multiget_count (CASSANDRA-1422)
 * allow specifying cassandra.yaml location as (local or remote) URL
   (CASSANDRA-1126)
 * fix using DynamicEndpointSnitch with NetworkTopologyStrategy
   (CASSANDRA-1429)
 * Add CfDef.default_validation_class (CASSANDRA-891)
 * fix EstimatedHistogram.max (CASSANDRA-1413)
 * quorum read optimization (CASSANDRA-1622)
 * handle zero-length (or missing) rows during HH paging (CASSANDRA-1432)
 * include secondary indexes during schema migrations (CASSANDRA-1406)
 * fix commitlog header race during schema change (CASSANDRA-1435)
 * fix ColumnFamilyStoreMBeanIterator to use new type name (CASSANDRA-1433)
 * correct filename generated by xml->yaml converter (CASSANDRA-1419)
 * add CMSInitiatingOccupancyFraction=75 and UseCMSInitiatingOccupancyOnly
   to default JVM options
 * decrease jvm heap for cassandra-cli (CASSANDRA-1446)
 * ability to modify keyspaces and column family definitions on a live cluster
   (CASSANDRA-1285)
 * support for Hadoop Streaming [non-jvm map/reduce via stdin/out]
   (CASSANDRA-1368)
 * Move persistent sstable stats from the system table to an sstable component
   (CASSANDRA-1430)
 * remove failed bootstrap attempt from pending ranges when gossip times
   it out after 1h (CASSANDRA-1463)
 * eager-create tcp connections to other cluster members (CASSANDRA-1465)
 * enumerate stages and derive stage from message type instead of 
   transmitting separately (CASSANDRA-1465)
 * apply reversed flag during collation from different data sources
   (CASSANDRA-1450)
 * make failure to remove commitlog segment non-fatal (CASSANDRA-1348)
 * correct ordering of drain operations so CL.recover is no longer 
   necessary (CASSANDRA-1408)
 * removed keyspace from describe_splits method (CASSANDRA-1425)
 * rename check_schema_agreement to describe_schema_versions
   (CASSANDRA-1478)
 * fix QUORUM calculation for RF > 3 (CASSANDRA-1487)
 * remove tombstones during non-major compactions when bloom filter
   verifies that row does not exist in other sstables (CASSANDRA-1074)
 * nodes that coordinated a loadbalance in the past could not be seen by
   newly added nodes (CASSANDRA-1467)
 * exposed endpoint states (gossip details) via jmx (CASSANDRA-1467)
 * ensure that compacted sstables are not included when new readers are
   instantiated (CASSANDRA-1477)
 * by default, calculate heap size and memtable thresholds at runtime (CASSANDRA-1469)
 * fix races dealing with adding/dropping keyspaces and column families in
   rapid succession (CASSANDRA-1477)
 * clean up of Streaming system (CASSANDRA-1503, 1504, 1506)
 * add options to configure Thrift socket keepalive and buffer sizes (CASSANDRA-1426)
 * make contrib CassandraServiceDataCleaner recursive (CASSANDRA-1509)
 * min, max compaction threshold are configurable and persistent 
   per-ColumnFamily (CASSANDRA-1468)
 * fix replaying the last mutation in a commitlog unnecessarily 
   (CASSANDRA-1512)
 * invoke getDefaultUncaughtExceptionHandler from DTPE with the original
   exception rather than the ExecutionException wrapper (CASSANDRA-1226)
 * remove Clock from the Thrift (and Avro) API (CASSANDRA-1501)
 * Close intra-node sockets when connection is broken (CASSANDRA-1528)
 * RPM packaging spec file (CASSANDRA-786)
 * weighted request scheduler (CASSANDRA-1485)
 * treat expired columns as deleted (CASSANDRA-1539)
 * make IndexInterval configurable (CASSANDRA-1488)
 * add describe_snitch to Thrift API (CASSANDRA-1490)
 * MD5 authenticator compares plain text submitted password with MD5'd
   saved property, instead of vice versa (CASSANDRA-1447)
 * JMX MessagingService pending and completed counts (CASSANDRA-1533)
 * fix race condition processing repair responses (CASSANDRA-1511)
 * make repair blocking (CASSANDRA-1511)
 * create EndpointSnitchInfo and MBean to expose rack and DC (CASSANDRA-1491)
 * added option to contrib/word_count to output results back to Cassandra
   (CASSANDRA-1342)
 * rewrite Hadoop ColumnFamilyRecordWriter to pool connections, retry to
   multiple Cassandra nodes, and smooth impact on the Cassandra cluster
   by using smaller batch sizes (CASSANDRA-1434)
 * fix setting gc_grace_seconds via CLI (CASSANDRA-1549)
 * support TTL'd index values (CASSANDRA-1536)
 * make removetoken work like decommission (CASSANDRA-1216)
 * make cli comparator-aware and improve quote rules (CASSANDRA-1523,-1524)
 * make nodetool compact and cleanup blocking (CASSANDRA-1449)
 * add memtable, cache information to GCInspector logs (CASSANDRA-1558)
 * enable/disable HintedHandoff via JMX (CASSANDRA-1550)
 * Ignore stray files in the commit log directory (CASSANDRA-1547)
 * Disallow bootstrap to an in-use token (CASSANDRA-1561)


0.7-beta1
 * sstable versioning (CASSANDRA-389)
 * switched to slf4j logging (CASSANDRA-625)
 * add (optional) expiration time for column (CASSANDRA-699)
 * access levels for authentication/authorization (CASSANDRA-900)
 * add ReadRepairChance to CF definition (CASSANDRA-930)
 * fix heisenbug in system tests, especially common on OS X (CASSANDRA-944)
 * convert to byte[] keys internally and all public APIs (CASSANDRA-767)
 * ability to alter schema definitions on a live cluster (CASSANDRA-44)
 * renamed configuration file to cassandra.xml, and log4j.properties to
   log4j-server.properties, which must now be loaded from
   the classpath (which is how our scripts in bin/ have always done it)
   (CASSANDRA-971)
 * change get_count to require a SlicePredicate. create multi_get_count
   (CASSANDRA-744)
 * re-organized endpointsnitch implementations and added SimpleSnitch
   (CASSANDRA-994)
 * Added preload_row_cache option (CASSANDRA-946)
 * add CRC to commitlog header (CASSANDRA-999)
 * removed deprecated batch_insert and get_range_slice methods (CASSANDRA-1065)
 * add truncate thrift method (CASSANDRA-531)
 * http mini-interface using mx4j (CASSANDRA-1068)
 * optimize away copy of sliced row on memtable read path (CASSANDRA-1046)
 * replace constant-size 2GB mmaped segments and special casing for index 
   entries spanning segment boundaries, with SegmentedFile that computes 
   segments that always contain entire entries/rows (CASSANDRA-1117)
 * avoid reading large rows into memory during compaction (CASSANDRA-16)
 * added hadoop OutputFormat (CASSANDRA-1101)
 * efficient Streaming (no more anticompaction) (CASSANDRA-579)
 * split commitlog header into separate file and add size checksum to
   mutations (CASSANDRA-1179)
 * avoid allocating a new byte[] for each mutation on replay (CASSANDRA-1219)
 * revise HH schema to be per-endpoint (CASSANDRA-1142)
 * add joining/leaving status to nodetool ring (CASSANDRA-1115)
 * allow multiple repair sessions per node (CASSANDRA-1190)
 * optimize away MessagingService for local range queries (CASSANDRA-1261)
 * make framed transport the default so malformed requests can't OOM the 
   server (CASSANDRA-475)
 * significantly faster reads from row cache (CASSANDRA-1267)
 * take advantage of row cache during range queries (CASSANDRA-1302)
 * make GCGraceSeconds a per-ColumnFamily value (CASSANDRA-1276)
 * keep persistent row size and column count statistics (CASSANDRA-1155)
 * add IntegerType (CASSANDRA-1282)
 * page within a single row during hinted handoff (CASSANDRA-1327)
 * push DatacenterShardStrategy configuration into keyspace definition,
   eliminating datacenter.properties. (CASSANDRA-1066)
 * optimize forward slices starting with '' and single-index-block name 
   queries by skipping the column index (CASSANDRA-1338)
 * streaming refactor (CASSANDRA-1189)
 * faster comparison for UUID types (CASSANDRA-1043)
 * secondary index support (CASSANDRA-749 and subtasks)
 * make compaction buckets deterministic (CASSANDRA-1265)


0.6.6
 * Allow using DynamicEndpointSnitch with RackAwareStrategy (CASSANDRA-1429)
 * remove the remaining vestiges of the unfinished DatacenterShardStrategy 
   (replaced by NetworkTopologyStrategy in 0.7)
   

0.6.5
 * fix key ordering in range query results with RandomPartitioner
   and ConsistencyLevel > ONE (CASSANDRA-1145)
 * fix for range query starting with the wrong token range (CASSANDRA-1042)
 * page within a single row during hinted handoff (CASSANDRA-1327)
 * fix compilation on non-sun JDKs (CASSANDRA-1061)
 * remove String.trim() call on row keys in batch mutations (CASSANDRA-1235)
 * Log summary of dropped messages instead of spamming log (CASSANDRA-1284)
 * add dynamic endpoint snitch (CASSANDRA-981)
 * fix streaming for keyspaces with hyphens in their name (CASSANDRA-1377)
 * fix errors in hard-coded bloom filter optKPerBucket by computing it
   algorithmically (CASSANDRA-1220
 * remove message deserialization stage, and uncap read/write stages
   so slow reads/writes don't block gossip processing (CASSANDRA-1358)
 * add jmx port configuration to Debian package (CASSANDRA-1202)
 * use mlockall via JNA, if present, to prevent Linux from swapping
   out parts of the JVM (CASSANDRA-1214)


0.6.4
 * avoid queuing multiple hint deliveries for the same endpoint
   (CASSANDRA-1229)
 * better performance for and stricter checking of UTF8 column names
   (CASSANDRA-1232)
 * extend option to lower compaction priority to hinted handoff
   as well (CASSANDRA-1260)
 * log errors in gossip instead of re-throwing (CASSANDRA-1289)
 * avoid aborting commitlog replay prematurely if a flushed-but-
   not-removed commitlog segment is encountered (CASSANDRA-1297)
 * fix duplicate rows being read during mapreduce (CASSANDRA-1142)
 * failure detection wasn't closing command sockets (CASSANDRA-1221)
 * cassandra-cli.bat works on windows (CASSANDRA-1236)
 * pre-emptively drop requests that cannot be processed within RPCTimeout
   (CASSANDRA-685)
 * add ack to Binary write verb and update CassandraBulkLoader
   to wait for acks for each row (CASSANDRA-1093)
 * added describe_partitioner Thrift method (CASSANDRA-1047)
 * Hadoop jobs no longer require the Cassandra storage-conf.xml
   (CASSANDRA-1280, CASSANDRA-1047)
 * log thread pool stats when GC is excessive (CASSANDRA-1275)
 * remove gossip message size limit (CASSANDRA-1138)
 * parallelize local and remote reads during multiget, and respect snitch 
   when determining whether to do local read for CL.ONE (CASSANDRA-1317)
 * fix read repair to use requested consistency level on digest mismatch,
   rather than assuming QUORUM (CASSANDRA-1316)
 * process digest mismatch re-reads in parallel (CASSANDRA-1323)
 * switch hints CF comparator to BytesType (CASSANDRA-1274)


0.6.3
 * retry to make streaming connections up to 8 times. (CASSANDRA-1019)
 * reject describe_ring() calls on invalid keyspaces (CASSANDRA-1111)
 * fix cache size calculation for size of 100% (CASSANDRA-1129)
 * fix cache capacity only being recalculated once (CASSANDRA-1129)
 * remove hourly scan of all hints on the off chance that the gossiper
   missed a status change; instead, expose deliverHintsToEndpoint to JMX
   so it can be done manually, if necessary (CASSANDRA-1141)
 * don't reject reads at CL.ALL (CASSANDRA-1152)
 * reject deletions to supercolumns in CFs containing only standard
   columns (CASSANDRA-1139)
 * avoid preserving login information after client disconnects
   (CASSANDRA-1057)
 * prefer sun jdk to openjdk in debian init script (CASSANDRA-1174)
 * detect partioner config changes between restarts and fail fast 
   (CASSANDRA-1146)
 * use generation time to resolve node token reassignment disagreements
   (CASSANDRA-1118)
 * restructure the startup ordering of Gossiper and MessageService to avoid
   timing anomalies (CASSANDRA-1160)
 * detect incomplete commit log hearders (CASSANDRA-1119)
 * force anti-entropy service to stream files on the stream stage to avoid
   sending streams out of order (CASSANDRA-1169)
 * remove inactive stream managers after AES streams files (CASSANDRA-1169)
 * allow removing entire row through batch_mutate Deletion (CASSANDRA-1027)
 * add JMX metrics for row-level bloom filter false positives (CASSANDRA-1212)
 * added a redhat init script to contrib (CASSANDRA-1201)
 * use midpoint when bootstrapping a new machine into range with not
   much data yet instead of random token (CASSANDRA-1112)
 * kill server on OOM in executor stage as well as Thrift (CASSANDRA-1226)
 * remove opportunistic repairs, when two machines with overlapping replica
   responsibilities happen to finish major compactions of the same CF near
   the same time.  repairs are now fully manual (CASSANDRA-1190)
 * add ability to lower compaction priority (default is no change from 0.6.2)
   (CASSANDRA-1181)


0.6.2
 * fix contrib/word_count build. (CASSANDRA-992)
 * split CommitLogExecutorService into BatchCommitLogExecutorService and 
   PeriodicCommitLogExecutorService (CASSANDRA-1014)
 * add latency histograms to CFSMBean (CASSANDRA-1024)
 * make resolving timestamp ties deterministic by using value bytes
   as a tiebreaker (CASSANDRA-1039)
 * Add option to turn off Hinted Handoff (CASSANDRA-894)
 * fix windows startup (CASSANDRA-948)
 * make concurrent_reads, concurrent_writes configurable at runtime via JMX
   (CASSANDRA-1060)
 * disable GCInspector on non-Sun JVMs (CASSANDRA-1061)
 * fix tombstone handling in sstable rows with no other data (CASSANDRA-1063)
 * fix size of row in spanned index entries (CASSANDRA-1056)
 * install json2sstable, sstable2json, and sstablekeys to Debian package
 * StreamingService.StreamDestinations wouldn't empty itself after streaming
   finished (CASSANDRA-1076)
 * added Collections.shuffle(splits) before returning the splits in 
   ColumnFamilyInputFormat (CASSANDRA-1096)
 * do not recalculate cache capacity post-compaction if it's been manually 
   modified (CASSANDRA-1079)
 * better defaults for flush sorter + writer executor queue sizes
   (CASSANDRA-1100)
 * windows scripts for SSTableImport/Export (CASSANDRA-1051)
 * windows script for nodetool (CASSANDRA-1113)
 * expose PhiConvictThreshold (CASSANDRA-1053)
 * make repair of RF==1 a no-op (CASSANDRA-1090)
 * improve default JVM GC options (CASSANDRA-1014)
 * fix SlicePredicate serialization inside Hadoop jobs (CASSANDRA-1049)
 * close Thrift sockets in Hadoop ColumnFamilyRecordReader (CASSANDRA-1081)


0.6.1
 * fix NPE in sstable2json when no excluded keys are given (CASSANDRA-934)
 * keep the replica set constant throughout the read repair process
   (CASSANDRA-937)
 * allow querying getAllRanges with empty token list (CASSANDRA-933)
 * fix command line arguments inversion in clustertool (CASSANDRA-942)
 * fix race condition that could trigger a false-positive assertion
   during post-flush discard of old commitlog segments (CASSANDRA-936)
 * fix neighbor calculation for anti-entropy repair (CASSANDRA-924)
 * perform repair even for small entropy differences (CASSANDRA-924)
 * Use hostnames in CFInputFormat to allow Hadoop's naive string-based
   locality comparisons to work (CASSANDRA-955)
 * cache read-only BufferedRandomAccessFile length to avoid
   3 system calls per invocation (CASSANDRA-950)
 * nodes with IPv6 (and no IPv4) addresses could not join cluster
   (CASSANDRA-969)
 * Retrieve the correct number of undeleted columns, if any, from
   a supercolumn in a row that had been deleted previously (CASSANDRA-920)
 * fix index scans that cross the 2GB mmap boundaries for both mmap
   and standard i/o modes (CASSANDRA-866)
 * expose drain via nodetool (CASSANDRA-978)


0.6.0-RC1
 * JMX drain to flush memtables and run through commit log (CASSANDRA-880)
 * Bootstrapping can skip ranges under the right conditions (CASSANDRA-902)
 * fix merging row versions in range_slice for CL > ONE (CASSANDRA-884)
 * default write ConsistencyLeven chaned from ZERO to ONE
 * fix for index entries spanning mmap buffer boundaries (CASSANDRA-857)
 * use lexical comparison if time part of TimeUUIDs are the same 
   (CASSANDRA-907)
 * bound read, mutation, and response stages to fix possible OOM
   during log replay (CASSANDRA-885)
 * Use microseconds-since-epoch (UTC) in cli, instead of milliseconds
 * Treat batch_mutate Deletion with null supercolumn as "apply this predicate 
   to top level supercolumns" (CASSANDRA-834)
 * Streaming destination nodes do not update their JMX status (CASSANDRA-916)
 * Fix internal RPC timeout calculation (CASSANDRA-911)
 * Added Pig loadfunc to contrib/pig (CASSANDRA-910)


0.6.0-beta3
 * fix compaction bucketing bug (CASSANDRA-814)
 * update windows batch file (CASSANDRA-824)
 * deprecate KeysCachedFraction configuration directive in favor
   of KeysCached; move to unified-per-CF key cache (CASSANDRA-801)
 * add invalidateRowCache to ColumnFamilyStoreMBean (CASSANDRA-761)
 * send Handoff hints to natural locations to reduce load on
   remaining nodes in a failure scenario (CASSANDRA-822)
 * Add RowWarningThresholdInMB configuration option to warn before very 
   large rows get big enough to threaten node stability, and -x option to
   be able to remove them with sstable2json if the warning is unheeded
   until it's too late (CASSANDRA-843)
 * Add logging of GC activity (CASSANDRA-813)
 * fix ConcurrentModificationException in commitlog discard (CASSANDRA-853)
 * Fix hardcoded row count in Hadoop RecordReader (CASSANDRA-837)
 * Add a jmx status to the streaming service and change several DEBUG
   messages to INFO (CASSANDRA-845)
 * fix classpath in cassandra-cli.bat for Windows (CASSANDRA-858)
 * allow re-specifying host, port to cassandra-cli if invalid ones
   are first tried (CASSANDRA-867)
 * fix race condition handling rpc timeout in the coordinator
   (CASSANDRA-864)
 * Remove CalloutLocation and StagingFileDirectory from storage-conf files 
   since those settings are no longer used (CASSANDRA-878)
 * Parse a long from RowWarningThresholdInMB instead of an int (CASSANDRA-882)
 * Remove obsolete ControlPort code from DatabaseDescriptor (CASSANDRA-886)
 * move skipBytes side effect out of assert (CASSANDRA-899)
 * add "double getLoad" to StorageServiceMBean (CASSANDRA-898)
 * track row stats per CF at compaction time (CASSANDRA-870)
 * disallow CommitLogDirectory matching a DataFileDirectory (CASSANDRA-888)
 * default key cache size is 200k entries, changed from 10% (CASSANDRA-863)
 * add -Dcassandra-foreground=yes to cassandra.bat
 * exit if cluster name is changed unexpectedly (CASSANDRA-769)


0.6.0-beta1/beta2
 * add batch_mutate thrift command, deprecating batch_insert (CASSANDRA-336)
 * remove get_key_range Thrift API, deprecated in 0.5 (CASSANDRA-710)
 * add optional login() Thrift call for authentication (CASSANDRA-547)
 * support fat clients using gossiper and StorageProxy to perform
   replication in-process [jvm-only] (CASSANDRA-535)
 * support mmapped I/O for reads, on by default on 64bit JVMs 
   (CASSANDRA-408, CASSANDRA-669)
 * improve insert concurrency, particularly during Hinted Handoff
   (CASSANDRA-658)
 * faster network code (CASSANDRA-675)
 * stress.py moved to contrib (CASSANDRA-635)
 * row caching [must be explicitly enabled per-CF in config] (CASSANDRA-678)
 * present a useful measure of compaction progress in JMX (CASSANDRA-599)
 * add bin/sstablekeys (CASSNADRA-679)
 * add ConsistencyLevel.ANY (CASSANDRA-687)
 * make removetoken remove nodes from gossip entirely (CASSANDRA-644)
 * add ability to set cache sizes at runtime (CASSANDRA-708)
 * report latency and cache hit rate statistics with lifetime totals
   instead of average over the last minute (CASSANDRA-702)
 * support get_range_slice for RandomPartitioner (CASSANDRA-745)
 * per-keyspace replication factory and replication strategy (CASSANDRA-620)
 * track latency in microseconds (CASSANDRA-733)
 * add describe_ Thrift methods, deprecating get_string_property and 
   get_string_list_property
 * jmx interface for tracking operation mode and streams in general.
   (CASSANDRA-709)
 * keep memtables in sorted order to improve range query performance
   (CASSANDRA-799)
 * use while loop instead of recursion when trimming sstables compaction list 
   to avoid blowing stack in pathological cases (CASSANDRA-804)
 * basic Hadoop map/reduce support (CASSANDRA-342)


0.5.1
 * ensure all files for an sstable are streamed to the same directory.
   (CASSANDRA-716)
 * more accurate load estimate for bootstrapping (CASSANDRA-762)
 * tolerate dead or unavailable bootstrap target on write (CASSANDRA-731)
 * allow larger numbers of keys (> 140M) in a sstable bloom filter
   (CASSANDRA-790)
 * include jvm argument improvements from CASSANDRA-504 in debian package
 * change streaming chunk size to 32MB to accomodate Windows XP limitations
   (was 64MB) (CASSANDRA-795)
 * fix get_range_slice returning results in the wrong order (CASSANDRA-781)
 

0.5.0 final
 * avoid attempting to delete temporary bootstrap files twice (CASSANDRA-681)
 * fix bogus NaN in nodeprobe cfstats output (CASSANDRA-646)
 * provide a policy for dealing with single thread executors w/ a full queue
   (CASSANDRA-694)
 * optimize inner read in MessagingService, vastly improving multiple-node
   performance (CASSANDRA-675)
 * wait for table flush before streaming data back to a bootstrapping node.
   (CASSANDRA-696)
 * keep track of bootstrapping sources by table so that bootstrapping doesn't 
   give the indication of finishing early (CASSANDRA-673)


0.5.0 RC3
 * commit the correct version of the patch for CASSANDRA-663


0.5.0 RC2 (unreleased)
 * fix bugs in converting get_range_slice results to Thrift 
   (CASSANDRA-647, CASSANDRA-649)
 * expose java.util.concurrent.TimeoutException in StorageProxy methods
   (CASSANDRA-600)
 * TcpConnectionManager was holding on to disconnected connections, 
   giving the false indication they were being used. (CASSANDRA-651)
 * Remove duplicated write. (CASSANDRA-662)
 * Abort bootstrap if IP is already in the token ring (CASSANDRA-663)
 * increase default commitlog sync period, and wait for last sync to 
   finish before submitting another (CASSANDRA-668)


0.5.0 RC1
 * Fix potential NPE in get_range_slice (CASSANDRA-623)
 * add CRC32 to commitlog entries (CASSANDRA-605)
 * fix data streaming on windows (CASSANDRA-630)
 * GC compacted sstables after cleanup and compaction (CASSANDRA-621)
 * Speed up anti-entropy validation (CASSANDRA-629)
 * Fix anti-entropy assertion error (CASSANDRA-639)
 * Fix pending range conflicts when bootstapping or moving
   multiple nodes at once (CASSANDRA-603)
 * Handle obsolete gossip related to node movement in the case where
   one or more nodes is down when the movement occurs (CASSANDRA-572)
 * Include dead nodes in gossip to avoid a variety of problems
   and fix HH to removed nodes (CASSANDRA-634)
 * return an InvalidRequestException for mal-formed SlicePredicates
   (CASSANDRA-643)
 * fix bug determining closest neighbor for use in multiple datacenters
   (CASSANDRA-648)
 * Vast improvements in anticompaction speed (CASSANDRA-607)
 * Speed up log replay and writes by avoiding redundant serializations
   (CASSANDRA-652)


0.5.0 beta 2
 * Bootstrap improvements (several tickets)
 * add nodeprobe repair anti-entropy feature (CASSANDRA-193, CASSANDRA-520)
 * fix possibility of partition when many nodes restart at once
   in clusters with multiple seeds (CASSANDRA-150)
 * fix NPE in get_range_slice when no data is found (CASSANDRA-578)
 * fix potential NPE in hinted handoff (CASSANDRA-585)
 * fix cleanup of local "system" keyspace (CASSANDRA-576)
 * improve computation of cluster load balance (CASSANDRA-554)
 * added super column read/write, column count, and column/row delete to
   cassandra-cli (CASSANDRA-567, CASSANDRA-594)
 * fix returning live subcolumns of deleted supercolumns (CASSANDRA-583)
 * respect JAVA_HOME in bin/ scripts (several tickets)
 * add StorageService.initClient for fat clients on the JVM (CASSANDRA-535)
   (see contrib/client_only for an example of use)
 * make consistency_level functional in get_range_slice (CASSANDRA-568)
 * optimize key deserialization for RandomPartitioner (CASSANDRA-581)
 * avoid GCing tombstones except on major compaction (CASSANDRA-604)
 * increase failure conviction threshold, resulting in less nodes
   incorrectly (and temporarily) marked as down (CASSANDRA-610)
 * respect memtable thresholds during log replay (CASSANDRA-609)
 * support ConsistencyLevel.ALL on read (CASSANDRA-584)
 * add nodeprobe removetoken command (CASSANDRA-564)


0.5.0 beta
 * Allow multiple simultaneous flushes, improving flush throughput 
   on multicore systems (CASSANDRA-401)
 * Split up locks to improve write and read throughput on multicore systems
   (CASSANDRA-444, CASSANDRA-414)
 * More efficient use of memory during compaction (CASSANDRA-436)
 * autobootstrap option: when enabled, all non-seed nodes will attempt
   to bootstrap when started, until bootstrap successfully
   completes. -b option is removed.  (CASSANDRA-438)
 * Unless a token is manually specified in the configuration xml,
   a bootstraping node will use a token that gives it half the
   keys from the most-heavily-loaded node in the cluster,
   instead of generating a random token. 
   (CASSANDRA-385, CASSANDRA-517)
 * Miscellaneous bootstrap fixes (several tickets)
 * Ability to change a node's token even after it has data on it
   (CASSANDRA-541)
 * Ability to decommission a live node from the ring (CASSANDRA-435)
 * Semi-automatic loadbalancing via nodeprobe (CASSANDRA-192)
 * Add ability to set compaction thresholds at runtime via
   JMX / nodeprobe.  (CASSANDRA-465)
 * Add "comment" field to ColumnFamily definition. (CASSANDRA-481)
 * Additional JMX metrics (CASSANDRA-482)
 * JSON based export and import tools (several tickets)
 * Hinted Handoff fixes (several tickets)
 * Add key cache to improve read performance (CASSANDRA-423)
 * Simplified construction of custom ReplicationStrategy classes
   (CASSANDRA-497)
 * Graphical application (Swing) for ring integrity verification and 
   visualization was added to contrib (CASSANDRA-252)
 * Add DCQUORUM, DCQUORUMSYNC consistency levels and corresponding
   ReplicationStrategy / EndpointSnitch classes.  Experimental.
   (CASSANDRA-492)
 * Web client interface added to contrib (CASSANDRA-457)
 * More-efficient flush for Random, CollatedOPP partitioners 
   for normal writes (CASSANDRA-446) and bulk load (CASSANDRA-420)
 * Add MemtableFlushAfterMinutes, a global replacement for the old 
   per-CF FlushPeriodInMinutes setting (CASSANDRA-463)
 * optimizations to slice reading (CASSANDRA-350) and supercolumn
   queries (CASSANDRA-510)
 * force binding to given listenaddress for nodes with multiple
   interfaces (CASSANDRA-546)
 * stress.py benchmarking tool improvements (several tickets)
 * optimized replica placement code (CASSANDRA-525)
 * faster log replay on restart (CASSANDRA-539, CASSANDRA-540)
 * optimized local-node writes (CASSANDRA-558)
 * added get_range_slice, deprecating get_key_range (CASSANDRA-344)
 * expose TimedOutException to thrift (CASSANDRA-563)
 

0.4.2
 * Add validation disallowing null keys (CASSANDRA-486)
 * Fix race conditions in TCPConnectionManager (CASSANDRA-487)
 * Fix using non-utf8-aware comparison as a sanity check.
   (CASSANDRA-493)
 * Improve default garbage collector options (CASSANDRA-504)
 * Add "nodeprobe flush" (CASSANDRA-505)
 * remove NotFoundException from get_slice throws list (CASSANDRA-518)
 * fix get (not get_slice) of entire supercolumn (CASSANDRA-508)
 * fix null token during bootstrap (CASSANDRA-501)


0.4.1
 * Fix FlushPeriod columnfamily configuration regression
   (CASSANDRA-455)
 * Fix long column name support (CASSANDRA-460)
 * Fix for serializing a row that only contains tombstones
   (CASSANDRA-458)
 * Fix for discarding unneeded commitlog segments (CASSANDRA-459)
 * Add SnapshotBeforeCompaction configuration option (CASSANDRA-426)
 * Fix compaction abort under insufficient disk space (CASSANDRA-473)
 * Fix reading subcolumn slice from tombstoned CF (CASSANDRA-484)
 * Fix race condition in RVH causing occasional NPE (CASSANDRA-478)


0.4.0
 * fix get_key_range problems when a node is down (CASSANDRA-440)
   and add UnavailableException to more Thrift methods
 * Add example EndPointSnitch contrib code (several tickets)


0.4.0 RC2
 * fix SSTable generation clash during compaction (CASSANDRA-418)
 * reject method calls with null parameters (CASSANDRA-308)
 * properly order ranges in nodeprobe output (CASSANDRA-421)
 * fix logging of certain errors on executor threads (CASSANDRA-425)


0.4.0 RC1
 * Bootstrap feature is live; use -b on startup (several tickets)
 * Added multiget api (CASSANDRA-70)
 * fix Deadlock with SelectorManager.doProcess and TcpConnection.write
   (CASSANDRA-392)
 * remove key cache b/c of concurrency bugs in third-party
   CLHM library (CASSANDRA-405)
 * update non-major compaction logic to use two threshold values
   (CASSANDRA-407)
 * add periodic / batch commitlog sync modes (several tickets)
 * inline BatchMutation into batch_insert params (CASSANDRA-403)
 * allow setting the logging level at runtime via mbean (CASSANDRA-402)
 * change default comparator to BytesType (CASSANDRA-400)
 * add forwards-compatible ConsistencyLevel parameter to get_key_range
   (CASSANDRA-322)
 * r/m special case of blocking for local destination when writing with 
   ConsistencyLevel.ZERO (CASSANDRA-399)
 * Fixes to make BinaryMemtable [bulk load interface] useful (CASSANDRA-337);
   see contrib/bmt_example for an example of using it.
 * More JMX properties added (several tickets)
 * Thrift changes (several tickets)
    - Merged _super get methods with the normal ones; return values
      are now of ColumnOrSuperColumn.
    - Similarly, merged batch_insert_super into batch_insert.



0.4.0 beta
 * On-disk data format has changed to allow billions of keys/rows per
   node instead of only millions
 * Multi-keyspace support
 * Scan all sstables for all queries to avoid situations where
   different types of operation on the same ColumnFamily could
   disagree on what data was present
 * Snapshot support via JMX
 * Thrift API has changed a _lot_:
    - removed time-sorted CFs; instead, user-defined comparators
      may be defined on the column names, which are now byte arrays.
      Default comparators are provided for UTF8, Bytes, Ascii, Long (i64),
      and UUID types.
    - removed colon-delimited strings in thrift api in favor of explicit
      structs such as ColumnPath, ColumnParent, etc.  Also normalized
      thrift struct and argument naming.
    - Added columnFamily argument to get_key_range.
    - Change signature of get_slice to accept starting and ending
      columns as well as an offset.  (This allows use of indexes.)
      Added "ascending" flag to allow reasonably-efficient reverse
      scans as well.  Removed get_slice_by_range as redundant.
    - get_key_range operates on one CF at a time
    - changed `block` boolean on insert methods to ConsistencyLevel enum,
      with options of NONE, ONE, QUORUM, and ALL.
    - added similar consistency_level parameter to read methods
    - column-name-set slice with no names given now returns zero columns
      instead of all of them.  ("all" can run your server out of memory.
      use a range-based slice with a high max column count instead.)
 * Removed the web interface. Node information can now be obtained by 
   using the newly introduced nodeprobe utility.
 * More JMX stats
 * Remove magic values from internals (e.g. special key to indicate
   when to flush memtables)
 * Rename configuration "table" to "keyspace"
 * Moved to crash-only design; no more shutdown (just kill the process)
 * Lots of bug fixes

Full list of issues resolved in 0.4 is at https://issues.apache.org/jira/secure/IssueNavigator.jspa?reset=true&&pid=12310865&fixfor=12313862&resolution=1&sorter/field=issuekey&sorter/order=DESC


0.3.0 RC3
 * Fix potential deadlock under load in TCPConnection.
   (CASSANDRA-220)


0.3.0 RC2
 * Fix possible data loss when server is stopped after replaying
   log but before new inserts force memtable flush.
   (CASSANDRA-204)
 * Added BUGS file


0.3.0 RC1
 * Range queries on keys, including user-defined key collation
 * Remove support
 * Workarounds for a weird bug in JDK select/register that seems
   particularly common on VM environments. Cassandra should deploy
   fine on EC2 now
 * Much improved infrastructure: the beginnings of a decent test suite
   ("ant test" for unit tests; "nosetests" for system tests), code
   coverage reporting, etc.
 * Expanded node status reporting via JMX
 * Improved error reporting/logging on both server and client
 * Reduced memory footprint in default configuration
 * Combined blocking and non-blocking versions of insert APIs
 * Added FlushPeriodInMinutes configuration parameter to force
   flushing of infrequently-updated ColumnFamilies<|MERGE_RESOLUTION|>--- conflicted
+++ resolved
@@ -171,11 +171,8 @@
  * Fix streaming not holding ref when stream error (CASSANDRA-9295)
  * Fix canonical view returning early opened SSTables (CASSANDRA-9396)
 Merged from 2.0:
-<<<<<<< HEAD
-=======
  * Don't accumulate more range than necessary in RangeTombstone.Tracker (CASSANDRA-9486)
  * Add broadcast and rpc addresses to system.local (CASSANDRA-9436)
->>>>>>> 655f0569
  * Always mark sstable suspect when corrupted (CASSANDRA-9478)
  * Add database users and permissions to CQL3 documentation (CASSANDRA-7558)
  * Allow JVM_OPTS to be passed to standalone tools (CASSANDRA-5969)
