#!/bin/sh
# -*- mode: Python -*-

# Licensed to the Apache Software Foundation (ASF) under one
# or more contributor license agreements.  See the NOTICE file
# distributed with this work for additional information
# regarding copyright ownership.  The ASF licenses this file
# to you under the Apache License, Version 2.0 (the
# "License"); you may not use this file except in compliance
# with the License.  You may obtain a copy of the License at
#
#     http://www.apache.org/licenses/LICENSE-2.0
#
# Unless required by applicable law or agreed to in writing, software
# distributed under the License is distributed on an "AS IS" BASIS,
# WITHOUT WARRANTIES OR CONDITIONS OF ANY KIND, either express or implied.
# See the License for the specific language governing permissions and
# limitations under the License.

""":"
# bash code here; finds a suitable python interpreter and execs this file.
# prefer unqualified "python" if suitable:
python -c 'import sys; sys.exit(not (0x020700b0 < sys.hexversion < 0x03000000))' 2>/dev/null \
    && exec python "$0" "$@"
for pyver in 2.7; do
    which python$pyver > /dev/null 2>&1 && exec python$pyver "$0" "$@"
done
echo "No appropriate python interpreter found." >&2
exit 1
":"""

from __future__ import with_statement

import cmd
import codecs
import ConfigParser
import csv
import getpass
import optparse
import os
import platform
import sys
import traceback
import warnings
import webbrowser
from StringIO import StringIO
from contextlib import contextmanager
from glob import glob
from uuid import UUID

if sys.version_info[0] != 2 or sys.version_info[1] != 7:
    sys.exit("\nCQL Shell supports only Python 2.7\n")

# see CASSANDRA-10428
if platform.python_implementation().startswith('Jython'):
    sys.exit("\nCQL Shell does not run on Jython\n")

UTF8 = 'utf-8'
CP65001 = 'cp65001'  # Win utf-8 variant

description = "CQL Shell for Apache Cassandra"
version = "5.0.1"

readline = None
try:
    # check if tty first, cause readline doesn't check, and only cares
    # about $TERM. we don't want the funky escape code stuff to be
    # output if not a tty.
    if sys.stdin.isatty():
        import readline
except ImportError:
    pass

CQL_LIB_PREFIX = 'cassandra-driver-internal-only-'

CASSANDRA_PATH = os.path.join(os.path.dirname(os.path.realpath(__file__)), '..')
CASSANDRA_CQL_HTML_FALLBACK = 'https://cassandra.apache.org/doc/cql3/CQL-3.2.html'

# default location of local CQL.html
if os.path.exists(CASSANDRA_PATH + '/doc/cql3/CQL.html'):
    # default location of local CQL.html
    CASSANDRA_CQL_HTML = 'file://' + CASSANDRA_PATH + '/doc/cql3/CQL.html'
elif os.path.exists('/usr/share/doc/cassandra/CQL.html'):
    # fallback to package file
    CASSANDRA_CQL_HTML = 'file:///usr/share/doc/cassandra/CQL.html'
else:
    # fallback to online version
    CASSANDRA_CQL_HTML = CASSANDRA_CQL_HTML_FALLBACK

# On Linux, the Python webbrowser module uses the 'xdg-open' executable
# to open a file/URL. But that only works, if the current session has been
# opened from _within_ a desktop environment. I.e. 'xdg-open' will fail,
# if the session's been opened via ssh to a remote box.
#
# Use 'python' to get some information about the detected browsers.
# >>> import webbrowser
# >>> webbrowser._tryorder
# >>> webbrowser._browser
#
if len(webbrowser._tryorder) == 0:
    CASSANDRA_CQL_HTML = CASSANDRA_CQL_HTML_FALLBACK
elif webbrowser._tryorder[0] == 'xdg-open' and os.environ.get('XDG_DATA_DIRS', '') == '':
    # only on Linux (some OS with xdg-open)
    webbrowser._tryorder.remove('xdg-open')
    webbrowser._tryorder.append('xdg-open')

# use bundled libs for python-cql and thrift, if available. if there
# is a ../lib dir, use bundled libs there preferentially.
ZIPLIB_DIRS = [os.path.join(CASSANDRA_PATH, 'lib')]
myplatform = platform.system()
is_win = myplatform == 'Windows'

# Workaround for supporting CP65001 encoding on python < 3.3 (https://bugs.python.org/issue13216)
if is_win and sys.version_info < (3, 3):
    codecs.register(lambda name: codecs.lookup(UTF8) if name == CP65001 else None)

if myplatform == 'Linux':
    ZIPLIB_DIRS.append('/usr/share/cassandra/lib')

if os.environ.get('CQLSH_NO_BUNDLED', ''):
    ZIPLIB_DIRS = ()


def find_zip(libprefix):
    for ziplibdir in ZIPLIB_DIRS:
        zips = glob(os.path.join(ziplibdir, libprefix + '*.zip'))
        if zips:
            return max(zips)   # probably the highest version, if multiple


cql_zip = find_zip(CQL_LIB_PREFIX)
if cql_zip:
    ver = os.path.splitext(os.path.basename(cql_zip))[0][len(CQL_LIB_PREFIX):]
    sys.path.insert(0, os.path.join(cql_zip, 'cassandra-driver-' + ver))

third_parties = ('futures-', 'six-')

for lib in third_parties:
    lib_zip = find_zip(lib)
    if lib_zip:
        sys.path.insert(0, lib_zip)

warnings.filterwarnings("ignore", r".*blist.*")
try:
    import cassandra
except ImportError, e:
    sys.exit("\nPython Cassandra driver not installed, or not on PYTHONPATH.\n"
             'You might try "pip install cassandra-driver".\n\n'
             'Python: %s\n'
             'Module load path: %r\n\n'
             'Error: %s\n' % (sys.executable, sys.path, e))

from cassandra.auth import PlainTextAuthProvider
from cassandra.cluster import Cluster
from cassandra.cqltypes import cql_typename
from cassandra.marshal import int64_unpack
from cassandra.metadata import (ColumnMetadata, KeyspaceMetadata,
                                TableMetadata, protect_name, protect_names)
from cassandra.policies import WhiteListRoundRobinPolicy
from cassandra.query import SimpleStatement, ordered_dict_factory, TraceUnavailable
from cassandra.util import datetime_from_timestamp

# cqlsh should run correctly when run out of a Cassandra source tree,
# out of an unpacked Cassandra tarball, and after a proper package install.
cqlshlibdir = os.path.join(CASSANDRA_PATH, 'pylib')
if os.path.isdir(cqlshlibdir):
    sys.path.insert(0, cqlshlibdir)

from cqlshlib import cql3handling, cqlhandling, pylexotron, sslhandling, cqlshhandling
from cqlshlib.copyutil import ExportTask, ImportTask
from cqlshlib.displaying import (ANSI_RESET, BLUE, COLUMN_NAME_COLORS, CYAN,
                                 RED, WHITE, FormattedValue, colorme)
from cqlshlib.formatting import (DEFAULT_DATE_FORMAT, DEFAULT_NANOTIME_FORMAT,
                                 DEFAULT_TIMESTAMP_FORMAT, CqlType, DateTimeFormat,
                                 format_by_type, formatter_for)
from cqlshlib.tracing import print_trace, print_trace_session
from cqlshlib.util import get_file_encoding_bomsize, trim_if_present

DEFAULT_HOST = '127.0.0.1'
DEFAULT_PORT = 9042
DEFAULT_SSL = False
DEFAULT_CONNECT_TIMEOUT_SECONDS = 5
DEFAULT_REQUEST_TIMEOUT_SECONDS = 10

DEFAULT_FLOAT_PRECISION = 5
DEFAULT_DOUBLE_PRECISION = 5
DEFAULT_MAX_TRACE_WAIT = 10

if readline is not None and readline.__doc__ is not None and 'libedit' in readline.__doc__:
    DEFAULT_COMPLETEKEY = '\t'
else:
    DEFAULT_COMPLETEKEY = 'tab'

cqldocs = None
cqlruleset = None

epilog = """Connects to %(DEFAULT_HOST)s:%(DEFAULT_PORT)d by default. These
defaults can be changed by setting $CQLSH_HOST and/or $CQLSH_PORT. When a
host (and optional port number) are given on the command line, they take
precedence over any defaults.""" % globals()

parser = optparse.OptionParser(description=description, epilog=epilog,
                               usage="Usage: %prog [options] [host [port]]",
                               version='cqlsh ' + version)
parser.add_option("-C", "--color", action='store_true', dest='color',
                  help='Always use color output')
parser.add_option("--no-color", action='store_false', dest='color',
                  help='Never use color output')
parser.add_option("--browser", dest='browser', help="""The browser to use to display CQL help, where BROWSER can be:
                                                    - one of the supported browsers in https://docs.python.org/2/library/webbrowser.html.
                                                    - browser path followed by %s, example: /usr/bin/google-chrome-stable %s""")
parser.add_option('--ssl', action='store_true', help='Use SSL', default=False)
parser.add_option('--no_compact', action='store_true', help='No Compact', default=False)
parser.add_option("-u", "--username", help="Authenticate as user.")
parser.add_option("-p", "--password", help="Authenticate using password.")
parser.add_option('-k', '--keyspace', help='Authenticate to the given keyspace.')
parser.add_option("-f", "--file", help="Execute commands from FILE, then exit")
parser.add_option('--debug', action='store_true',
                  help='Show additional debugging information')
parser.add_option("--encoding", help="Specify a non-default encoding for output." +
                  " (Default: %s)" % (UTF8,))
parser.add_option("--cqlshrc", help="Specify an alternative cqlshrc file location.")
parser.add_option('--cqlversion', default=None,
                  help='Specify a particular CQL version, '
                       'by default the highest version supported by the server will be used.'
                       ' Examples: "3.0.3", "3.1.0"')
parser.add_option("--protocol-version", type="int", default=None,
                  help='Specify a specific protcol version otherwise the client will default and downgrade as necessary')

parser.add_option("-e", "--execute", help='Execute the statement and quit.')
parser.add_option("--connect-timeout", default=DEFAULT_CONNECT_TIMEOUT_SECONDS, dest='connect_timeout',
                  help='Specify the connection timeout in seconds (default: %default seconds).')
parser.add_option("--request-timeout", default=DEFAULT_REQUEST_TIMEOUT_SECONDS, dest='request_timeout',
                  help='Specify the default request timeout in seconds (default: %default seconds).')
parser.add_option("-t", "--tty", action='store_true', dest='tty',
                  help='Force tty mode (command prompt).')

optvalues = optparse.Values()
(options, arguments) = parser.parse_args(sys.argv[1:], values=optvalues)

# BEGIN history/config definition
HISTORY_DIR = os.path.expanduser(os.path.join('~', '.cassandra'))

if hasattr(options, 'cqlshrc'):
    CONFIG_FILE = options.cqlshrc
    if not os.path.exists(CONFIG_FILE):
        print '\nWarning: Specified cqlshrc location `%s` does not exist.  Using `%s` instead.\n' % (CONFIG_FILE, HISTORY_DIR)
        CONFIG_FILE = os.path.join(HISTORY_DIR, 'cqlshrc')
else:
    CONFIG_FILE = os.path.join(HISTORY_DIR, 'cqlshrc')

HISTORY = os.path.join(HISTORY_DIR, 'cqlsh_history')
if not os.path.exists(HISTORY_DIR):
    try:
        os.mkdir(HISTORY_DIR)
    except OSError:
        print '\nWarning: Cannot create directory at `%s`. Command history will not be saved.\n' % HISTORY_DIR

OLD_CONFIG_FILE = os.path.expanduser(os.path.join('~', '.cqlshrc'))
if os.path.exists(OLD_CONFIG_FILE):
    if os.path.exists(CONFIG_FILE):
        print '\nWarning: cqlshrc config files were found at both the old location (%s) and \
                the new location (%s), the old config file will not be migrated to the new \
                location, and the new location will be used for now.  You should manually \
                consolidate the config files at the new location and remove the old file.' \
                % (OLD_CONFIG_FILE, CONFIG_FILE)
    else:
        os.rename(OLD_CONFIG_FILE, CONFIG_FILE)
OLD_HISTORY = os.path.expanduser(os.path.join('~', '.cqlsh_history'))
if os.path.exists(OLD_HISTORY):
    os.rename(OLD_HISTORY, HISTORY)
# END history/config definition

CQL_ERRORS = (
    cassandra.AlreadyExists, cassandra.AuthenticationFailed, cassandra.CoordinationFailure,
    cassandra.InvalidRequest, cassandra.Timeout, cassandra.Unauthorized, cassandra.OperationTimedOut,
    cassandra.cluster.NoHostAvailable,
    cassandra.connection.ConnectionBusy, cassandra.connection.ProtocolError, cassandra.connection.ConnectionException,
    cassandra.protocol.ErrorMessage, cassandra.protocol.InternalError, cassandra.query.TraceUnavailable
)

debug_completion = bool(os.environ.get('CQLSH_DEBUG_COMPLETION', '') == 'YES')


class NoKeyspaceError(Exception):
    pass


class KeyspaceNotFound(Exception):
    pass


class ColumnFamilyNotFound(Exception):
    pass


class IndexNotFound(Exception):
    pass


class MaterializedViewNotFound(Exception):
    pass


class ObjectNotFound(Exception):
    pass


class VersionNotSupported(Exception):
    pass


class UserTypeNotFound(Exception):
    pass


class FunctionNotFound(Exception):
    pass


class AggregateNotFound(Exception):
    pass


class DecodeError(Exception):
    verb = 'decode'

    def __init__(self, thebytes, err, colname=None):
        self.thebytes = thebytes
        self.err = err
        self.colname = colname

    def __str__(self):
        return str(self.thebytes)

    def message(self):
        what = 'value %r' % (self.thebytes,)
        if self.colname is not None:
            what = 'value %r (for column %r)' % (self.thebytes, self.colname)
        return 'Failed to %s %s : %s' \
               % (self.verb, what, self.err)

    def __repr__(self):
        return '<%s %s>' % (self.__class__.__name__, self.message())


class FormatError(DecodeError):
    verb = 'format'


def full_cql_version(ver):
    while ver.count('.') < 2:
        ver += '.0'
    ver_parts = ver.split('-', 1) + ['']
    vertuple = tuple(map(int, ver_parts[0].split('.')) + [ver_parts[1]])
    return ver, vertuple


def format_value(val, cqltype, encoding, addcolor=False, date_time_format=None,
                 float_precision=None, colormap=None, nullval=None):
    if isinstance(val, DecodeError):
        if addcolor:
            return colorme(repr(val.thebytes), colormap, 'error')
        else:
            return FormattedValue(repr(val.thebytes))
    return format_by_type(val, cqltype=cqltype, encoding=encoding, colormap=colormap,
                          addcolor=addcolor, nullval=nullval, date_time_format=date_time_format,
                          float_precision=float_precision)


def show_warning_without_quoting_line(message, category, filename, lineno, file=None, line=None):
    if file is None:
        file = sys.stderr
    try:
        file.write(warnings.formatwarning(message, category, filename, lineno, line=''))
    except IOError:
        pass


warnings.showwarning = show_warning_without_quoting_line
warnings.filterwarnings('always', category=cql3handling.UnexpectedTableStructure)


def insert_driver_hooks():

    class DateOverFlowWarning(RuntimeWarning):
        pass

    # Native datetime types blow up outside of datetime.[MIN|MAX]_YEAR. We will fall back to an int timestamp
    def deserialize_date_fallback_int(byts, protocol_version):
        timestamp_ms = int64_unpack(byts)
        try:
            return datetime_from_timestamp(timestamp_ms / 1000.0)
        except OverflowError:
            warnings.warn(DateOverFlowWarning("Some timestamps are larger than Python datetime can represent. "
                                              "Timestamps are displayed in milliseconds from epoch."))
            return timestamp_ms

    cassandra.cqltypes.DateType.deserialize = staticmethod(deserialize_date_fallback_int)

    if hasattr(cassandra, 'deserializers'):
        del cassandra.deserializers.DesDateType

    # Return cassandra.cqltypes.EMPTY instead of None for empty values
    cassandra.cqltypes.CassandraType.support_empty_values = True


class FrozenType(cassandra.cqltypes._ParameterizedType):
    """
    Needed until the bundled python driver adds FrozenType.
    """
    typename = "frozen"
    num_subtypes = 1

    @classmethod
    def deserialize_safe(cls, byts, protocol_version):
        subtype, = cls.subtypes
        return subtype.from_binary(byts)

    @classmethod
    def serialize_safe(cls, val, protocol_version):
        subtype, = cls.subtypes
        return subtype.to_binary(val, protocol_version)


class Shell(cmd.Cmd):
    custom_prompt = os.getenv('CQLSH_PROMPT', '')
    if custom_prompt is not '':
        custom_prompt += "\n"
    default_prompt = custom_prompt + "cqlsh> "
    continue_prompt = "   ... "
    keyspace_prompt = custom_prompt + "cqlsh:%s> "
    keyspace_continue_prompt = "%s    ... "
    show_line_nums = False
    debug = False
    stop = False
    last_hist = None
    shunted_query_out = None
    use_paging = True

    default_page_size = 100

    def __init__(self, hostname, port, color=False,
                 username=None, password=None, encoding=None, stdin=None, tty=True,
                 completekey=DEFAULT_COMPLETEKEY, browser=None, use_conn=None,
                 cqlver=None, keyspace=None,
                 tracing_enabled=False, expand_enabled=False,
                 no_compact=False,
                 display_nanotime_format=DEFAULT_NANOTIME_FORMAT,
                 display_timestamp_format=DEFAULT_TIMESTAMP_FORMAT,
                 display_date_format=DEFAULT_DATE_FORMAT,
                 display_float_precision=DEFAULT_FLOAT_PRECISION,
                 display_double_precision=DEFAULT_DOUBLE_PRECISION,
                 display_timezone=None,
                 max_trace_wait=DEFAULT_MAX_TRACE_WAIT,
                 ssl=False,
                 single_statement=None,
                 request_timeout=DEFAULT_REQUEST_TIMEOUT_SECONDS,
                 protocol_version=None,
                 connect_timeout=DEFAULT_CONNECT_TIMEOUT_SECONDS):
        cmd.Cmd.__init__(self, completekey=completekey)
        self.hostname = hostname
        self.port = port
        self.auth_provider = None
        if username:
            if not password:
                password = getpass.getpass()
            self.auth_provider = PlainTextAuthProvider(username=username, password=password)
        self.username = username
        self.keyspace = keyspace
        self.ssl = ssl
        self.tracing_enabled = tracing_enabled
        self.page_size = self.default_page_size
        self.expand_enabled = expand_enabled
        if use_conn:
            self.conn = use_conn
        else:
            kwargs = {}
            if protocol_version is not None:
                kwargs['protocol_version'] = protocol_version
            self.conn = Cluster(contact_points=(self.hostname,), port=self.port, cql_version=cqlver,
                                auth_provider=self.auth_provider,
                                no_compact=no_compact,
                                ssl_options=sslhandling.ssl_settings(hostname, CONFIG_FILE) if ssl else None,
                                load_balancing_policy=WhiteListRoundRobinPolicy([self.hostname]),
                                control_connection_timeout=connect_timeout,
                                connect_timeout=connect_timeout,
                                **kwargs)
        self.owns_connection = not use_conn

        if keyspace:
            self.session = self.conn.connect(keyspace)
        else:
            self.session = self.conn.connect()

        if browser == "":
            browser = None
        self.browser = browser
        self.color = color

        self.display_nanotime_format = display_nanotime_format
        self.display_timestamp_format = display_timestamp_format
        self.display_date_format = display_date_format

        self.display_float_precision = display_float_precision
        self.display_double_precision = display_double_precision

        self.display_timezone = display_timezone

        self.session.default_timeout = request_timeout
        self.session.row_factory = ordered_dict_factory
        self.session.default_consistency_level = cassandra.ConsistencyLevel.ONE
        self.get_connection_versions()
        self.set_expanded_cql_version(self.connection_versions['cql'])

        self.current_keyspace = keyspace

        self.max_trace_wait = max_trace_wait
        self.session.max_trace_wait = max_trace_wait

        self.tty = tty
        self.encoding = encoding
        self.check_windows_encoding()

        self.output_codec = codecs.lookup(encoding)

        self.statement = StringIO()
        self.lineno = 1
        self.in_comment = False

        self.prompt = ''
        if stdin is None:
            stdin = sys.stdin

        if tty:
            self.reset_prompt()
            self.report_connection()
            print 'Use HELP for help.'
        else:
            self.show_line_nums = True
        self.stdin = stdin
        self.query_out = sys.stdout
        self.consistency_level = cassandra.ConsistencyLevel.ONE
        self.serial_consistency_level = cassandra.ConsistencyLevel.SERIAL

        self.empty_lines = 0
        self.statement_error = False
        self.single_statement = single_statement

    @property
    def is_using_utf8(self):
        # utf8 encodings from https://docs.python.org/{2,3}/library/codecs.html
        return self.encoding.replace('-', '_').lower() in ['utf', 'utf_8', 'u8', 'utf8', CP65001]

    def check_windows_encoding(self):
        if is_win and os.name == 'nt' and self.tty and \
           self.is_using_utf8 and sys.stdout.encoding != CP65001:
            self.printerr("\nWARNING: console codepage must be set to cp65001 "
                          "to support {} encoding on Windows platforms.\n"
                          "If you experience encoding problems, change your console"
                          " codepage with 'chcp 65001' before starting cqlsh.\n".format(self.encoding))

    def set_expanded_cql_version(self, ver):
        ver, vertuple = full_cql_version(ver)
        self.cql_version = ver
        self.cql_ver_tuple = vertuple

    def cqlver_atleast(self, major, minor=0, patch=0):
        return self.cql_ver_tuple[:3] >= (major, minor, patch)

    def myformat_value(self, val, cqltype=None, **kwargs):
        if isinstance(val, DecodeError):
            self.decoding_errors.append(val)
        try:
            dtformats = DateTimeFormat(timestamp_format=self.display_timestamp_format,
                                       date_format=self.display_date_format, nanotime_format=self.display_nanotime_format,
                                       timezone=self.display_timezone)
            precision = self.display_double_precision if cqltype is not None and cqltype.type_name == 'double' \
                else self.display_float_precision
            return format_value(val, cqltype=cqltype, encoding=self.output_codec.name,
                                addcolor=self.color, date_time_format=dtformats,
                                float_precision=precision, **kwargs)
        except Exception, e:
            err = FormatError(val, e)
            self.decoding_errors.append(err)
            return format_value(err, cqltype=cqltype, encoding=self.output_codec.name, addcolor=self.color)

    def myformat_colname(self, name, table_meta=None):
        column_colors = COLUMN_NAME_COLORS.copy()
        # check column role and color appropriately
        if table_meta:
            if name in [col.name for col in table_meta.partition_key]:
                column_colors.default_factory = lambda: RED
            elif name in [col.name for col in table_meta.clustering_key]:
                column_colors.default_factory = lambda: CYAN
            elif name in table_meta.columns and table_meta.columns[name].is_static:
                column_colors.default_factory = lambda: WHITE
        return self.myformat_value(name, colormap=column_colors)

    def report_connection(self):
        self.show_host()
        self.show_version()

    def show_host(self):
        print "Connected to %s at %s:%d." % \
            (self.applycolor(self.get_cluster_name(), BLUE),
              self.hostname,
              self.port)

    def show_version(self):
        vers = self.connection_versions.copy()
        vers['shver'] = version
        # system.Versions['cql'] apparently does not reflect changes with
        # set_cql_version.
        vers['cql'] = self.cql_version
        print "[cqlsh %(shver)s | Cassandra %(build)s | CQL spec %(cql)s | Native protocol v%(protocol)s]" % vers

    def show_session(self, sessionid, partial_session=False):
        print_trace_session(self, self.session, sessionid, partial_session)

    def get_connection_versions(self):
        result, = self.session.execute("select * from system.local where key = 'local'")
        vers = {
            'build': result['release_version'],
            'protocol': result['native_protocol_version'],
            'cql': result['cql_version'],
        }
        self.connection_versions = vers

    def get_keyspace_names(self):
        return map(str, self.conn.metadata.keyspaces.keys())

    def get_columnfamily_names(self, ksname=None):
        if ksname is None:
            ksname = self.current_keyspace

        return map(str, self.get_keyspace_meta(ksname).tables.keys())

    def get_materialized_view_names(self, ksname=None):
        if ksname is None:
            ksname = self.current_keyspace

        return map(str, self.get_keyspace_meta(ksname).views.keys())

    def get_index_names(self, ksname=None):
        if ksname is None:
            ksname = self.current_keyspace

        return map(str, self.get_keyspace_meta(ksname).indexes.keys())

    def get_column_names(self, ksname, cfname):
        if ksname is None:
            ksname = self.current_keyspace
        layout = self.get_table_meta(ksname, cfname)
        return [unicode(col) for col in layout.columns]

    def get_usertype_names(self, ksname=None):
        if ksname is None:
            ksname = self.current_keyspace

        return self.get_keyspace_meta(ksname).user_types.keys()

    def get_usertype_layout(self, ksname, typename):
        if ksname is None:
            ksname = self.current_keyspace

        ks_meta = self.get_keyspace_meta(ksname)

        try:
            user_type = ks_meta.user_types[typename]
        except KeyError:
            raise UserTypeNotFound("User type %r not found" % typename)

        return zip(user_type.field_names, user_type.field_types)

    def get_userfunction_names(self, ksname=None):
        if ksname is None:
            ksname = self.current_keyspace

        return map(lambda f: f.name, self.get_keyspace_meta(ksname).functions.values())

    def get_useraggregate_names(self, ksname=None):
        if ksname is None:
            ksname = self.current_keyspace

        return map(lambda f: f.name, self.get_keyspace_meta(ksname).aggregates.values())

    def get_cluster_name(self):
        return self.conn.metadata.cluster_name

    def get_partitioner(self):
        return self.conn.metadata.partitioner

    def get_keyspace_meta(self, ksname):
        if ksname not in self.conn.metadata.keyspaces:
            raise KeyspaceNotFound('Keyspace %r not found.' % ksname)
        return self.conn.metadata.keyspaces[ksname]

    def get_keyspaces(self):
        return self.conn.metadata.keyspaces.values()

    def get_ring(self, ks):
        self.conn.metadata.token_map.rebuild_keyspace(ks, build_if_absent=True)
        return self.conn.metadata.token_map.tokens_to_hosts_by_ks[ks]

    def get_table_meta(self, ksname, tablename):
        if ksname is None:
            ksname = self.current_keyspace
        ksmeta = self.get_keyspace_meta(ksname)

        if tablename not in ksmeta.tables:
            if ksname == 'system_auth' and tablename in ['roles', 'role_permissions']:
                self.get_fake_auth_table_meta(ksname, tablename)
            else:
                raise ColumnFamilyNotFound("Column family %r not found" % tablename)
        else:
            return ksmeta.tables[tablename]

    def get_fake_auth_table_meta(self, ksname, tablename):
        # may be using external auth implementation so internal tables
        # aren't actually defined in schema. In this case, we'll fake
        # them up
        if tablename == 'roles':
            ks_meta = KeyspaceMetadata(ksname, True, None, None)
            table_meta = TableMetadata(ks_meta, 'roles')
            table_meta.columns['role'] = ColumnMetadata(table_meta, 'role', cassandra.cqltypes.UTF8Type)
            table_meta.columns['is_superuser'] = ColumnMetadata(table_meta, 'is_superuser', cassandra.cqltypes.BooleanType)
            table_meta.columns['can_login'] = ColumnMetadata(table_meta, 'can_login', cassandra.cqltypes.BooleanType)
        elif tablename == 'role_permissions':
            ks_meta = KeyspaceMetadata(ksname, True, None, None)
            table_meta = TableMetadata(ks_meta, 'role_permissions')
            table_meta.columns['role'] = ColumnMetadata(table_meta, 'role', cassandra.cqltypes.UTF8Type)
            table_meta.columns['resource'] = ColumnMetadata(table_meta, 'resource', cassandra.cqltypes.UTF8Type)
            table_meta.columns['permission'] = ColumnMetadata(table_meta, 'permission', cassandra.cqltypes.UTF8Type)
        else:
            raise ColumnFamilyNotFound("Column family %r not found" % tablename)

    def get_index_meta(self, ksname, idxname):
        if ksname is None:
            ksname = self.current_keyspace
        ksmeta = self.get_keyspace_meta(ksname)

        if idxname not in ksmeta.indexes:
            raise IndexNotFound("Index %r not found" % idxname)

        return ksmeta.indexes[idxname]

    def get_view_meta(self, ksname, viewname):
        if ksname is None:
            ksname = self.current_keyspace
        ksmeta = self.get_keyspace_meta(ksname)

        if viewname not in ksmeta.views:
            raise MaterializedViewNotFound("Materialized view %r not found" % viewname)
        return ksmeta.views[viewname]

    def get_object_meta(self, ks, name):
        if name is None:
            if ks and ks in self.conn.metadata.keyspaces:
                return self.conn.metadata.keyspaces[ks]
            elif self.current_keyspace is None:
                raise ObjectNotFound("%r not found in keyspaces" % (ks))
            else:
                name = ks
                ks = self.current_keyspace

        if ks is None:
            ks = self.current_keyspace

        ksmeta = self.get_keyspace_meta(ks)

        if name in ksmeta.tables:
            return ksmeta.tables[name]
        elif name in ksmeta.indexes:
            return ksmeta.indexes[name]
        elif name in ksmeta.views:
            return ksmeta.views[name]

        raise ObjectNotFound("%r not found in keyspace %r" % (name, ks))

    def get_usertypes_meta(self):
        data = self.session.execute("select * from system.schema_usertypes")
        if not data:
            return cql3handling.UserTypesMeta({})

        return cql3handling.UserTypesMeta.from_layout(data)

    def get_trigger_names(self, ksname=None):
        if ksname is None:
            ksname = self.current_keyspace

        return [trigger.name
                for table in self.get_keyspace_meta(ksname).tables.values()
                for trigger in table.triggers.values()]

    def reset_statement(self):
        self.reset_prompt()
        self.statement.truncate(0)
        self.empty_lines = 0

    def reset_prompt(self):
        if self.current_keyspace is None:
            self.set_prompt(self.default_prompt, True)
        else:
            self.set_prompt(self.keyspace_prompt % self.current_keyspace, True)

    def set_continue_prompt(self):
        if self.empty_lines >= 3:
            self.set_prompt("Statements are terminated with a ';'.  You can press CTRL-C to cancel an incomplete statement.")
            self.empty_lines = 0
            return
        if self.current_keyspace is None:
            self.set_prompt(self.continue_prompt)
        else:
            spaces = ' ' * len(str(self.current_keyspace))
            self.set_prompt(self.keyspace_continue_prompt % spaces)
        self.empty_lines = self.empty_lines + 1 if not self.lastcmd else 0

    @contextmanager
    def prepare_loop(self):
        readline = None
        if self.tty and self.completekey:
            try:
                import readline
            except ImportError:
                if is_win:
                    print "WARNING: pyreadline dependency missing.  Install to enable tab completion."
                pass
            else:
                old_completer = readline.get_completer()
                readline.set_completer(self.complete)
                if readline.__doc__ is not None and 'libedit' in readline.__doc__:
                    readline.parse_and_bind("bind -e")
                    readline.parse_and_bind("bind '" + self.completekey + "' rl_complete")
                    readline.parse_and_bind("bind ^R em-inc-search-prev")
                else:
                    readline.parse_and_bind(self.completekey + ": complete")
        try:
            yield
        finally:
            if readline is not None:
                readline.set_completer(old_completer)

    def get_input_line(self, prompt=''):
        if self.tty:
            try:
                self.lastcmd = raw_input(prompt).decode(self.encoding)
            except UnicodeDecodeError:
                self.lastcmd = ''
                traceback.print_exc()
                self.check_windows_encoding()
            line = self.lastcmd + '\n'
        else:
            self.lastcmd = self.stdin.readline()
            line = self.lastcmd
            if not len(line):
                raise EOFError
        self.lineno += 1
        return line

    def use_stdin_reader(self, until='', prompt=''):
        until += '\n'
        while True:
            try:
                newline = self.get_input_line(prompt=prompt)
            except EOFError:
                return
            if newline == until:
                return
            yield newline

    def cmdloop(self):
        """
        Adapted from cmd.Cmd's version, because there is literally no way with
        cmd.Cmd.cmdloop() to tell the difference between "EOF" showing up in
        input and an actual EOF.
        """
        with self.prepare_loop():
            while not self.stop:
                try:
                    if self.single_statement:
                        line = self.single_statement
                        self.stop = True
                    else:
                        line = self.get_input_line(self.prompt)
                    self.statement.write(line)
                    if self.onecmd(self.statement.getvalue()):
                        self.reset_statement()
                except EOFError:
                    self.handle_eof()
                except CQL_ERRORS, cqlerr:
                    self.printerr(cqlerr.message.decode(encoding='utf-8'))
                except KeyboardInterrupt:
                    self.reset_statement()
                    print

    def onecmd(self, statementtext):
        """
        Returns true if the statement is complete and was handled (meaning it
        can be reset).
        """

        try:
            statements, endtoken_escaped = cqlruleset.cql_split_statements(statementtext)
        except pylexotron.LexingError, e:
            if self.show_line_nums:
                self.printerr('Invalid syntax at char %d' % (e.charnum,))
            else:
                self.printerr('Invalid syntax at line %d, char %d'
                              % (e.linenum, e.charnum))
            statementline = statementtext.split('\n')[e.linenum - 1]
            self.printerr('  %s' % statementline)
            self.printerr(' %s^' % (' ' * e.charnum))
            return True

        while statements and not statements[-1]:
            statements = statements[:-1]
        if not statements:
            return True
        if endtoken_escaped or statements[-1][-1][0] != 'endtoken':
            self.set_continue_prompt()
            return
        for st in statements:
            try:
                self.handle_statement(st, statementtext)
            except Exception, e:
                if self.debug:
                    traceback.print_exc()
                else:
                    self.printerr(e)
        return True

    def handle_eof(self):
        if self.tty:
            print
        statement = self.statement.getvalue()
        if statement.strip():
            if not self.onecmd(statement):
                self.printerr('Incomplete statement at end of file')
        self.do_exit()

    def handle_statement(self, tokens, srcstr):
        # Concat multi-line statements and insert into history
        if readline is not None:
            nl_count = srcstr.count("\n")

            new_hist = srcstr.replace("\n", " ").rstrip()

            if nl_count > 1 and self.last_hist != new_hist:
                readline.add_history(new_hist.encode(self.encoding))

            self.last_hist = new_hist
        cmdword = tokens[0][1]
        if cmdword == '?':
            cmdword = 'help'
        custom_handler = getattr(self, 'do_' + cmdword.lower(), None)
        if custom_handler:
            parsed = cqlruleset.cql_whole_parse_tokens(tokens, srcstr=srcstr,
                                                       startsymbol='cqlshCommand')
            if parsed and not parsed.remainder:
                # successful complete parse
                return custom_handler(parsed)
            else:
                return self.handle_parse_error(cmdword, tokens, parsed, srcstr)
        return self.perform_statement(cqlruleset.cql_extract_orig(tokens, srcstr))

    def handle_parse_error(self, cmdword, tokens, parsed, srcstr):
        if cmdword.lower() in ('select', 'insert', 'update', 'delete', 'truncate',
                               'create', 'drop', 'alter', 'grant', 'revoke',
                               'batch', 'list'):
            # hey, maybe they know about some new syntax we don't. type
            # assumptions won't work, but maybe the query will.
            return self.perform_statement(cqlruleset.cql_extract_orig(tokens, srcstr))
        if parsed:
            self.printerr('Improper %s command (problem at %r).' % (cmdword, parsed.remainder[0]))
        else:
            self.printerr('Improper %s command.' % cmdword)

    def do_use(self, parsed):
        ksname = parsed.get_binding('ksname')
        success, _ = self.perform_simple_statement(SimpleStatement(parsed.extract_orig()))
        if success:
            if ksname[0] == '"' and ksname[-1] == '"':
                self.current_keyspace = self.cql_unprotect_name(ksname)
            else:
                self.current_keyspace = ksname.lower()

    def do_select(self, parsed):
        tracing_was_enabled = self.tracing_enabled
        ksname = parsed.get_binding('ksname')
        stop_tracing = ksname == 'system_traces' or (ksname is None and self.current_keyspace == 'system_traces')
        self.tracing_enabled = self.tracing_enabled and not stop_tracing
        statement = parsed.extract_orig()
        self.perform_statement(statement)
        self.tracing_enabled = tracing_was_enabled

    def perform_statement(self, statement):
        stmt = SimpleStatement(statement, consistency_level=self.consistency_level, serial_consistency_level=self.serial_consistency_level, fetch_size=self.page_size if self.use_paging else None)
        success, future = self.perform_simple_statement(stmt)

        if future:
            if future.warnings:
                self.print_warnings(future.warnings)

            if self.tracing_enabled:
                try:
                    for trace in future.get_all_query_traces(max_wait_per=self.max_trace_wait, query_cl=self.consistency_level):
                        print_trace(self, trace)
                except TraceUnavailable:
                    msg = "Statement trace did not complete within %d seconds; trace data may be incomplete." % (self.session.max_trace_wait,)
                    self.writeresult(msg, color=RED)
                    for trace_id in future.get_query_trace_ids():
                        self.show_session(trace_id, partial_session=True)
                except Exception, err:
                    self.printerr("Unable to fetch query trace: %s" % (str(err),))

        return success

    def parse_for_select_meta(self, query_string):
        try:
            parsed = cqlruleset.cql_parse(query_string)[1]
        except IndexError:
            return None
        ks = self.cql_unprotect_name(parsed.get_binding('ksname', None))
        name = self.cql_unprotect_name(parsed.get_binding('cfname', None))
        try:
            return self.get_table_meta(ks, name)
        except ColumnFamilyNotFound:
            try:
                return self.get_view_meta(ks, name)
            except MaterializedViewNotFound:
                raise ObjectNotFound("%r not found in keyspace %r" % (name, ks))

    def parse_for_update_meta(self, query_string):
        try:
            parsed = cqlruleset.cql_parse(query_string)[1]
        except IndexError:
            return None
        ks = self.cql_unprotect_name(parsed.get_binding('ksname', None))
        cf = self.cql_unprotect_name(parsed.get_binding('cfname'))
        return self.get_table_meta(ks, cf)

    def perform_simple_statement(self, statement):
        if not statement:
            return False, None

        future = self.session.execute_async(statement, trace=self.tracing_enabled)
        result = None
        try:
            result = future.result()
        except CQL_ERRORS, err:
            self.printerr(unicode(err.__class__.__name__) + u": " + err.message.decode(encoding='utf-8'))
        except Exception:
            import traceback
            self.printerr(traceback.format_exc())

        # Even if statement failed we try to refresh schema if not agreed (see CASSANDRA-9689)
        if not future.is_schema_agreed:
            try:
                self.conn.refresh_schema_metadata(5)  # will throw exception if there is a schema mismatch
            except Exception:
                self.printerr("Warning: schema version mismatch detected; check the schema versions of your "
                              "nodes in system.local and system.peers.")
                self.conn.refresh_schema_metadata(-1)

        if result is None:
            return False, None

        if statement.query_string[:6].lower() == 'select':
            self.print_result(result, self.parse_for_select_meta(statement.query_string))
        elif statement.query_string.lower().startswith("list users") or statement.query_string.lower().startswith("list roles"):
            self.print_result(result, self.get_table_meta('system_auth', 'roles'))
        elif statement.query_string.lower().startswith("list"):
            self.print_result(result, self.get_table_meta('system_auth', 'role_permissions'))
        elif result:
            # CAS INSERT/UPDATE
            self.writeresult("")
            self.print_static_result(result, self.parse_for_update_meta(statement.query_string))
        self.flush_output()
        return True, future

    def print_result(self, result, table_meta):
        self.decoding_errors = []

        self.writeresult("")
        if result.has_more_pages and self.tty:
            num_rows = 0
            while True:
                if result.current_rows:
                    num_rows += len(result.current_rows)
                    self.print_static_result(result, table_meta)
                if result.has_more_pages:
                    raw_input("---MORE---")
                    result.fetch_next_page()
                else:
                    break
        else:
            num_rows = len(result.current_rows)
            self.print_static_result(result, table_meta)
        self.writeresult("(%d rows)" % num_rows)

        if self.decoding_errors:
            for err in self.decoding_errors[:2]:
                self.writeresult(err.message(), color=RED)
            if len(self.decoding_errors) > 2:
                self.writeresult('%d more decoding errors suppressed.'
                                 % (len(self.decoding_errors) - 2), color=RED)

    def print_static_result(self, result, table_meta):
        if not result.column_names and not table_meta:
            return

        column_names = result.column_names or table_meta.columns.keys()
        formatted_names = [self.myformat_colname(name, table_meta) for name in column_names]
        if not result.current_rows:
            # print header only
            self.print_formatted_result(formatted_names, None)
            return
<<<<<<< HEAD

        cql_types = []
        if result.column_types:
            ks_name = table_meta.keyspace_name if table_meta else self.current_keyspace
            ks_meta = self.conn.metadata.keyspaces.get(ks_name, None)
            cql_types = [CqlType(cql_typename(t), ks_meta) for t in result.column_types]

        formatted_values = [map(self.myformat_value, row.values(), cql_types) for row in result.current_rows]
=======
        formatted_values = [map(self.myformat_value, [row[column] for column in column_names]) for row in rows]
>>>>>>> 21ec39a9

        if self.expand_enabled:
            self.print_formatted_result_vertically(formatted_names, formatted_values)
        else:
            self.print_formatted_result(formatted_names, formatted_values)

    def print_formatted_result(self, formatted_names, formatted_values):
        # determine column widths
        widths = [n.displaywidth for n in formatted_names]
        if formatted_values is not None:
            for fmtrow in formatted_values:
                for num, col in enumerate(fmtrow):
                    widths[num] = max(widths[num], col.displaywidth)

        # print header
        header = ' | '.join(hdr.ljust(w, color=self.color) for (hdr, w) in zip(formatted_names, widths))
        self.writeresult(' ' + header.rstrip())
        self.writeresult('-%s-' % '-+-'.join('-' * w for w in widths))

        # stop if there are no rows
        if formatted_values is None:
            self.writeresult("")
            return

        # print row data
        for row in formatted_values:
            line = ' | '.join(col.rjust(w, color=self.color) for (col, w) in zip(row, widths))
            self.writeresult(' ' + line)

        self.writeresult("")

    def print_formatted_result_vertically(self, formatted_names, formatted_values):
        max_col_width = max([n.displaywidth for n in formatted_names])
        max_val_width = max([n.displaywidth for row in formatted_values for n in row])

        # for each row returned, list all the column-value pairs
        for row_id, row in enumerate(formatted_values):
            self.writeresult("@ Row %d" % (row_id + 1))
            self.writeresult('-%s-' % '-+-'.join(['-' * max_col_width, '-' * max_val_width]))
            for field_id, field in enumerate(row):
                column = formatted_names[field_id].ljust(max_col_width, color=self.color)
                value = field.ljust(field.displaywidth, color=self.color)
                self.writeresult(' ' + " | ".join([column, value]))
            self.writeresult('')

    def print_warnings(self, warnings):
        if warnings is None or len(warnings) == 0:
            return

        self.writeresult('')
        self.writeresult('Warnings :')
        for warning in warnings:
            self.writeresult(warning)
            self.writeresult('')

    def emptyline(self):
        pass

    def parseline(self, line):
        # this shouldn't be needed
        raise NotImplementedError

    def complete(self, text, state):
        if readline is None:
            return
        if state == 0:
            try:
                self.completion_matches = self.find_completions(text)
            except Exception:
                if debug_completion:
                    import traceback
                    traceback.print_exc()
                else:
                    raise
        try:
            return self.completion_matches[state]
        except IndexError:
            return None

    def find_completions(self, text):
        curline = readline.get_line_buffer()
        prevlines = self.statement.getvalue()
        wholestmt = prevlines + curline
        begidx = readline.get_begidx() + len(prevlines)
        stuff_to_complete = wholestmt[:begidx]
        return cqlruleset.cql_complete(stuff_to_complete, text, cassandra_conn=self,
                                       debug=debug_completion, startsymbol='cqlshCommand')

    def set_prompt(self, prompt, prepend_user=False):
        if prepend_user and self.username:
            self.prompt = "%s@%s" % (self.username, prompt)
            return
        self.prompt = prompt

    def cql_unprotect_name(self, namestr):
        if namestr is None:
            return
        return cqlruleset.dequote_name(namestr)

    def cql_unprotect_value(self, valstr):
        if valstr is not None:
            return cqlruleset.dequote_value(valstr)

    def print_recreate_keyspace(self, ksdef, out):
        out.write(ksdef.export_as_string())
        out.write("\n")

    def print_recreate_columnfamily(self, ksname, cfname, out):
        """
        Output CQL commands which should be pasteable back into a CQL session
        to recreate the given table.

        Writes output to the given out stream.
        """
        out.write(self.get_table_meta(ksname, cfname).export_as_string())
        out.write("\n")

    def print_recreate_index(self, ksname, idxname, out):
        """
        Output CQL commands which should be pasteable back into a CQL session
        to recreate the given index.

        Writes output to the given out stream.
        """
        out.write(self.get_index_meta(ksname, idxname).export_as_string())
        out.write("\n")

    def print_recreate_materialized_view(self, ksname, viewname, out):
        """
        Output CQL commands which should be pasteable back into a CQL session
        to recreate the given materialized view.

        Writes output to the given out stream.
        """
        out.write(self.get_view_meta(ksname, viewname).export_as_string())
        out.write("\n")

    def print_recreate_object(self, ks, name, out):
        """
        Output CQL commands which should be pasteable back into a CQL session
        to recreate the given object (ks, table or index).

        Writes output to the given out stream.
        """
        out.write(self.get_object_meta(ks, name).export_as_string())
        out.write("\n")

    def describe_keyspaces(self):
        print
        cmd.Cmd.columnize(self, protect_names(self.get_keyspace_names()))
        print

    def describe_keyspace(self, ksname):
        print
        self.print_recreate_keyspace(self.get_keyspace_meta(ksname), sys.stdout)
        print

    def describe_columnfamily(self, ksname, cfname):
        if ksname is None:
            ksname = self.current_keyspace
        if ksname is None:
            raise NoKeyspaceError("No keyspace specified and no current keyspace")
        print
        self.print_recreate_columnfamily(ksname, cfname, sys.stdout)
        print

    def describe_index(self, ksname, idxname):
        print
        self.print_recreate_index(ksname, idxname, sys.stdout)
        print

    def describe_materialized_view(self, ksname, viewname):
        if ksname is None:
            ksname = self.current_keyspace
        if ksname is None:
            raise NoKeyspaceError("No keyspace specified and no current keyspace")
        print
        self.print_recreate_materialized_view(ksname, viewname, sys.stdout)
        print

    def describe_object(self, ks, name):
        print
        self.print_recreate_object(ks, name, sys.stdout)
        print

    def describe_columnfamilies(self, ksname):
        print
        if ksname is None:
            for k in self.get_keyspaces():
                name = protect_name(k.name)
                print 'Keyspace %s' % (name,)
                print '---------%s' % ('-' * len(name))
                cmd.Cmd.columnize(self, protect_names(self.get_columnfamily_names(k.name)))
                print
        else:
            cmd.Cmd.columnize(self, protect_names(self.get_columnfamily_names(ksname)))
            print

    def describe_functions(self, ksname):
        print
        if ksname is None:
            for ksmeta in self.get_keyspaces():
                name = protect_name(ksmeta.name)
                print 'Keyspace %s' % (name,)
                print '---------%s' % ('-' * len(name))
                self._columnize_unicode(ksmeta.functions.keys())
        else:
            ksmeta = self.get_keyspace_meta(ksname)
            self._columnize_unicode(ksmeta.functions.keys())

    def describe_function(self, ksname, functionname):
        if ksname is None:
            ksname = self.current_keyspace
        if ksname is None:
            raise NoKeyspaceError("No keyspace specified and no current keyspace")
        print
        ksmeta = self.get_keyspace_meta(ksname)
        functions = filter(lambda f: f.name == functionname, ksmeta.functions.values())
        if len(functions) == 0:
            raise FunctionNotFound("User defined function %r not found" % functionname)
        print "\n\n".join(func.export_as_string() for func in functions)
        print

    def describe_aggregates(self, ksname):
        print
        if ksname is None:
            for ksmeta in self.get_keyspaces():
                name = protect_name(ksmeta.name)
                print 'Keyspace %s' % (name,)
                print '---------%s' % ('-' * len(name))
                self._columnize_unicode(ksmeta.aggregates.keys())
        else:
            ksmeta = self.get_keyspace_meta(ksname)
            self._columnize_unicode(ksmeta.aggregates.keys())

    def describe_aggregate(self, ksname, aggregatename):
        if ksname is None:
            ksname = self.current_keyspace
        if ksname is None:
            raise NoKeyspaceError("No keyspace specified and no current keyspace")
        print
        ksmeta = self.get_keyspace_meta(ksname)
        aggregates = filter(lambda f: f.name == aggregatename, ksmeta.aggregates.values())
        if len(aggregates) == 0:
            raise FunctionNotFound("User defined aggregate %r not found" % aggregatename)
        print "\n\n".join(aggr.export_as_string() for aggr in aggregates)
        print

    def describe_usertypes(self, ksname):
        print
        if ksname is None:
            for ksmeta in self.get_keyspaces():
                name = protect_name(ksmeta.name)
                print 'Keyspace %s' % (name,)
                print '---------%s' % ('-' * len(name))
                self._columnize_unicode(ksmeta.user_types.keys(), quote=True)
        else:
            ksmeta = self.get_keyspace_meta(ksname)
            self._columnize_unicode(ksmeta.user_types.keys(), quote=True)

    def describe_usertype(self, ksname, typename):
        if ksname is None:
            ksname = self.current_keyspace
        if ksname is None:
            raise NoKeyspaceError("No keyspace specified and no current keyspace")
        print
        ksmeta = self.get_keyspace_meta(ksname)
        try:
            usertype = ksmeta.user_types[typename]
        except KeyError:
            raise UserTypeNotFound("User type %r not found" % typename)
        print usertype.export_as_string()

    def _columnize_unicode(self, name_list, quote=False):
        """
        Used when columnizing identifiers that may contain unicode
        """
        names = [n.encode('utf-8') for n in name_list]
        if quote:
            names = protect_names(names)
        cmd.Cmd.columnize(self, names)
        print

    def describe_cluster(self):
        print '\nCluster: %s' % self.get_cluster_name()
        p = trim_if_present(self.get_partitioner(), 'org.apache.cassandra.dht.')
        print 'Partitioner: %s\n' % p
        # TODO: snitch?
        # snitch = trim_if_present(self.get_snitch(), 'org.apache.cassandra.locator.')
        # print 'Snitch: %s\n' % snitch
        if self.current_keyspace is not None and self.current_keyspace != 'system':
            print "Range ownership:"
            ring = self.get_ring(self.current_keyspace)
            for entry in ring.items():
                print ' %39s  [%s]' % (str(entry[0].value), ', '.join([host.address for host in entry[1]]))
            print

    def describe_schema(self, include_system=False):
        print
        for k in self.get_keyspaces():
            if include_system or k.name not in cql3handling.SYSTEM_KEYSPACES:
                self.print_recreate_keyspace(k, sys.stdout)
                print

    def do_describe(self, parsed):
        """
        DESCRIBE [cqlsh only]

        (DESC may be used as a shorthand.)

          Outputs information about the connected Cassandra cluster, or about
          the data objects stored in the cluster. Use in one of the following ways:

        DESCRIBE KEYSPACES

          Output the names of all keyspaces.

        DESCRIBE KEYSPACE [<keyspacename>]

          Output CQL commands that could be used to recreate the given keyspace,
          and the objects in it (such as tables, types, functions, etc.).
          In some cases, as the CQL interface matures, there will be some metadata
          about a keyspace that is not representable with CQL. That metadata will not be shown.

          The '<keyspacename>' argument may be omitted, in which case the current
          keyspace will be described.

        DESCRIBE TABLES

          Output the names of all tables in the current keyspace, or in all
          keyspaces if there is no current keyspace.

        DESCRIBE TABLE [<keyspace>.]<tablename>

          Output CQL commands that could be used to recreate the given table.
          In some cases, as above, there may be table metadata which is not
          representable and which will not be shown.

        DESCRIBE INDEX <indexname>

          Output the CQL command that could be used to recreate the given index.
          In some cases, there may be index metadata which is not representable
          and which will not be shown.

        DESCRIBE MATERIALIZED VIEW <viewname>

          Output the CQL command that could be used to recreate the given materialized view.
          In some cases, there may be materialized view metadata which is not representable
          and which will not be shown.

        DESCRIBE CLUSTER

          Output information about the connected Cassandra cluster, such as the
          cluster name, and the partitioner and snitch in use. When you are
          connected to a non-system keyspace, also shows endpoint-range
          ownership information for the Cassandra ring.

        DESCRIBE [FULL] SCHEMA

          Output CQL commands that could be used to recreate the entire (non-system) schema.
          Works as though "DESCRIBE KEYSPACE k" was invoked for each non-system keyspace
          k. Use DESCRIBE FULL SCHEMA to include the system keyspaces.

        DESCRIBE TYPES

          Output the names of all user-defined-types in the current keyspace, or in all
          keyspaces if there is no current keyspace.

        DESCRIBE TYPE [<keyspace>.]<type>

          Output the CQL command that could be used to recreate the given user-defined-type.

        DESCRIBE FUNCTIONS

          Output the names of all user-defined-functions in the current keyspace, or in all
          keyspaces if there is no current keyspace.

        DESCRIBE FUNCTION [<keyspace>.]<function>

          Output the CQL command that could be used to recreate the given user-defined-function.

        DESCRIBE AGGREGATES

          Output the names of all user-defined-aggregates in the current keyspace, or in all
          keyspaces if there is no current keyspace.

        DESCRIBE AGGREGATE [<keyspace>.]<aggregate>

          Output the CQL command that could be used to recreate the given user-defined-aggregate.

        DESCRIBE <objname>

          Output CQL commands that could be used to recreate the entire object schema,
          where object can be either a keyspace or a table or an index or a materialized
          view (in this order).
  """
        what = parsed.matched[1][1].lower()
        if what == 'functions':
            self.describe_functions(self.current_keyspace)
        elif what == 'function':
            ksname = self.cql_unprotect_name(parsed.get_binding('ksname', None))
            functionname = self.cql_unprotect_name(parsed.get_binding('udfname'))
            self.describe_function(ksname, functionname)
        elif what == 'aggregates':
            self.describe_aggregates(self.current_keyspace)
        elif what == 'aggregate':
            ksname = self.cql_unprotect_name(parsed.get_binding('ksname', None))
            aggregatename = self.cql_unprotect_name(parsed.get_binding('udaname'))
            self.describe_aggregate(ksname, aggregatename)
        elif what == 'keyspaces':
            self.describe_keyspaces()
        elif what == 'keyspace':
            ksname = self.cql_unprotect_name(parsed.get_binding('ksname', ''))
            if not ksname:
                ksname = self.current_keyspace
                if ksname is None:
                    self.printerr('Not in any keyspace.')
                    return
            self.describe_keyspace(ksname)
        elif what in ('columnfamily', 'table'):
            ks = self.cql_unprotect_name(parsed.get_binding('ksname', None))
            cf = self.cql_unprotect_name(parsed.get_binding('cfname'))
            self.describe_columnfamily(ks, cf)
        elif what == 'index':
            ks = self.cql_unprotect_name(parsed.get_binding('ksname', None))
            idx = self.cql_unprotect_name(parsed.get_binding('idxname', None))
            self.describe_index(ks, idx)
        elif what == 'materialized' and parsed.matched[2][1].lower() == 'view':
            ks = self.cql_unprotect_name(parsed.get_binding('ksname', None))
            mv = self.cql_unprotect_name(parsed.get_binding('mvname'))
            self.describe_materialized_view(ks, mv)
        elif what in ('columnfamilies', 'tables'):
            self.describe_columnfamilies(self.current_keyspace)
        elif what == 'types':
            self.describe_usertypes(self.current_keyspace)
        elif what == 'type':
            ks = self.cql_unprotect_name(parsed.get_binding('ksname', None))
            ut = self.cql_unprotect_name(parsed.get_binding('utname'))
            self.describe_usertype(ks, ut)
        elif what == 'cluster':
            self.describe_cluster()
        elif what == 'schema':
            self.describe_schema(False)
        elif what == 'full' and parsed.matched[2][1].lower() == 'schema':
            self.describe_schema(True)
        elif what:
            ks = self.cql_unprotect_name(parsed.get_binding('ksname', None))
            name = self.cql_unprotect_name(parsed.get_binding('cfname'))
            if not name:
                name = self.cql_unprotect_name(parsed.get_binding('idxname', None))
            if not name:
                name = self.cql_unprotect_name(parsed.get_binding('mvname', None))
            self.describe_object(ks, name)
    do_desc = do_describe

    def do_copy(self, parsed):
        r"""
        COPY [cqlsh only]

          COPY x FROM: Imports CSV data into a Cassandra table
          COPY x TO: Exports data from a Cassandra table in CSV format.

        COPY <table_name> [ ( column [, ...] ) ]
             FROM ( '<file_pattern_1, file_pattern_2, ... file_pattern_n>' | STDIN )
             [ WITH <option>='value' [AND ...] ];

        File patterns are either file names or valid python glob expressions, e.g. *.csv or folder/*.csv.

        COPY <table_name> [ ( column [, ...] ) ]
             TO ( '<filename>' | STDOUT )
             [ WITH <option>='value' [AND ...] ];

        Available common COPY options and defaults:

          DELIMITER=','           - character that appears between records
          QUOTE='"'               - quoting character to be used to quote fields
          ESCAPE='\'              - character to appear before the QUOTE char when quoted
          HEADER=false            - whether to ignore the first line
          NULL=''                 - string that represents a null value
          DATETIMEFORMAT=         - timestamp strftime format
            '%Y-%m-%d %H:%M:%S%z'   defaults to time_format value in cqlshrc
          MAXATTEMPTS=5           - the maximum number of attempts per batch or range
          REPORTFREQUENCY=0.25    - the frequency with which we display status updates in seconds
          DECIMALSEP='.'          - the separator for decimal values
          THOUSANDSSEP=''         - the separator for thousands digit groups
          BOOLSTYLE='True,False'  - the representation for booleans, case insensitive, specify true followed by false,
                                    for example yes,no or 1,0
          NUMPROCESSES=n          - the number of worker processes, by default the number of cores minus one
                                    capped at 16
          CONFIGFILE=''           - a configuration file with the same format as .cqlshrc (see the Python ConfigParser
                                    documentation) where you can specify WITH options under the following optional
                                    sections: [copy], [copy-to], [copy-from], [copy:ks.table], [copy-to:ks.table],
                                    [copy-from:ks.table], where <ks> is your keyspace name and <table> is your table
                                    name. Options are read from these sections, in the order specified
                                    above, and command line options always override options in configuration files.
                                    Depending on the COPY direction, only the relevant copy-from or copy-to sections
                                    are used. If no configfile is specified then .cqlshrc is searched instead.
          RATEFILE=''             - an optional file where to print the output statistics

        Available COPY FROM options and defaults:

          CHUNKSIZE=5000          - the size of chunks passed to worker processes
          INGESTRATE=100000       - an approximate ingest rate in rows per second
          MINBATCHSIZE=10         - the minimum size of an import batch
          MAXBATCHSIZE=20         - the maximum size of an import batch
          MAXROWS=-1              - the maximum number of rows, -1 means no maximum
          SKIPROWS=0              - the number of rows to skip
          SKIPCOLS=''             - a comma separated list of column names to skip
          MAXPARSEERRORS=-1       - the maximum global number of parsing errors, -1 means no maximum
          MAXINSERTERRORS=1000    - the maximum global number of insert errors, -1 means no maximum
          ERRFILE=''              - a file where to store all rows that could not be imported, by default this is
                                    import_ks_table.err where <ks> is your keyspace and <table> is your table name.
          PREPAREDSTATEMENTS=True - whether to use prepared statements when importing, by default True. Set this to
                                    False if you don't mind shifting data parsing to the cluster. The cluster will also
                                    have to compile every batch statement. For large and oversized clusters
                                    this will result in a faster import but for smaller clusters it may generate
                                    timeouts.
          TTL=3600                - the time to live in seconds, by default data will not expire

        Available COPY TO options and defaults:

          ENCODING='utf8'          - encoding for CSV output
          PAGESIZE='1000'          - the page size for fetching results
          PAGETIMEOUT=10           - the page timeout in seconds for fetching results
          BEGINTOKEN=''            - the minimum token string to consider when exporting data
          ENDTOKEN=''              - the maximum token string to consider when exporting data
          MAXREQUESTS=6            - the maximum number of requests each worker process can work on in parallel
          MAXOUTPUTSIZE='-1'       - the maximum size of the output file measured in number of lines,
                                     beyond this maximum the output file will be split into segments,
                                     -1 means unlimited.
          FLOATPRECISION=5         - the number of digits displayed after the decimal point for cql float values
          DOUBLEPRECISION=12       - the number of digits displayed after the decimal point for cql double values

        When entering CSV data on STDIN, you can use the sequence "\."
        on a line by itself to end the data input.
        """

        ks = self.cql_unprotect_name(parsed.get_binding('ksname', None))
        if ks is None:
            ks = self.current_keyspace
            if ks is None:
                raise NoKeyspaceError("Not in any keyspace.")
        table = self.cql_unprotect_name(parsed.get_binding('cfname'))
        columns = parsed.get_binding('colnames', None)
        if columns is not None:
            columns = map(self.cql_unprotect_name, columns)
        else:
            # default to all known columns
            columns = self.get_column_names(ks, table)

        fname = parsed.get_binding('fname', None)
        if fname is not None:
            fname = self.cql_unprotect_value(fname)

        copyoptnames = map(str.lower, parsed.get_binding('optnames', ()))
        copyoptvals = map(self.cql_unprotect_value, parsed.get_binding('optvals', ()))
        opts = dict(zip(copyoptnames, copyoptvals))

        direction = parsed.get_binding('dir').upper()
        if direction == 'FROM':
            task = ImportTask(self, ks, table, columns, fname, opts, self.conn.protocol_version, CONFIG_FILE)
        elif direction == 'TO':
            task = ExportTask(self, ks, table, columns, fname, opts, self.conn.protocol_version, CONFIG_FILE)
        else:
            raise SyntaxError("Unknown direction %s" % direction)

        task.run()

    def do_show(self, parsed):
        """
        SHOW [cqlsh only]

          Displays information about the current cqlsh session. Can be called in
          the following ways:

        SHOW VERSION

          Shows the version and build of the connected Cassandra instance, as
          well as the versions of the CQL spec and the Thrift protocol that
          the connected Cassandra instance understands.

        SHOW HOST

          Shows where cqlsh is currently connected.

        SHOW SESSION <sessionid>

          Pretty-prints the requested tracing session.
        """
        showwhat = parsed.get_binding('what').lower()
        if showwhat == 'version':
            self.get_connection_versions()
            self.show_version()
        elif showwhat == 'host':
            self.show_host()
        elif showwhat.startswith('session'):
            session_id = parsed.get_binding('sessionid').lower()
            self.show_session(UUID(session_id))
        else:
            self.printerr('Wait, how do I show %r?' % (showwhat,))

    def do_source(self, parsed):
        """
        SOURCE [cqlsh only]

        Executes a file containing CQL statements. Gives the output for each
        statement in turn, if any, or any errors that occur along the way.

        Errors do NOT abort execution of the CQL source file.

        Usage:

          SOURCE '<file>';

        That is, the path to the file to be executed must be given inside a
        string literal. The path is interpreted relative to the current working
        directory. The tilde shorthand notation ('~/mydir') is supported for
        referring to $HOME.

        See also the --file option to cqlsh.
        """
        fname = parsed.get_binding('fname')
        fname = os.path.expanduser(self.cql_unprotect_value(fname))
        try:
            encoding, bom_size = get_file_encoding_bomsize(fname)
            f = codecs.open(fname, 'r', encoding)
            f.seek(bom_size)
        except IOError, e:
            self.printerr('Could not open %r: %s' % (fname, e))
            return
        username = self.auth_provider.username if self.auth_provider else None
        password = self.auth_provider.password if self.auth_provider else None
        subshell = Shell(self.hostname, self.port, color=self.color,
                         username=username, password=password,
                         encoding=self.encoding, stdin=f, tty=False, use_conn=self.conn,
                         cqlver=self.cql_version, keyspace=self.current_keyspace,
                         tracing_enabled=self.tracing_enabled,
                         display_nanotime_format=self.display_nanotime_format,
                         display_timestamp_format=self.display_timestamp_format,
                         display_date_format=self.display_date_format,
                         display_float_precision=self.display_float_precision,
                         display_double_precision=self.display_double_precision,
                         display_timezone=self.display_timezone,
                         max_trace_wait=self.max_trace_wait, ssl=self.ssl,
                         request_timeout=self.session.default_timeout,
                         connect_timeout=self.conn.connect_timeout)
        subshell.cmdloop()
        f.close()

    def do_capture(self, parsed):
        """
        CAPTURE [cqlsh only]

        Begins capturing command output and appending it to a specified file.
        Output will not be shown at the console while it is captured.

        Usage:

          CAPTURE '<file>';
          CAPTURE OFF;
          CAPTURE;

        That is, the path to the file to be appended to must be given inside a
        string literal. The path is interpreted relative to the current working
        directory. The tilde shorthand notation ('~/mydir') is supported for
        referring to $HOME.

        Only query result output is captured. Errors and output from cqlsh-only
        commands will still be shown in the cqlsh session.

        To stop capturing output and show it in the cqlsh session again, use
        CAPTURE OFF.

        To inspect the current capture configuration, use CAPTURE with no
        arguments.
        """
        fname = parsed.get_binding('fname')
        if fname is None:
            if self.shunted_query_out is not None:
                print "Currently capturing query output to %r." % (self.query_out.name,)
            else:
                print "Currently not capturing query output."
            return

        if fname.upper() == 'OFF':
            if self.shunted_query_out is None:
                self.printerr('Not currently capturing output.')
                return
            self.query_out.close()
            self.query_out = self.shunted_query_out
            self.color = self.shunted_color
            self.shunted_query_out = None
            del self.shunted_color
            return

        if self.shunted_query_out is not None:
            self.printerr('Already capturing output to %s. Use CAPTURE OFF'
                          ' to disable.' % (self.query_out.name,))
            return

        fname = os.path.expanduser(self.cql_unprotect_value(fname))
        try:
            f = open(fname, 'a')
        except IOError, e:
            self.printerr('Could not open %r for append: %s' % (fname, e))
            return
        self.shunted_query_out = self.query_out
        self.shunted_color = self.color
        self.query_out = f
        self.color = False
        print 'Now capturing query output to %r.' % (fname,)

    def do_tracing(self, parsed):
        """
        TRACING [cqlsh]

          Enables or disables request tracing.

        TRACING ON

          Enables tracing for all further requests.

        TRACING OFF

          Disables tracing.

        TRACING

          TRACING with no arguments shows the current tracing status.
        """
        self.tracing_enabled = SwitchCommand("TRACING", "Tracing").execute(self.tracing_enabled, parsed, self.printerr)

    def do_expand(self, parsed):
        """
        EXPAND [cqlsh]

          Enables or disables expanded (vertical) output.

        EXPAND ON

          Enables expanded (vertical) output.

        EXPAND OFF

          Disables expanded (vertical) output.

        EXPAND

          EXPAND with no arguments shows the current value of expand setting.
        """
        self.expand_enabled = SwitchCommand("EXPAND", "Expanded output").execute(self.expand_enabled, parsed, self.printerr)

    def do_consistency(self, parsed):
        """
        CONSISTENCY [cqlsh only]

           Overrides default consistency level (default level is ONE).

        CONSISTENCY <level>

           Sets consistency level for future requests.

           Valid consistency levels:

           ANY, ONE, TWO, THREE, QUORUM, ALL, LOCAL_ONE, LOCAL_QUORUM, EACH_QUORUM, SERIAL and LOCAL_SERIAL.

           SERIAL and LOCAL_SERIAL may be used only for SELECTs; will be rejected with updates.

        CONSISTENCY

           CONSISTENCY with no arguments shows the current consistency level.
        """
        level = parsed.get_binding('level')
        if level is None:
            print 'Current consistency level is %s.' % (cassandra.ConsistencyLevel.value_to_name[self.consistency_level])
            return

        self.consistency_level = cassandra.ConsistencyLevel.name_to_value[level.upper()]
        print 'Consistency level set to %s.' % (level.upper(),)

    def do_serial(self, parsed):
        """
        SERIAL CONSISTENCY [cqlsh only]

           Overrides serial consistency level (default level is SERIAL).

        SERIAL CONSISTENCY <level>

           Sets consistency level for future conditional updates.

           Valid consistency levels:

           SERIAL, LOCAL_SERIAL.

        SERIAL CONSISTENCY

           SERIAL CONSISTENCY with no arguments shows the current consistency level.
        """
        level = parsed.get_binding('level')
        if level is None:
            print 'Current serial consistency level is %s.' % (cassandra.ConsistencyLevel.value_to_name[self.serial_consistency_level])
            return

        self.serial_consistency_level = cassandra.ConsistencyLevel.name_to_value[level.upper()]
        print 'Serial consistency level set to %s.' % (level.upper(),)

    def do_login(self, parsed):
        """
        LOGIN [cqlsh only]

           Changes login information without requiring restart.

        LOGIN <username> (<password>)

           Login using the specified username. If password is specified, it will be used
           otherwise, you will be prompted to enter.
        """
        username = parsed.get_binding('username')
        password = parsed.get_binding('password')
        if password is None:
            password = getpass.getpass()
        else:
            password = password[1:-1]

        auth_provider = PlainTextAuthProvider(username=username, password=password)

        conn = Cluster(contact_points=(self.hostname,), port=self.port, cql_version=self.conn.cql_version,
                       protocol_version=self.conn.protocol_version,
                       auth_provider=auth_provider,
                       ssl_options=self.conn.ssl_options,
                       load_balancing_policy=WhiteListRoundRobinPolicy([self.hostname]),
                       control_connection_timeout=self.conn.connect_timeout,
                       connect_timeout=self.conn.connect_timeout)

        if self.current_keyspace:
            session = conn.connect(self.current_keyspace)
        else:
            session = conn.connect()

        # Copy session properties
        session.default_timeout = self.session.default_timeout
        session.row_factory = self.session.row_factory
        session.default_consistency_level = self.session.default_consistency_level
        session.max_trace_wait = self.session.max_trace_wait

        # Update after we've connected in case we fail to authenticate
        self.conn = conn
        self.auth_provider = auth_provider
        self.username = username
        self.session = session

    def do_exit(self, parsed=None):
        """
        EXIT/QUIT [cqlsh only]

        Exits cqlsh.
        """
        self.stop = True
        if self.owns_connection:
            self.conn.shutdown()
    do_quit = do_exit

    def do_clear(self, parsed):
        """
        CLEAR/CLS [cqlsh only]

        Clears the console.
        """
        import subprocess
        subprocess.call(['clear', 'cls'][is_win], shell=True)
    do_cls = do_clear

    def do_debug(self, parsed):
        import pdb
        pdb.set_trace()

    def get_help_topics(self):
        topics = [t[3:] for t in dir(self) if t.startswith('do_') and getattr(self, t, None).__doc__]
        for hide_from_help in ('quit',):
            topics.remove(hide_from_help)
        return topics

    def columnize(self, slist, *a, **kw):
        return cmd.Cmd.columnize(self, sorted([u.upper() for u in slist]), *a, **kw)

    def do_help(self, parsed):
        """
        HELP [cqlsh only]

        Gives information about cqlsh commands. To see available topics,
        enter "HELP" without any arguments. To see help on a topic,
        use "HELP <topic>".
        """
        topics = parsed.get_binding('topic', ())
        if not topics:
            shell_topics = [t.upper() for t in self.get_help_topics()]
            self.print_topics("\nDocumented shell commands:", shell_topics, 15, 80)
            cql_topics = [t.upper() for t in cqldocs.get_help_topics()]
            self.print_topics("CQL help topics:", cql_topics, 15, 80)
            return
        for t in topics:
            if t.lower() in self.get_help_topics():
                doc = getattr(self, 'do_' + t.lower()).__doc__
                self.stdout.write(doc + "\n")
            elif t.lower() in cqldocs.get_help_topics():
                urlpart = cqldocs.get_help_topic(t)
                if urlpart is not None:
                    url = "%s#%s" % (CASSANDRA_CQL_HTML, urlpart)
                    if len(webbrowser._tryorder) == 0:
                        self.printerr("*** No browser to display CQL help. URL for help topic %s : %s" % (t, url))
                    elif self.browser is not None:
                        webbrowser.get(self.browser).open_new_tab(url)
                    else:
                        webbrowser.open_new_tab(url)
            else:
                self.printerr("*** No help on %s" % (t,))

    def do_unicode(self, parsed):
        """
        Textual input/output

        When control characters, or other characters which can't be encoded
        in your current locale, are found in values of 'text' or 'ascii'
        types, it will be shown as a backslash escape. If color is enabled,
        any such backslash escapes will be shown in a different color from
        the surrounding text.

        Unicode code points in your data will be output intact, if the
        encoding for your locale is capable of decoding them. If you prefer
        that non-ascii characters be shown with Python-style "\\uABCD"
        escape sequences, invoke cqlsh with an ASCII locale (for example,
        by setting the $LANG environment variable to "C").
        """

    def do_paging(self, parsed):
        """
        PAGING [cqlsh]

          Enables or disables query paging.

        PAGING ON

          Enables query paging for all further queries.

        PAGING OFF

          Disables paging.

        PAGING

          PAGING with no arguments shows the current query paging status.
        """
        (self.use_paging, requested_page_size) = SwitchCommandWithValue(
            "PAGING", "Query paging", value_type=int).execute(self.use_paging, parsed, self.printerr)
        if self.use_paging and requested_page_size is not None:
            self.page_size = requested_page_size
        if self.use_paging:
            print("Page size: {}".format(self.page_size))
        else:
            self.page_size = self.default_page_size

    def applycolor(self, text, color=None):
        if not color or not self.color:
            return text
        return color + text + ANSI_RESET

    def writeresult(self, text, color=None, newline=True, out=None):
        if out is None:
            out = self.query_out

        # convert Exceptions, etc to text
        if not isinstance(text, (unicode, str)):
            text = unicode(text)

        if isinstance(text, unicode):
            text = text.encode(self.encoding)

        to_write = self.applycolor(text, color) + ('\n' if newline else '')
        out.write(to_write)

    def flush_output(self):
        self.query_out.flush()

    def printerr(self, text, color=RED, newline=True, shownum=None):
        self.statement_error = True
        if shownum is None:
            shownum = self.show_line_nums
        if shownum:
            text = '%s:%d:%s' % (self.stdin.name, self.lineno, text)
        self.writeresult(text, color, newline=newline, out=sys.stderr)


class SwitchCommand(object):
    command = None
    description = None

    def __init__(self, command, desc):
        self.command = command
        self.description = desc

    def execute(self, state, parsed, printerr):
        switch = parsed.get_binding('switch')
        if switch is None:
            if state:
                print "%s is currently enabled. Use %s OFF to disable" \
                      % (self.description, self.command)
            else:
                print "%s is currently disabled. Use %s ON to enable." \
                      % (self.description, self.command)
            return state

        if switch.upper() == 'ON':
            if state:
                printerr('%s is already enabled. Use %s OFF to disable.'
                         % (self.description, self.command))
                return state
            print 'Now %s is enabled' % (self.description,)
            return True

        if switch.upper() == 'OFF':
            if not state:
                printerr('%s is not enabled.' % (self.description,))
                return state
            print 'Disabled %s.' % (self.description,)
            return False


class SwitchCommandWithValue(SwitchCommand):
    """The same as SwitchCommand except it also accepts a value in place of ON.

    This returns a tuple of the form: (SWITCH_VALUE, PASSED_VALUE)
    eg: PAGING 50 returns (True, 50)
        PAGING OFF returns (False, None)
        PAGING ON returns (True, None)

    The value_type must match for the PASSED_VALUE, otherwise it will return None.
    """
    def __init__(self, command, desc, value_type=int):
        SwitchCommand.__init__(self, command, desc)
        self.value_type = value_type

    def execute(self, state, parsed, printerr):
        binary_switch_value = SwitchCommand.execute(self, state, parsed, printerr)
        switch = parsed.get_binding('switch')
        try:
            value = self.value_type(switch)
            binary_switch_value = True
        except (ValueError, TypeError):
            value = None
        return (binary_switch_value, value)


def option_with_default(cparser_getter, section, option, default=None):
    try:
        return cparser_getter(section, option)
    except ConfigParser.Error:
        return default


def raw_option_with_default(configs, section, option, default=None):
    """
    Same (almost) as option_with_default() but won't do any string interpolation.
    Useful for config values that include '%' symbol, e.g. time format string.
    """
    try:
        return configs.get(section, option, raw=True)
    except ConfigParser.Error:
        return default


def should_use_color():
    if not sys.stdout.isatty():
        return False
    if os.environ.get('TERM', '') in ('dumb', ''):
        return False
    try:
        import subprocess
        p = subprocess.Popen(['tput', 'colors'], stdout=subprocess.PIPE)
        stdout, _ = p.communicate()
        if int(stdout.strip()) < 8:
            return False
    except (OSError, ImportError, ValueError):
        # oh well, we tried. at least we know there's a $TERM and it's
        # not "dumb".
        pass
    return True


def read_options(cmdlineargs, environment):
    configs = ConfigParser.SafeConfigParser()
    configs.read(CONFIG_FILE)

    rawconfigs = ConfigParser.RawConfigParser()
    rawconfigs.read(CONFIG_FILE)

    optvalues = optparse.Values()
    optvalues.username = option_with_default(configs.get, 'authentication', 'username')
    optvalues.password = option_with_default(rawconfigs.get, 'authentication', 'password')
    optvalues.keyspace = option_with_default(configs.get, 'authentication', 'keyspace')
    optvalues.browser = option_with_default(configs.get, 'ui', 'browser', None)
    optvalues.completekey = option_with_default(configs.get, 'ui', 'completekey',
                                                DEFAULT_COMPLETEKEY)
    optvalues.color = option_with_default(configs.getboolean, 'ui', 'color')
    optvalues.time_format = raw_option_with_default(configs, 'ui', 'time_format',
                                                    DEFAULT_TIMESTAMP_FORMAT)
    optvalues.nanotime_format = raw_option_with_default(configs, 'ui', 'nanotime_format',
                                                        DEFAULT_NANOTIME_FORMAT)
    optvalues.date_format = raw_option_with_default(configs, 'ui', 'date_format',
                                                    DEFAULT_DATE_FORMAT)
    optvalues.float_precision = option_with_default(configs.getint, 'ui', 'float_precision',
                                                    DEFAULT_FLOAT_PRECISION)
    optvalues.double_precision = option_with_default(configs.getint, 'ui', 'double_precision',
                                                     DEFAULT_DOUBLE_PRECISION)
    optvalues.field_size_limit = option_with_default(configs.getint, 'csv', 'field_size_limit', csv.field_size_limit())
    optvalues.max_trace_wait = option_with_default(configs.getfloat, 'tracing', 'max_trace_wait',
                                                   DEFAULT_MAX_TRACE_WAIT)
    optvalues.timezone = option_with_default(configs.get, 'ui', 'timezone', None)

    optvalues.debug = False
    optvalues.file = None
    optvalues.ssl = option_with_default(configs.getboolean, 'connection', 'ssl', DEFAULT_SSL)
    optvalues.no_compact = False
    optvalues.encoding = option_with_default(configs.get, 'ui', 'encoding', UTF8)

    optvalues.tty = option_with_default(configs.getboolean, 'ui', 'tty', sys.stdin.isatty())
    optvalues.protocol_version = option_with_default(configs.getint, 'protocol', 'version', None)
    optvalues.cqlversion = option_with_default(configs.get, 'cql', 'version', None)
    optvalues.connect_timeout = option_with_default(configs.getint, 'connection', 'timeout', DEFAULT_CONNECT_TIMEOUT_SECONDS)
    optvalues.request_timeout = option_with_default(configs.getint, 'connection', 'request_timeout', DEFAULT_REQUEST_TIMEOUT_SECONDS)
    optvalues.execute = None

    (options, arguments) = parser.parse_args(cmdlineargs, values=optvalues)

    hostname = option_with_default(configs.get, 'connection', 'hostname', DEFAULT_HOST)
    port = option_with_default(configs.get, 'connection', 'port', DEFAULT_PORT)

    try:
        options.connect_timeout = int(options.connect_timeout)
    except ValueError:
        parser.error('"%s" is not a valid connect timeout.' % (options.connect_timeout,))
        options.connect_timeout = DEFAULT_CONNECT_TIMEOUT_SECONDS

    try:
        options.request_timeout = int(options.request_timeout)
    except ValueError:
        parser.error('"%s" is not a valid request timeout.' % (options.request_timeout,))
        options.request_timeout = DEFAULT_REQUEST_TIMEOUT_SECONDS

    hostname = environment.get('CQLSH_HOST', hostname)
    port = environment.get('CQLSH_PORT', port)

    if len(arguments) > 0:
        hostname = arguments[0]
    if len(arguments) > 1:
        port = arguments[1]

    if options.file or options.execute:
        options.tty = False

    if options.execute and not options.execute.endswith(';'):
        options.execute += ';'

    if optvalues.color in (True, False):
        options.color = optvalues.color
    else:
        if options.file is not None:
            options.color = False
        else:
            options.color = should_use_color()

    if options.cqlversion is not None:
        options.cqlversion, cqlvertup = full_cql_version(options.cqlversion)
        if cqlvertup[0] < 3:
            parser.error('%r is not a supported CQL version.' % options.cqlversion)
    options.cqlmodule = cql3handling

    try:
        port = int(port)
    except ValueError:
        parser.error('%r is not a valid port number.' % port)
    return options, hostname, port


def setup_cqlruleset(cqlmodule):
    global cqlruleset
    cqlruleset = cqlmodule.CqlRuleSet
    cqlruleset.append_rules(cqlshhandling.cqlsh_extra_syntax_rules)
    for rulename, termname, func in cqlshhandling.cqlsh_syntax_completers:
        cqlruleset.completer_for(rulename, termname)(func)
    cqlruleset.commands_end_with_newline.update(cqlshhandling.my_commands_ending_with_newline)


def setup_cqldocs(cqlmodule):
    global cqldocs
    cqldocs = cqlmodule.cqldocs


def init_history():
    if readline is not None:
        try:
            readline.read_history_file(HISTORY)
        except IOError:
            pass
        delims = readline.get_completer_delims()
        delims.replace("'", "")
        delims += '.'
        readline.set_completer_delims(delims)


def save_history():
    if readline is not None:
        try:
            readline.write_history_file(HISTORY)
        except IOError:
            pass


def main(options, hostname, port):
    setup_cqlruleset(options.cqlmodule)
    setup_cqldocs(options.cqlmodule)
    init_history()
    csv.field_size_limit(options.field_size_limit)

    if options.file is None:
        stdin = None
    else:
        try:
            encoding, bom_size = get_file_encoding_bomsize(options.file)
            stdin = codecs.open(options.file, 'r', encoding)
            stdin.seek(bom_size)
        except IOError, e:
            sys.exit("Can't open %r: %s" % (options.file, e))

    if options.debug:
        sys.stderr.write("Using CQL driver: %s\n" % (cassandra,))
        sys.stderr.write("Using connect timeout: %s seconds\n" % (options.connect_timeout,))
        sys.stderr.write("Using '%s' encoding\n" % (options.encoding,))
        sys.stderr.write("Using ssl: %s\n" % (options.ssl,))

    # create timezone based on settings, environment or auto-detection
    timezone = None
    if options.timezone or 'TZ' in os.environ:
        try:
            import pytz
            if options.timezone:
                try:
                    timezone = pytz.timezone(options.timezone)
                except Exception:
                    sys.stderr.write("Warning: could not recognize timezone '%s' specified in cqlshrc\n\n" % (options.timezone))
            if 'TZ' in os.environ:
                try:
                    timezone = pytz.timezone(os.environ['TZ'])
                except Exception:
                    sys.stderr.write("Warning: could not recognize timezone '%s' from environment value TZ\n\n" % (os.environ['TZ']))
        except ImportError:
            sys.stderr.write("Warning: Timezone defined and 'pytz' module for timezone conversion not installed. Timestamps will be displayed in UTC timezone.\n\n")

    # try auto-detect timezone if tzlocal is installed
    if not timezone:
        try:
            from tzlocal import get_localzone
            timezone = get_localzone()
        except ImportError:
            # we silently ignore and fallback to UTC unless a custom timestamp format (which likely
            # does contain a TZ part) was specified
            if options.time_format != DEFAULT_TIMESTAMP_FORMAT:
                sys.stderr.write("Warning: custom timestamp format specified in cqlshrc, but local timezone could not be detected.\n" +
                                 "Either install Python 'tzlocal' module for auto-detection or specify client timezone in your cqlshrc.\n\n")

    try:
        shell = Shell(hostname,
                      port,
                      color=options.color,
                      username=options.username,
                      password=options.password,
                      stdin=stdin,
                      tty=options.tty,
                      completekey=options.completekey,
                      browser=options.browser,
                      protocol_version=options.protocol_version,
                      cqlver=options.cqlversion,
                      keyspace=options.keyspace,
                      no_compact=options.no_compact,
                      display_timestamp_format=options.time_format,
                      display_nanotime_format=options.nanotime_format,
                      display_date_format=options.date_format,
                      display_float_precision=options.float_precision,
                      display_double_precision=options.double_precision,
                      display_timezone=timezone,
                      max_trace_wait=options.max_trace_wait,
                      ssl=options.ssl,
                      single_statement=options.execute,
                      request_timeout=options.request_timeout,
                      connect_timeout=options.connect_timeout,
                      encoding=options.encoding)
    except KeyboardInterrupt:
        sys.exit('Connection aborted.')
    except CQL_ERRORS, e:
        sys.exit('Connection error: %s' % (e,))
    except VersionNotSupported, e:
        sys.exit('Unsupported CQL version: %s' % (e,))
    if options.debug:
        shell.debug = True

    shell.cmdloop()
    save_history()
    batch_mode = options.file or options.execute
    if batch_mode and shell.statement_error:
        sys.exit(2)


# always call this regardless of module name: when a sub-process is spawned
# on Windows then the module name is not __main__, see CASSANDRA-9304
insert_driver_hooks()

if __name__ == '__main__':
    main(*read_options(sys.argv[1:], os.environ))

# vim: set ft=python et ts=4 sw=4 :<|MERGE_RESOLUTION|>--- conflicted
+++ resolved
@@ -1116,7 +1116,6 @@
             # print header only
             self.print_formatted_result(formatted_names, None)
             return
-<<<<<<< HEAD
 
         cql_types = []
         if result.column_types:
@@ -1124,10 +1123,7 @@
             ks_meta = self.conn.metadata.keyspaces.get(ks_name, None)
             cql_types = [CqlType(cql_typename(t), ks_meta) for t in result.column_types]
 
-        formatted_values = [map(self.myformat_value, row.values(), cql_types) for row in result.current_rows]
-=======
-        formatted_values = [map(self.myformat_value, [row[column] for column in column_names]) for row in rows]
->>>>>>> 21ec39a9
+        formatted_values = [map(self.myformat_value, [row[column] for column in column_names], cql_types) for row in result.current_rows]
 
         if self.expand_enabled:
             self.print_formatted_result_vertically(formatted_names, formatted_values)
