--- conflicted
+++ resolved
@@ -740,27 +740,18 @@
         if (conf.user_defined_function_fail_timeout_in_ms < conf.user_defined_function_warn_timeout_in_ms)
             throw new ConfigurationException("user_defined_function_warn_timeout_in_ms must less than user_defined_function_fail_timeout_in_ms", false);
 
-<<<<<<< HEAD
+        if (!conf.allow_insecure_udfs && !conf.user_defined_functions_threads_enabled)
+            throw new ConfigurationException("To be able to set enable_user_defined_functions_threads: false you need to set allow_insecure_udfs: true - this is an unsafe configuration and is not recommended.");
+
+        if (conf.allow_extra_insecure_udfs)
+            logger.warn("Allowing java.lang.System.* access in UDFs is dangerous and not recommended. Set allow_extra_insecure_udfs: false to disable.");
+
         if (conf.commitlog_segment_size.toMebibytes() == 0)
             throw new ConfigurationException("commitlog_segment_size must be positive, but was "
                     + conf.commitlog_segment_size.toString(), false);
         else if (conf.commitlog_segment_size.toMebibytes() >= 2048)
             throw new ConfigurationException("commitlog_segment_size must be smaller than 2048, but was "
                     + conf.commitlog_segment_size.toString(), false);
-=======
-        if (!conf.allow_insecure_udfs && !conf.enable_user_defined_functions_threads)
-            throw new ConfigurationException("To be able to set enable_user_defined_functions_threads: false you need to set allow_insecure_udfs: true - this is an unsafe configuration and is not recommended.");
-
-        if (conf.allow_extra_insecure_udfs)
-            logger.warn("Allowing java.lang.System.* access in UDFs is dangerous and not recommended. Set allow_extra_insecure_udfs: false to disable.");
-
-        if (conf.commitlog_segment_size_in_mb <= 0)
-            throw new ConfigurationException("commitlog_segment_size_in_mb must be positive, but was "
-                    + conf.commitlog_segment_size_in_mb, false);
-        else if (conf.commitlog_segment_size_in_mb >= 2048)
-            throw new ConfigurationException("commitlog_segment_size_in_mb must be smaller than 2048, but was "
-                    + conf.commitlog_segment_size_in_mb, false);
->>>>>>> 66d792ad
 
         if (conf.max_mutation_size == null)
             conf.max_mutation_size = SmallestDataStorageKibibytes.inKibibytes(conf.commitlog_segment_size.toKibibytes() / 2);
@@ -3126,21 +3117,17 @@
         conf.user_defined_function_warn_timeout_in_ms = userDefinedFunctionWarnTimeout;
     }
 
-<<<<<<< HEAD
+    public static boolean allowInsecureUDFs()
+    {
+        return conf.allow_insecure_udfs;
+    }
+
+    public static boolean allowExtraInsecureUDFs()
+    {
+        return conf.allow_extra_insecure_udfs;
+    }
+
     public static boolean getMaterializedViewsEnabled()
-=======
-    public static boolean allowInsecureUDFs()
-    {
-        return conf.allow_insecure_udfs;
-    }
-
-    public static boolean allowExtraInsecureUDFs()
-    {
-        return conf.allow_extra_insecure_udfs;
-    }
-
-    public static boolean getEnableMaterializedViews()
->>>>>>> 66d792ad
     {
         return conf.materialized_views_enabled;
     }
