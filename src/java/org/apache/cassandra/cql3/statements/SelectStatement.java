--- conflicted
+++ resolved
@@ -403,15 +403,7 @@
                 slices = l.toArray(new ColumnSlice[l.size()]);
             }
 
-<<<<<<< HEAD
-            SliceQueryFilter filter = new SliceQueryFilter(slices,
-                                                           isReversed,
-                                                           limit,
-                                                           toGroup);
-            return filter;
-=======
-            return new SliceQueryFilter(slices, isReversed, getLimit(), toGroup, multiplier);
->>>>>>> 3529ac71
+            return new SliceQueryFilter(slices, isReversed, limit, toGroup);
         }
         else
         {
