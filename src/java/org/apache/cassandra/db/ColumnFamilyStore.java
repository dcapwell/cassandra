--- conflicted
+++ resolved
@@ -1184,63 +1184,20 @@
     {
         long start = System.nanoTime();
         Memtable mt = data.getMemtableFor(opGroup, replayPosition);
-<<<<<<< HEAD
         try
-=======
-        final long timeDelta = mt.put(key, columnFamily, indexer, opGroup);
-        maybeUpdateRowCache(key);
-        metric.samplers.get(Sampler.WRITES).addSample(key.getKey(), key.hashCode(), 1);
-        metric.writeLatency.addNano(System.nanoTime() - start);
-        // CASSANDRA-11117 - certain resolution paths on memtable put can result in very
-        // large time deltas, either through a variety of sentinel timestamps (used for empty values, ensuring
-        // a minimal write, etc). This limits the time delta to the max value the histogram
-        // can bucket correctly. This also filters the Long.MAX_VALUE case where there was no previous value
-        // to update.
-        if(timeDelta < Long.MAX_VALUE)
-            metric.colUpdateTimeDeltaHistogram.update(Math.min(18165375903306L, timeDelta));
-    }
-
-    /**
-     * Purges gc-able top-level and range tombstones, returning `cf` if there are any columns or tombstones left,
-     * null otherwise.
-     * @param gcBefore a timestamp (in seconds); tombstones with a localDeletionTime before this will be purged
-     */
-    public static ColumnFamily removeDeletedCF(ColumnFamily cf, int gcBefore)
-    {
-        // purge old top-level and range tombstones
-        cf.purgeTombstones(gcBefore);
-
-        // if there are no columns or tombstones left, return null
-        return !cf.hasColumns() && !cf.isMarkedForDelete() ? null : cf;
-    }
-
-    /**
-     * Removes deleted columns and purges gc-able tombstones.
-     * @return an updated `cf` if any columns or tombstones remain, null otherwise
-     */
-    public static ColumnFamily removeDeleted(ColumnFamily cf, int gcBefore)
-    {
-        return removeDeleted(cf, gcBefore, SecondaryIndexManager.nullUpdater);
-    }
-
-    /*
-     This is complicated because we need to preserve deleted columns and columnfamilies
-     until they have been deleted for at least GC_GRACE_IN_SECONDS.  But, we do not need to preserve
-     their contents; just the object itself as a "tombstone" that can be used to repair other
-     replicas that do not know about the deletion.
-     */
-    public static ColumnFamily removeDeleted(ColumnFamily cf, int gcBefore, SecondaryIndexManager.Updater indexer)
-    {
-        if (cf == null)
->>>>>>> 7232d72c
         {
             long timeDelta = mt.put(update, indexer, opGroup);
             DecoratedKey key = update.partitionKey();
             maybeUpdateRowCache(key);
             metric.samplers.get(Sampler.WRITES).addSample(key.getKey(), key.hashCode(), 1);
             metric.writeLatency.addNano(System.nanoTime() - start);
+            // CASSANDRA-11117 - certain resolution paths on memtable put can result in very
+            // large time deltas, either through a variety of sentinel timestamps (used for empty values, ensuring
+            // a minimal write, etc). This limits the time delta to the max value the histogram
+            // can bucket correctly. This also filters the Long.MAX_VALUE case where there was no previous value
+            // to update.
             if(timeDelta < Long.MAX_VALUE)
-                metric.colUpdateTimeDeltaHistogram.update(timeDelta);
+                metric.colUpdateTimeDeltaHistogram.update(Math.min(18165375903306L, timeDelta));
         }
         catch (RuntimeException e)
         {
