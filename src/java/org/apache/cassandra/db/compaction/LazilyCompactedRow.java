--- conflicted
+++ resolved
@@ -56,13 +56,9 @@
     private boolean closed;
     private ColumnIndex.Builder indexBuilder;
     private final SecondaryIndexManager.Updater indexer;
-<<<<<<< HEAD
     private final Reducer reducer;
     private final Iterator<OnDiskAtom> merger;
-    private DeletionInfo deletionInfo;
-=======
     private DeletionTime maxRowTombstone;
->>>>>>> 4e9a7b8c
 
     public LazilyCompactedRow(CompactionController controller, List<? extends OnDiskAtomIterator> rows)
     {
@@ -73,38 +69,21 @@
 
         // Combine top-level tombstones, keeping the one with the highest markedForDeleteAt timestamp.  This may be
         // purged (depending on gcBefore), but we need to remember it to properly delete columns during the merge
-<<<<<<< HEAD
-        deletionInfo = DeletionInfo.live();
+        maxRowTombstone = DeletionTime.LIVE;
         for (OnDiskAtomIterator row : rows)
-            deletionInfo = deletionInfo.add(row.getColumnFamily().deletionInfo());
+        {
+            DeletionTime rowTombstone = row.getColumnFamily().deletionInfo().getTopLevelDeletion();
+            if (maxRowTombstone.compareTo(rowTombstone) < 0)
+                maxRowTombstone = rowTombstone;
+        }
 
         // tombstones with a localDeletionTime before this can be purged.  This is the minimum timestamp for any sstable
         // containing `key` outside of the set of sstables involved in this compaction.
         maxPurgeableTimestamp = controller.maxPurgeableTimestamp(key);
 
-        emptyColumnFamily = ArrayBackedSortedColumns.factory.create(controller.cfs.metadata);
-        emptyColumnFamily.setDeletionInfo(deletionInfo.copy());
-        if (deletionInfo.maxTimestamp() < maxPurgeableTimestamp)
-=======
-        maxRowTombstone = DeletionTime.LIVE;
-        for (OnDiskAtomIterator row : rows)
-        {
-            DeletionTime rowTombstone = row.getColumnFamily().deletionInfo().getTopLevelDeletion();
-            if (maxRowTombstone.compareTo(rowTombstone) < 0)
-                maxRowTombstone = rowTombstone;
-        }
-
-
-        // Don't pass maxTombstoneTimestamp to shouldPurge since we might well have cells with
-        // tombstones newer than the row-level tombstones we've seen -- but we won't know that
-        // until we iterate over them.  By passing MAX_VALUE we will only purge if there are
-        // no other versions of this row present.
-        this.shouldPurge = controller.shouldPurge(key, Long.MAX_VALUE);
-
         emptyColumnFamily = EmptyColumns.factory.create(controller.cfs.metadata);
         emptyColumnFamily.delete(maxRowTombstone);
-        if (shouldPurge)
->>>>>>> 4e9a7b8c
+        if (maxRowTombstone.markedForDeleteAt < maxPurgeableTimestamp)
             emptyColumnFamily.purgeTombstones(controller.gcBefore);
 
         reducer = new Reducer();
@@ -145,7 +124,6 @@
             throw new RuntimeException(e);
         }
         // reach into the reducer (created during iteration) to get column count, size, max column timestamp
-<<<<<<< HEAD
         columnStats = new ColumnStats(reducer.columns,
                                       reducer.minTimestampSeen,
                                       Math.max(emptyColumnFamily.deletionInfo().maxTimestamp(), reducer.maxTimestampSeen),
@@ -153,16 +131,6 @@
                                       reducer.tombstones,
                                       reducer.minColumnNameSeen,
                                       reducer.maxColumnNameSeen
-=======
-        // (however, if there are zero columns, iterator() will not be called by ColumnIndexer and reducer will be null)
-        columnStats = new ColumnStats(reducer == null ? 0 : reducer.columns,
-                                      reducer == null ? Long.MAX_VALUE : reducer.minTimestampSeen,
-                                      reducer == null ? maxRowTombstone.markedForDeleteAt : Math.max(maxRowTombstone.markedForDeleteAt, reducer.maxTimestampSeen),
-                                      reducer == null ? Integer.MIN_VALUE : reducer.maxLocalDeletionTimeSeen,
-                                      reducer == null ? new StreamingHistogram(SSTable.TOMBSTONE_HISTOGRAM_BIN_SIZE) : reducer.tombstones,
-                                      reducer == null ? Collections.<ByteBuffer>emptyList() : reducer.minColumnNameSeen,
-                                      reducer == null ? Collections.<ByteBuffer>emptyList() : reducer.maxColumnNameSeen
->>>>>>> 4e9a7b8c
         );
 
         // in case no columns were ever written, we may still need to write an empty header with a top-level tombstone
@@ -291,19 +259,15 @@
             {
                 boolean shouldPurge = container.getSortedColumns().iterator().next().timestamp() < maxPurgeableTimestamp;
                 // when we clear() the container, it removes the deletion info, so this needs to be reset each time
-<<<<<<< HEAD
-                container.setDeletionInfo(deletionInfo);
-                ColumnFamily purged = removeDeletedAndOldShards(key, shouldPurge, controller, container);
-=======
                 container.delete(maxRowTombstone);
-                ColumnFamily purged = PrecompactedRow.removeDeletedAndOldShards(key, shouldPurge, controller, container);
->>>>>>> 4e9a7b8c
-                if (purged == null || !purged.iterator().hasNext())
+                removeDeletedAndOldShards(key, shouldPurge, controller, container);
+                Iterator<Column> iter = container.iterator();
+                if (!iter.hasNext())
                 {
                     container.clear();
                     return null;
                 }
-                Column reduced = purged.iterator().next();
+                Column reduced = iter.next();
                 container.clear();
 
                 // removeDeletedAndOldShards have only checked the top-level CF deletion times,
