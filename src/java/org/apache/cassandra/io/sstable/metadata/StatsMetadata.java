/*
 * Licensed to the Apache Software Foundation (ASF) under one
 * or more contributor license agreements.  See the NOTICE file
 * distributed with this work for additional information
 * regarding copyright ownership.  The ASF licenses this file
 * to you under the Apache License, Version 2.0 (the
 * "License"); you may not use this file except in compliance
 * with the License.  You may obtain a copy of the License at
 *
 *     http://www.apache.org/licenses/LICENSE-2.0
 *
 * Unless required by applicable law or agreed to in writing, software
 * distributed under the License is distributed on an "AS IS" BASIS,
 * WITHOUT WARRANTIES OR CONDITIONS OF ANY KIND, either express or implied.
 * See the License for the specific language governing permissions and
 * limitations under the License.
 */
package org.apache.cassandra.io.sstable.metadata;

import java.io.IOException;
import java.nio.ByteBuffer;
import java.util.ArrayList;
import java.util.List;
import java.util.UUID;

import org.apache.commons.lang3.builder.EqualsBuilder;
import org.apache.commons.lang3.builder.HashCodeBuilder;
import org.slf4j.Logger;
import org.slf4j.LoggerFactory;

import org.apache.cassandra.db.rows.EncodingStats;
import org.apache.cassandra.db.TypeSizes;
import org.apache.cassandra.db.commitlog.CommitLogPosition;
import org.apache.cassandra.db.commitlog.IntervalSet;
import org.apache.cassandra.io.ISerializer;
import org.apache.cassandra.io.sstable.format.Version;
import org.apache.cassandra.io.util.DataInputPlus;
import org.apache.cassandra.io.util.DataOutputPlus;
import org.apache.cassandra.net.MessagingService;
import org.apache.cassandra.utils.ByteBufferUtil;
import org.apache.cassandra.utils.EstimatedHistogram;
<<<<<<< HEAD
import org.apache.cassandra.utils.streamhist.TombstoneHistogram;
=======
import org.apache.cassandra.utils.StreamingHistogram;
>>>>>>> d6ff4c4a
import org.apache.cassandra.utils.UUIDSerializer;

/**
 * SSTable metadata that always stay on heap.
 */
public class StatsMetadata extends MetadataComponent
{
    public static final IMetadataComponentSerializer serializer = new StatsMetadataSerializer();
    public static final ISerializer<IntervalSet<CommitLogPosition>> commitLogPositionSetSerializer = IntervalSet.serializer(CommitLogPosition.serializer);

    public final EstimatedHistogram estimatedPartitionSize;
    public final EstimatedHistogram estimatedCellPerPartitionCount;
    public final IntervalSet<CommitLogPosition> commitLogIntervals;
    public final long minTimestamp;
    public final long maxTimestamp;
    public final int minLocalDeletionTime;
    public final int maxLocalDeletionTime;
    public final int minTTL;
    public final int maxTTL;
    public final double compressionRatio;
    public final TombstoneHistogram estimatedTombstoneDropTime;
    public final int sstableLevel;
    public final List<ByteBuffer> minClusteringValues;
    public final List<ByteBuffer> maxClusteringValues;
    public final boolean hasLegacyCounterShards;
    public final long repairedAt;
    public final long totalColumnsSet;
    public final long totalRows;
<<<<<<< HEAD
    public final UUID pendingRepair;
    public final boolean isTransient;
    // just holds the current encoding stats to avoid allocating - it is not serialized
    public final EncodingStats encodingStats;
=======
    public final UUID originatingHostId;
>>>>>>> d6ff4c4a

    public StatsMetadata(EstimatedHistogram estimatedPartitionSize,
                         EstimatedHistogram estimatedCellPerPartitionCount,
                         IntervalSet<CommitLogPosition> commitLogIntervals,
                         long minTimestamp,
                         long maxTimestamp,
                         int minLocalDeletionTime,
                         int maxLocalDeletionTime,
                         int minTTL,
                         int maxTTL,
                         double compressionRatio,
                         TombstoneHistogram estimatedTombstoneDropTime,
                         int sstableLevel,
                         List<ByteBuffer> minClusteringValues,
                         List<ByteBuffer> maxClusteringValues,
                         boolean hasLegacyCounterShards,
                         long repairedAt,
                         long totalColumnsSet,
                         long totalRows,
<<<<<<< HEAD
                         UUID pendingRepair,
                         boolean isTransient)
=======
                         UUID originatingHostId)
>>>>>>> d6ff4c4a
    {
        this.estimatedPartitionSize = estimatedPartitionSize;
        this.estimatedCellPerPartitionCount = estimatedCellPerPartitionCount;
        this.commitLogIntervals = commitLogIntervals;
        this.minTimestamp = minTimestamp;
        this.maxTimestamp = maxTimestamp;
        this.minLocalDeletionTime = minLocalDeletionTime;
        this.maxLocalDeletionTime = maxLocalDeletionTime;
        this.minTTL = minTTL;
        this.maxTTL = maxTTL;
        this.compressionRatio = compressionRatio;
        this.estimatedTombstoneDropTime = estimatedTombstoneDropTime;
        this.sstableLevel = sstableLevel;
        this.minClusteringValues = minClusteringValues;
        this.maxClusteringValues = maxClusteringValues;
        this.hasLegacyCounterShards = hasLegacyCounterShards;
        this.repairedAt = repairedAt;
        this.totalColumnsSet = totalColumnsSet;
        this.totalRows = totalRows;
<<<<<<< HEAD
        this.pendingRepair = pendingRepair;
        this.isTransient = isTransient;
        this.encodingStats = new EncodingStats(minTimestamp, minLocalDeletionTime, minTTL);
=======
        this.originatingHostId = originatingHostId;
>>>>>>> d6ff4c4a
    }

    public MetadataType getType()
    {
        return MetadataType.STATS;
    }

    /**
     * @param gcBefore gc time in seconds
     * @return estimated droppable tombstone ratio at given gcBefore time.
     */
    public double getEstimatedDroppableTombstoneRatio(int gcBefore)
    {
        long estimatedColumnCount = this.estimatedCellPerPartitionCount.mean() * this.estimatedCellPerPartitionCount.count();
        if (estimatedColumnCount > 0)
        {
            double droppable = getDroppableTombstonesBefore(gcBefore);
            return droppable / estimatedColumnCount;
        }
        return 0.0f;
    }

    /**
     * @param gcBefore gc time in seconds
     * @return amount of droppable tombstones
     */
    public double getDroppableTombstonesBefore(int gcBefore)
    {
        return estimatedTombstoneDropTime.sum(gcBefore);
    }

    public StatsMetadata mutateLevel(int newLevel)
    {
        return new StatsMetadata(estimatedPartitionSize,
                                 estimatedCellPerPartitionCount,
                                 commitLogIntervals,
                                 minTimestamp,
                                 maxTimestamp,
                                 minLocalDeletionTime,
                                 maxLocalDeletionTime,
                                 minTTL,
                                 maxTTL,
                                 compressionRatio,
                                 estimatedTombstoneDropTime,
                                 newLevel,
                                 minClusteringValues,
                                 maxClusteringValues,
                                 hasLegacyCounterShards,
                                 repairedAt,
                                 totalColumnsSet,
                                 totalRows,
<<<<<<< HEAD
                                 pendingRepair,
                                 isTransient);
=======
                                 originatingHostId);
>>>>>>> d6ff4c4a
    }

    public StatsMetadata mutateRepairedMetadata(long newRepairedAt, UUID newPendingRepair, boolean newIsTransient)
    {
        return new StatsMetadata(estimatedPartitionSize,
                                 estimatedCellPerPartitionCount,
                                 commitLogIntervals,
                                 minTimestamp,
                                 maxTimestamp,
                                 minLocalDeletionTime,
                                 maxLocalDeletionTime,
                                 minTTL,
                                 maxTTL,
                                 compressionRatio,
                                 estimatedTombstoneDropTime,
                                 sstableLevel,
                                 minClusteringValues,
                                 maxClusteringValues,
                                 hasLegacyCounterShards,
                                 newRepairedAt,
                                 totalColumnsSet,
                                 totalRows,
<<<<<<< HEAD
                                 newPendingRepair,
                                 newIsTransient);
=======
                                 originatingHostId);
>>>>>>> d6ff4c4a
    }

    @Override
    public boolean equals(Object o)
    {
        if (this == o) return true;
        if (o == null || getClass() != o.getClass()) return false;

        StatsMetadata that = (StatsMetadata) o;
        return new EqualsBuilder()
                       .append(estimatedPartitionSize, that.estimatedPartitionSize)
                       .append(estimatedCellPerPartitionCount, that.estimatedCellPerPartitionCount)
                       .append(commitLogIntervals, that.commitLogIntervals)
                       .append(minTimestamp, that.minTimestamp)
                       .append(maxTimestamp, that.maxTimestamp)
                       .append(minLocalDeletionTime, that.minLocalDeletionTime)
                       .append(maxLocalDeletionTime, that.maxLocalDeletionTime)
                       .append(minTTL, that.minTTL)
                       .append(maxTTL, that.maxTTL)
                       .append(compressionRatio, that.compressionRatio)
                       .append(estimatedTombstoneDropTime, that.estimatedTombstoneDropTime)
                       .append(sstableLevel, that.sstableLevel)
                       .append(repairedAt, that.repairedAt)
                       .append(maxClusteringValues, that.maxClusteringValues)
                       .append(minClusteringValues, that.minClusteringValues)
                       .append(hasLegacyCounterShards, that.hasLegacyCounterShards)
                       .append(totalColumnsSet, that.totalColumnsSet)
                       .append(totalRows, that.totalRows)
<<<<<<< HEAD
                       .append(pendingRepair, that.pendingRepair)
=======
                       .append(originatingHostId, that.originatingHostId)
>>>>>>> d6ff4c4a
                       .build();
    }

    @Override
    public int hashCode()
    {
        return new HashCodeBuilder()
                       .append(estimatedPartitionSize)
                       .append(estimatedCellPerPartitionCount)
                       .append(commitLogIntervals)
                       .append(minTimestamp)
                       .append(maxTimestamp)
                       .append(minLocalDeletionTime)
                       .append(maxLocalDeletionTime)
                       .append(minTTL)
                       .append(maxTTL)
                       .append(compressionRatio)
                       .append(estimatedTombstoneDropTime)
                       .append(sstableLevel)
                       .append(repairedAt)
                       .append(maxClusteringValues)
                       .append(minClusteringValues)
                       .append(hasLegacyCounterShards)
                       .append(totalColumnsSet)
                       .append(totalRows)
<<<<<<< HEAD
                       .append(pendingRepair)
=======
                       .append(originatingHostId)
>>>>>>> d6ff4c4a
                       .build();
    }

    public static class StatsMetadataSerializer implements IMetadataComponentSerializer<StatsMetadata>
    {
        private static final Logger logger = LoggerFactory.getLogger(StatsMetadataSerializer.class);

        public int serializedSize(Version version, StatsMetadata component) throws IOException
        {
            int size = 0;
            size += EstimatedHistogram.serializer.serializedSize(component.estimatedPartitionSize);
            size += EstimatedHistogram.serializer.serializedSize(component.estimatedCellPerPartitionCount);
            size += CommitLogPosition.serializer.serializedSize(component.commitLogIntervals.upperBound().orElse(CommitLogPosition.NONE));
            size += 8 + 8 + 4 + 4 + 4 + 4 + 8 + 8; // mix/max timestamp(long), min/maxLocalDeletionTime(int), min/max TTL, compressionRatio(double), repairedAt (long)
            size += TombstoneHistogram.serializer.serializedSize(component.estimatedTombstoneDropTime);
            size += TypeSizes.sizeof(component.sstableLevel);
            // min column names
            size += 4;
            for (ByteBuffer value : component.minClusteringValues)
                size += 2 + value.remaining(); // with short length
            // max column names
            size += 4;
            for (ByteBuffer value : component.maxClusteringValues)
                size += 2 + value.remaining(); // with short length
            size += TypeSizes.sizeof(component.hasLegacyCounterShards);
            size += 8 + 8; // totalColumnsSet, totalRows
            if (version.hasCommitLogLowerBound())
                size += CommitLogPosition.serializer.serializedSize(component.commitLogIntervals.lowerBound().orElse(CommitLogPosition.NONE));
            if (version.hasCommitLogIntervals())
                size += commitLogPositionSetSerializer.serializedSize(component.commitLogIntervals);
<<<<<<< HEAD

            if (version.hasPendingRepair())
            {
                size += 1;
                if (component.pendingRepair != null)
                    size += UUIDSerializer.serializer.serializedSize(component.pendingRepair, 0);
            }

            if (version.hasIsTransient())
            {
                size += TypeSizes.sizeof(component.isTransient);
            }

=======
            if (version.hasOriginatingHostId())
            {
                size += 1; // boolean: is originatingHostId present
                if (component.originatingHostId != null)
                    size += UUIDSerializer.serializer.serializedSize(component.originatingHostId, version.correspondingMessagingVersion());
            }
>>>>>>> d6ff4c4a
            return size;
        }

        public void serialize(Version version, StatsMetadata component, DataOutputPlus out) throws IOException
        {
            EstimatedHistogram.serializer.serialize(component.estimatedPartitionSize, out);
            EstimatedHistogram.serializer.serialize(component.estimatedCellPerPartitionCount, out);
            CommitLogPosition.serializer.serialize(component.commitLogIntervals.upperBound().orElse(CommitLogPosition.NONE), out);
            out.writeLong(component.minTimestamp);
            out.writeLong(component.maxTimestamp);
            out.writeInt(component.minLocalDeletionTime);
            out.writeInt(component.maxLocalDeletionTime);
            out.writeInt(component.minTTL);
            out.writeInt(component.maxTTL);
            out.writeDouble(component.compressionRatio);
            TombstoneHistogram.serializer.serialize(component.estimatedTombstoneDropTime, out);
            out.writeInt(component.sstableLevel);
            out.writeLong(component.repairedAt);
            out.writeInt(component.minClusteringValues.size());
            for (ByteBuffer value : component.minClusteringValues)
                ByteBufferUtil.writeWithShortLength(value, out);
            out.writeInt(component.maxClusteringValues.size());
            for (ByteBuffer value : component.maxClusteringValues)
                ByteBufferUtil.writeWithShortLength(value, out);
            out.writeBoolean(component.hasLegacyCounterShards);

            out.writeLong(component.totalColumnsSet);
            out.writeLong(component.totalRows);

            if (version.hasCommitLogLowerBound())
                CommitLogPosition.serializer.serialize(component.commitLogIntervals.lowerBound().orElse(CommitLogPosition.NONE), out);
            if (version.hasCommitLogIntervals())
                commitLogPositionSetSerializer.serialize(component.commitLogIntervals, out);
<<<<<<< HEAD

            if (version.hasPendingRepair())
            {
                if (component.pendingRepair != null)
                {
                    out.writeByte(1);
                    UUIDSerializer.serializer.serialize(component.pendingRepair, out, 0);
=======
            if (version.hasOriginatingHostId())
            {
                if (component.originatingHostId != null)
                {
                    out.writeByte(1);
                    UUIDSerializer.serializer.serialize(component.originatingHostId, out, 0);
>>>>>>> d6ff4c4a
                }
                else
                {
                    out.writeByte(0);
                }
            }
<<<<<<< HEAD

            if (version.hasIsTransient())
            {
                out.writeBoolean(component.isTransient);
            }
=======
>>>>>>> d6ff4c4a
        }

        public StatsMetadata deserialize(Version version, DataInputPlus in) throws IOException
        {
            EstimatedHistogram partitionSizes = EstimatedHistogram.serializer.deserialize(in);

            if (partitionSizes.isOverflowed())
            {
                logger.warn("Deserialized partition size histogram with {} values greater than the maximum of {}. " +
                            "Clearing the overflow bucket to allow for degraded mean and percentile calculations...",
                            partitionSizes.overflowCount(), partitionSizes.getLargestBucketOffset());

                partitionSizes.clearOverflow();
            }

            EstimatedHistogram columnCounts = EstimatedHistogram.serializer.deserialize(in);

            if (columnCounts.isOverflowed())
            {
                logger.warn("Deserialized partition cell count histogram with {} values greater than the maximum of {}. " +
                            "Clearing the overflow bucket to allow for degraded mean and percentile calculations...",
                            columnCounts.overflowCount(), columnCounts.getLargestBucketOffset());

                columnCounts.clearOverflow();
            }

            CommitLogPosition commitLogLowerBound = CommitLogPosition.NONE, commitLogUpperBound;
            commitLogUpperBound = CommitLogPosition.serializer.deserialize(in);
            long minTimestamp = in.readLong();
            long maxTimestamp = in.readLong();
            int minLocalDeletionTime = in.readInt();
            int maxLocalDeletionTime = in.readInt();
            int minTTL = in.readInt();
            int maxTTL = in.readInt();
            double compressionRatio = in.readDouble();
            TombstoneHistogram tombstoneHistogram = TombstoneHistogram.serializer.deserialize(in);
            int sstableLevel = in.readInt();
            long repairedAt = in.readLong();

            // for legacy sstables, we skip deserializing the min and max clustering value
            // to prevent erroneously excluding sstables from reads (see CASSANDRA-14861)
            int colCount = in.readInt();
            List<ByteBuffer> minClusteringValues = new ArrayList<>(colCount);
            for (int i = 0; i < colCount; i++)
            {
                ByteBuffer val = ByteBufferUtil.readWithShortLength(in);
                if (version.hasAccurateMinMax())
                    minClusteringValues.add(val);
            }

            colCount = in.readInt();
            List<ByteBuffer> maxClusteringValues = new ArrayList<>(colCount);
            for (int i = 0; i < colCount; i++)
            {
                ByteBuffer val = ByteBufferUtil.readWithShortLength(in);
                if (version.hasAccurateMinMax())
                    maxClusteringValues.add(val);
            }

            boolean hasLegacyCounterShards = in.readBoolean();

            long totalColumnsSet = in.readLong();
            long totalRows = in.readLong();

            if (version.hasCommitLogLowerBound())
                commitLogLowerBound = CommitLogPosition.serializer.deserialize(in);
            IntervalSet<CommitLogPosition> commitLogIntervals;
            if (version.hasCommitLogIntervals())
                commitLogIntervals = commitLogPositionSetSerializer.deserialize(in);
            else
                commitLogIntervals = new IntervalSet<CommitLogPosition>(commitLogLowerBound, commitLogUpperBound);

<<<<<<< HEAD
            UUID pendingRepair = null;
            if (version.hasPendingRepair() && in.readByte() != 0)
            {
                pendingRepair = UUIDSerializer.serializer.deserialize(in, 0);
            }

            boolean isTransient = version.hasIsTransient() && in.readBoolean();
=======
            UUID originatingHostId = null;
            if (version.hasOriginatingHostId() && in.readByte() != 0)
                originatingHostId = UUIDSerializer.serializer.deserialize(in, 0);
>>>>>>> d6ff4c4a

            return new StatsMetadata(partitionSizes,
                                     columnCounts,
                                     commitLogIntervals,
                                     minTimestamp,
                                     maxTimestamp,
                                     minLocalDeletionTime,
                                     maxLocalDeletionTime,
                                     minTTL,
                                     maxTTL,
                                     compressionRatio,
                                     tombstoneHistogram,
                                     sstableLevel,
                                     minClusteringValues,
                                     maxClusteringValues,
                                     hasLegacyCounterShards,
                                     repairedAt,
                                     totalColumnsSet,
                                     totalRows,
<<<<<<< HEAD
                                     pendingRepair,
                                     isTransient);
=======
                                     originatingHostId);
>>>>>>> d6ff4c4a
        }
    }
}<|MERGE_RESOLUTION|>--- conflicted
+++ resolved
@@ -39,11 +39,8 @@
 import org.apache.cassandra.net.MessagingService;
 import org.apache.cassandra.utils.ByteBufferUtil;
 import org.apache.cassandra.utils.EstimatedHistogram;
-<<<<<<< HEAD
 import org.apache.cassandra.utils.streamhist.TombstoneHistogram;
-=======
-import org.apache.cassandra.utils.StreamingHistogram;
->>>>>>> d6ff4c4a
+import org.apache.cassandra.utils.UUIDSerializer;
 import org.apache.cassandra.utils.UUIDSerializer;
 
 /**
@@ -72,14 +69,11 @@
     public final long repairedAt;
     public final long totalColumnsSet;
     public final long totalRows;
-<<<<<<< HEAD
+    public final UUID originatingHostId;
     public final UUID pendingRepair;
     public final boolean isTransient;
     // just holds the current encoding stats to avoid allocating - it is not serialized
     public final EncodingStats encodingStats;
-=======
-    public final UUID originatingHostId;
->>>>>>> d6ff4c4a
 
     public StatsMetadata(EstimatedHistogram estimatedPartitionSize,
                          EstimatedHistogram estimatedCellPerPartitionCount,
@@ -99,12 +93,9 @@
                          long repairedAt,
                          long totalColumnsSet,
                          long totalRows,
-<<<<<<< HEAD
+                         UUID originatingHostId,
                          UUID pendingRepair,
                          boolean isTransient)
-=======
-                         UUID originatingHostId)
->>>>>>> d6ff4c4a
     {
         this.estimatedPartitionSize = estimatedPartitionSize;
         this.estimatedCellPerPartitionCount = estimatedCellPerPartitionCount;
@@ -124,13 +115,10 @@
         this.repairedAt = repairedAt;
         this.totalColumnsSet = totalColumnsSet;
         this.totalRows = totalRows;
-<<<<<<< HEAD
+        this.originatingHostId = originatingHostId;
         this.pendingRepair = pendingRepair;
         this.isTransient = isTransient;
         this.encodingStats = new EncodingStats(minTimestamp, minLocalDeletionTime, minTTL);
-=======
-        this.originatingHostId = originatingHostId;
->>>>>>> d6ff4c4a
     }
 
     public MetadataType getType()
@@ -182,12 +170,9 @@
                                  repairedAt,
                                  totalColumnsSet,
                                  totalRows,
-<<<<<<< HEAD
+                                 originatingHostId,
                                  pendingRepair,
                                  isTransient);
-=======
-                                 originatingHostId);
->>>>>>> d6ff4c4a
     }
 
     public StatsMetadata mutateRepairedMetadata(long newRepairedAt, UUID newPendingRepair, boolean newIsTransient)
@@ -210,12 +195,9 @@
                                  newRepairedAt,
                                  totalColumnsSet,
                                  totalRows,
-<<<<<<< HEAD
+                                 originatingHostId,
                                  newPendingRepair,
                                  newIsTransient);
-=======
-                                 originatingHostId);
->>>>>>> d6ff4c4a
     }
 
     @Override
@@ -244,11 +226,8 @@
                        .append(hasLegacyCounterShards, that.hasLegacyCounterShards)
                        .append(totalColumnsSet, that.totalColumnsSet)
                        .append(totalRows, that.totalRows)
-<<<<<<< HEAD
+                       .append(originatingHostId, that.originatingHostId)
                        .append(pendingRepair, that.pendingRepair)
-=======
-                       .append(originatingHostId, that.originatingHostId)
->>>>>>> d6ff4c4a
                        .build();
     }
 
@@ -274,11 +253,8 @@
                        .append(hasLegacyCounterShards)
                        .append(totalColumnsSet)
                        .append(totalRows)
-<<<<<<< HEAD
+                       .append(originatingHostId)
                        .append(pendingRepair)
-=======
-                       .append(originatingHostId)
->>>>>>> d6ff4c4a
                        .build();
     }
 
@@ -309,7 +285,12 @@
                 size += CommitLogPosition.serializer.serializedSize(component.commitLogIntervals.lowerBound().orElse(CommitLogPosition.NONE));
             if (version.hasCommitLogIntervals())
                 size += commitLogPositionSetSerializer.serializedSize(component.commitLogIntervals);
-<<<<<<< HEAD
+            if (version.hasOriginatingHostId())
+            {
+                size += 1; // boolean: is originatingHostId present
+                if (component.originatingHostId != null)
+                    size += UUIDSerializer.serializer.serializedSize(component.originatingHostId, version.correspondingMessagingVersion());
+            }
 
             if (version.hasPendingRepair())
             {
@@ -323,14 +304,6 @@
                 size += TypeSizes.sizeof(component.isTransient);
             }
 
-=======
-            if (version.hasOriginatingHostId())
-            {
-                size += 1; // boolean: is originatingHostId present
-                if (component.originatingHostId != null)
-                    size += UUIDSerializer.serializer.serializedSize(component.originatingHostId, version.correspondingMessagingVersion());
-            }
->>>>>>> d6ff4c4a
             return size;
         }
 
@@ -364,36 +337,36 @@
                 CommitLogPosition.serializer.serialize(component.commitLogIntervals.lowerBound().orElse(CommitLogPosition.NONE), out);
             if (version.hasCommitLogIntervals())
                 commitLogPositionSetSerializer.serialize(component.commitLogIntervals, out);
-<<<<<<< HEAD
-
-            if (version.hasPendingRepair())
-            {
-                if (component.pendingRepair != null)
-                {
-                    out.writeByte(1);
-                    UUIDSerializer.serializer.serialize(component.pendingRepair, out, 0);
-=======
             if (version.hasOriginatingHostId())
             {
                 if (component.originatingHostId != null)
                 {
                     out.writeByte(1);
                     UUIDSerializer.serializer.serialize(component.originatingHostId, out, 0);
->>>>>>> d6ff4c4a
                 }
                 else
                 {
                     out.writeByte(0);
                 }
             }
-<<<<<<< HEAD
+
+            if (version.hasPendingRepair())
+            {
+                if (component.pendingRepair != null)
+                {
+                    out.writeByte(1);
+                    UUIDSerializer.serializer.serialize(component.pendingRepair, out, 0);
+                }
+                else
+                {
+                    out.writeByte(0);
+                }
+            }
 
             if (version.hasIsTransient())
             {
                 out.writeBoolean(component.isTransient);
             }
-=======
->>>>>>> d6ff4c4a
         }
 
         public StatsMetadata deserialize(Version version, DataInputPlus in) throws IOException
@@ -466,19 +439,17 @@
             else
                 commitLogIntervals = new IntervalSet<CommitLogPosition>(commitLogLowerBound, commitLogUpperBound);
 
-<<<<<<< HEAD
-            UUID pendingRepair = null;
-            if (version.hasPendingRepair() && in.readByte() != 0)
-            {
-                pendingRepair = UUIDSerializer.serializer.deserialize(in, 0);
-            }
-
-            boolean isTransient = version.hasIsTransient() && in.readBoolean();
-=======
             UUID originatingHostId = null;
             if (version.hasOriginatingHostId() && in.readByte() != 0)
                 originatingHostId = UUIDSerializer.serializer.deserialize(in, 0);
->>>>>>> d6ff4c4a
+
+            UUID pendingRepair = null;
+            if (version.hasPendingRepair() && in.readByte() != 0)
+            {
+                pendingRepair = UUIDSerializer.serializer.deserialize(in, 0);
+            }
+
+            boolean isTransient = version.hasIsTransient() && in.readBoolean();
 
             return new StatsMetadata(partitionSizes,
                                      columnCounts,
@@ -498,12 +469,9 @@
                                      repairedAt,
                                      totalColumnsSet,
                                      totalRows,
-<<<<<<< HEAD
+                                     originatingHostId,
                                      pendingRepair,
                                      isTransient);
-=======
-                                     originatingHostId);
->>>>>>> d6ff4c4a
         }
     }
 }