--- conflicted
+++ resolved
@@ -415,13 +415,8 @@
                     SinglePartitionReadCommand cmd = SinglePartitionReadCommand.fullPartitionRead(cfs.metadata(), nowInSec, key);
                     try (ReadExecutionController controller = cmd.executionController(); UnfilteredRowIterator iter = cmd.queryMemtableAndDisk(cfs, controller))
                     {
-<<<<<<< HEAD
-                        CachedPartition toCache = CachedBTreePartition.create(DataLimits.cqlLimits(rowsToCache).filter(iter, nowInSec), nowInSec);
+                        CachedPartition toCache = CachedBTreePartition.create(DataLimits.cqlLimits(rowsToCache).filter(iter, nowInSec, true), nowInSec);
                         return Pair.create(new RowCacheKey(cfs.metadata(), key), toCache);
-=======
-                        CachedPartition toCache = CachedBTreePartition.create(DataLimits.cqlLimits(rowsToCache).filter(iter, nowInSec, true), nowInSec);
-                        return Pair.create(new RowCacheKey(cfs.metadata.ksAndCFName, key), (IRowCacheEntry)toCache);
->>>>>>> 7aa89a64
                     }
                 }
             });
