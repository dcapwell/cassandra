/*
 * Licensed to the Apache Software Foundation (ASF) under one
 * or more contributor license agreements.  See the NOTICE file
 * distributed with this work for additional information
 * regarding copyright ownership.  The ASF licenses this file
 * to you under the Apache License, Version 2.0 (the
 * "License"); you may not use this file except in compliance
 * with the License.  You may obtain a copy of the License at
 *
 *     http://www.apache.org/licenses/LICENSE-2.0
 *
 * Unless required by applicable law or agreed to in writing, software
 * distributed under the License is distributed on an "AS IS" BASIS,
 * WITHOUT WARRANTIES OR CONDITIONS OF ANY KIND, either express or implied.
 * See the License for the specific language governing permissions and
 * limitations under the License.
 */
package org.apache.cassandra.streaming.messages;

import java.io.DataInputStream;
import java.io.IOException;
import java.nio.channels.Channels;
import java.nio.channels.ReadableByteChannel;

import org.apache.cassandra.io.sstable.SSTableWriter;
import org.apache.cassandra.io.util.DataOutputStreamAndChannel;
import org.apache.cassandra.streaming.StreamReader;
import org.apache.cassandra.streaming.StreamSession;
import org.apache.cassandra.streaming.compress.CompressedStreamReader;
import org.apache.cassandra.utils.JVMStabilityInspector;

/**
 * IncomingFileMessage is used to receive the part(or whole) of a SSTable data file.
 */
public class IncomingFileMessage extends StreamMessage
{
    public static Serializer<IncomingFileMessage> serializer = new Serializer<IncomingFileMessage>()
    {
        public IncomingFileMessage deserialize(ReadableByteChannel in, int version, StreamSession session) throws IOException
        {
            DataInputStream input = new DataInputStream(Channels.newInputStream(in));
            FileMessageHeader header = FileMessageHeader.serializer.deserialize(input, version);
            StreamReader reader = header.compressionInfo == null ? new StreamReader(header, session)
                    : new CompressedStreamReader(header, session);

            try
            {
                return new IncomingFileMessage(reader.read(in), header);
            }
<<<<<<< HEAD
            catch (Throwable t)
            {
                JVMStabilityInspector.inspectThrowable(t);
                session.doRetry(header, t);
=======
            catch (IOException eof)
            {
                // Reading from remote failed(i.e. reached EOF before reading expected length of data).
                // This can be caused by network/node failure thus we are not retrying
                throw eof;
            }
            catch (Throwable e)
            {
                // Otherwise, we can retry
                session.doRetry(header, e);
>>>>>>> a11bc786
                return null;
            }
        }

        public void serialize(IncomingFileMessage message, DataOutputStreamAndChannel out, int version, StreamSession session) throws IOException
        {
            throw new UnsupportedOperationException("Not allowed to call serialize on an incoming file");
        }
    };

    public FileMessageHeader header;
    public SSTableWriter sstable;

    public IncomingFileMessage(SSTableWriter sstable, FileMessageHeader header)
    {
        super(Type.FILE);
        this.header = header;
        this.sstable = sstable;
    }

    @Override
    public String toString()
    {
        return "File (" + header + ", file: " + sstable.getFilename() + ")";
    }
}
<|MERGE_RESOLUTION|>--- conflicted
+++ resolved
@@ -47,23 +47,17 @@
             {
                 return new IncomingFileMessage(reader.read(in), header);
             }
-<<<<<<< HEAD
-            catch (Throwable t)
-            {
-                JVMStabilityInspector.inspectThrowable(t);
-                session.doRetry(header, t);
-=======
             catch (IOException eof)
             {
                 // Reading from remote failed(i.e. reached EOF before reading expected length of data).
                 // This can be caused by network/node failure thus we are not retrying
                 throw eof;
             }
-            catch (Throwable e)
+            catch (Throwable t)
             {
+                JVMStabilityInspector.inspectThrowable(t);
                 // Otherwise, we can retry
-                session.doRetry(header, e);
->>>>>>> a11bc786
+                session.doRetry(header, t);
                 return null;
             }
         }
