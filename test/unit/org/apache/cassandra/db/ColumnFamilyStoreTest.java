/*
* Licensed to the Apache Software Foundation (ASF) under one
* or more contributor license agreements.  See the NOTICE file
* distributed with this work for additional information
* regarding copyright ownership.  The ASF licenses this file
* to you under the Apache License, Version 2.0 (the
* "License"); you may not use this file except in compliance
* with the License.  You may obtain a copy of the License at
*
*    http://www.apache.org/licenses/LICENSE-2.0
*
* Unless required by applicable law or agreed to in writing,
* software distributed under the License is distributed on an
* "AS IS" BASIS, WITHOUT WARRANTIES OR CONDITIONS OF ANY
* KIND, either express or implied.  See the License for the
* specific language governing permissions and limitations
* under the License.
*/
package org.apache.cassandra.db;

import java.io.File;
import java.io.FileReader;
import java.io.IOException;
import java.nio.ByteBuffer;
import java.util.*;

import org.junit.Before;
import org.junit.Assume;
import org.junit.BeforeClass;
import org.junit.Test;
import org.junit.runner.RunWith;

import static org.junit.Assert.assertEquals;
import static org.junit.Assert.assertTrue;

import com.google.common.collect.Iterators;
import org.apache.cassandra.*;
import org.apache.cassandra.config.*;
import org.apache.cassandra.cql3.Operator;
import org.apache.cassandra.db.lifecycle.SSTableSet;
import org.apache.cassandra.db.rows.*;
import org.apache.cassandra.db.partitions.*;
import org.apache.cassandra.db.marshal.*;
import org.apache.cassandra.exceptions.ConfigurationException;
import org.apache.cassandra.io.sstable.Component;
import org.apache.cassandra.io.sstable.Descriptor;
import org.apache.cassandra.io.sstable.format.SSTableReader;
import org.apache.cassandra.metrics.ClearableHistogram;
import org.apache.cassandra.schema.KeyspaceParams;
import org.apache.cassandra.utils.ByteBufferUtil;
import org.apache.cassandra.utils.FBUtilities;
import org.apache.cassandra.utils.Pair;
import org.apache.cassandra.utils.WrappedRunnable;
<<<<<<< HEAD
import static junit.framework.Assert.assertNotNull;
=======
import org.json.simple.JSONArray;
import org.json.simple.JSONObject;
import org.json.simple.parser.JSONParser;

import static org.apache.cassandra.Util.cellname;
import static org.apache.cassandra.Util.column;
import static org.apache.cassandra.Util.dk;
import static org.apache.cassandra.Util.rp;
import static org.apache.cassandra.utils.ByteBufferUtil.bytes;
import static org.junit.Assert.assertEquals;
import static org.junit.Assert.assertFalse;
import static org.junit.Assert.assertNull;
import static org.junit.Assert.assertSame;
import static org.junit.Assert.assertTrue;

>>>>>>> 257fb037
@RunWith(OrderedJUnit4ClassRunner.class)
public class ColumnFamilyStoreTest
{
    public static final String KEYSPACE1 = "ColumnFamilyStoreTest1";
    public static final String KEYSPACE2 = "ColumnFamilyStoreTest2";
    public static final String CF_STANDARD1 = "Standard1";
    public static final String CF_STANDARD2 = "Standard2";
    public static final String CF_SUPER1 = "Super1";
    public static final String CF_SUPER6 = "Super6";
    public static final String CF_INDEX1 = "Indexed1";

    @BeforeClass
    public static void defineSchema() throws ConfigurationException
    {
        SchemaLoader.prepareServer();
        SchemaLoader.createKeyspace(KEYSPACE1,
                                    KeyspaceParams.simple(1),
                                    SchemaLoader.standardCFMD(KEYSPACE1, CF_STANDARD1),
                                    SchemaLoader.standardCFMD(KEYSPACE1, CF_STANDARD2),
                                    SchemaLoader.keysIndexCFMD(KEYSPACE1, CF_INDEX1, true));
                                    // TODO: Fix superCFMD failing on legacy table creation. Seems to be applying composite comparator to partition key
                                    // SchemaLoader.superCFMD(KEYSPACE1, CF_SUPER1, LongType.instance));
                                    // SchemaLoader.superCFMD(KEYSPACE1, CF_SUPER6, "aaaaaaaa-bbbb-cccc-dddd-eeeeeeeeeeee", LexicalUUIDType.instance, UTF8Type.instance),
        SchemaLoader.createKeyspace(KEYSPACE2,
                                    KeyspaceParams.simple(1),
                                    SchemaLoader.standardCFMD(KEYSPACE2, CF_STANDARD1));
    }

    @Before
    public void truncateCFS()
    {
        Keyspace.open(KEYSPACE1).getColumnFamilyStore(CF_STANDARD1).truncateBlocking();
        Keyspace.open(KEYSPACE1).getColumnFamilyStore(CF_STANDARD2).truncateBlocking();
        // Keyspace.open(KEYSPACE1).getColumnFamilyStore(CF_SUPER1).truncateBlocking();

        Keyspace.open(KEYSPACE2).getColumnFamilyStore(CF_STANDARD1).truncateBlocking();
    }

    @Test
    // create two sstables, and verify that we only deserialize data from the most recent one
    public void testTimeSortedQuery()
    {
        Keyspace keyspace = Keyspace.open(KEYSPACE1);
        ColumnFamilyStore cfs = keyspace.getColumnFamilyStore(CF_STANDARD1);

        new RowUpdateBuilder(cfs.metadata, 0, "key1")
                .clustering("Column1")
                .add("val", "asdf")
                .build()
                .applyUnsafe();
        cfs.forceBlockingFlush();

        new RowUpdateBuilder(cfs.metadata, 1, "key1")
                .clustering("Column1")
                .add("val", "asdf")
                .build()
                .applyUnsafe();
        cfs.forceBlockingFlush();

        ((ClearableHistogram)cfs.metric.sstablesPerReadHistogram.cf).clear(); // resets counts
        Util.getAll(Util.cmd(cfs, "key1").includeRow("c1").build());
        assertEquals(1, cfs.metric.sstablesPerReadHistogram.cf.getCount());
    }

    @Test
    public void testGetColumnWithWrongBF()
    {
        Keyspace keyspace = Keyspace.open(KEYSPACE1);
        ColumnFamilyStore cfs = keyspace.getColumnFamilyStore(CF_STANDARD1);

        List<Mutation> rms = new LinkedList<>();
        rms.add(new RowUpdateBuilder(cfs.metadata, 0, "key1")
                .clustering("Column1")
                .add("val", "asdf")
                .build());

        Util.writeColumnFamily(rms);

        List<SSTableReader> ssTables = keyspace.getAllSSTables(SSTableSet.LIVE);
        assertEquals(1, ssTables.size());
        ssTables.get(0).forceFilterFailures();
        Util.assertEmpty(Util.cmd(cfs, "key2").build());
    }

    @Test
    public void testEmptyRow() throws Exception
    {
        Keyspace keyspace = Keyspace.open(KEYSPACE1);
        final ColumnFamilyStore cfs = keyspace.getColumnFamilyStore(CF_STANDARD2);

        RowUpdateBuilder.deleteRow(cfs.metadata, FBUtilities.timestampMicros(), "key1", "Column1").applyUnsafe();

        Runnable r = new WrappedRunnable()
        {
            public void runMayThrow() throws IOException
            {
                Row toCheck = Util.getOnlyRowUnfiltered(Util.cmd(cfs, "key1").build());
                Iterator<Cell> iter = toCheck.cells().iterator();
                assert(Iterators.size(iter) == 0);
            }
        };

        reTest(cfs, r);
    }

    // TODO: Implement this once we have hooks to super columns available in CQL context
//    @Test
//    public void testDeleteSuperRowSticksAfterFlush() throws Throwable
//    {
//        String keyspaceName = KEYSPACE1;
//        String cfName= CF_SUPER1;
//
//        Keyspace keyspace = Keyspace.open(keyspaceName);
//        ColumnFamilyStore cfs = keyspace.getColumnFamilyStore(cfName);
//
//        ByteBuffer scfName = ByteBufferUtil.bytes("SuperDuper");
//        DecoratedKey key = Util.dk("flush-resurrection");
//
//        // create an isolated sstable.
//        putColSuper(cfs, key, 0, ByteBufferUtil.bytes("val"), ByteBufferUtil.bytes(1L), ByteBufferUtil.bytes(1L), ByteBufferUtil.bytes("val1"));

//        putColsSuper(cfs, key, scfName,
//                new BufferCell(cellname(1L), ByteBufferUtil.bytes("val1"), 1),
//                new BufferCell(cellname(2L), ByteBufferUtil.bytes("val2"), 1),
//                new BufferCell(cellname(3L), ByteBufferUtil.bytes("val3"), 1));
//        cfs.forceBlockingFlush();
//
//        // insert, don't flush.
//        putColsSuper(cfs, key, scfName,
//                new BufferCell(cellname(4L), ByteBufferUtil.bytes("val4"), 1),
//                new BufferCell(cellname(5L), ByteBufferUtil.bytes("val5"), 1),
//                new BufferCell(cellname(6L), ByteBufferUtil.bytes("val6"), 1));
//
//        // verify insert.
//        final SlicePredicate sp = new SlicePredicate();
//        sp.setSlice_range(new SliceRange());
//        sp.getSlice_range().setCount(100);
//        sp.getSlice_range().setStart(ArrayUtils.EMPTY_BYTE_ARRAY);
//        sp.getSlice_range().setFinish(ArrayUtils.EMPTY_BYTE_ARRAY);
//
//        assertRowAndColCount(1, 6, false, cfs.getRangeSlice(Util.range("f", "g"), null, ThriftValidation.asIFilter(sp, cfs.metadata, scfName), 100));
//
//        // delete
//        Mutation rm = new Mutation(keyspace.getName(), key.getKey());
//        rm.deleteRange(cfName, SuperColumns.startOf(scfName), SuperColumns.endOf(scfName), 2);
//        rm.applyUnsafe();
//
//        // verify delete.
//        assertRowAndColCount(1, 0, false, cfs.getRangeSlice(Util.range("f", "g"), null, ThriftValidation.asIFilter(sp, cfs.metadata, scfName), 100));
//
//        // flush
//        cfs.forceBlockingFlush();
//
//        // re-verify delete.
//        assertRowAndColCount(1, 0, false, cfs.getRangeSlice(Util.range("f", "g"), null, ThriftValidation.asIFilter(sp, cfs.metadata, scfName), 100));
//
//        // late insert.
//        putColsSuper(cfs, key, scfName,
//                new BufferCell(cellname(4L), ByteBufferUtil.bytes("val4"), 1L),
//                new BufferCell(cellname(7L), ByteBufferUtil.bytes("val7"), 1L));
//
//        // re-verify delete.
//        assertRowAndColCount(1, 0, false, cfs.getRangeSlice(Util.range("f", "g"), null, ThriftValidation.asIFilter(sp, cfs.metadata, scfName), 100));
//
//        // make sure new writes are recognized.
//        putColsSuper(cfs, key, scfName,
//                new BufferCell(cellname(3L), ByteBufferUtil.bytes("val3"), 3),
//                new BufferCell(cellname(8L), ByteBufferUtil.bytes("val8"), 3),
//                new BufferCell(cellname(9L), ByteBufferUtil.bytes("val9"), 3));
//        assertRowAndColCount(1, 3, false, cfs.getRangeSlice(Util.range("f", "g"), null, ThriftValidation.asIFilter(sp, cfs.metadata, scfName), 100));
//    }

//    private static void assertRowAndColCount(int rowCount, int colCount, boolean isDeleted, Collection<Row> rows) throws CharacterCodingException
//    {
//        assert rows.size() == rowCount : "rowcount " + rows.size();
//        for (Row row : rows)
//        {
//            assert row.cf != null : "cf was null";
//            assert row.cf.getColumnCount() == colCount : "colcount " + row.cf.getColumnCount() + "|" + str(row.cf);
//            if (isDeleted)
//                assert row.cf.isMarkedForDelete() : "cf not marked for delete";
//        }
//    }
//
//    private static String str(ColumnFamily cf) throws CharacterCodingException
//    {
//        StringBuilder sb = new StringBuilder();
//        for (Cell col : cf.getSortedColumns())
//            sb.append(String.format("(%s,%s,%d),", ByteBufferUtil.string(col.name().toByteBuffer()), ByteBufferUtil.string(col.value()), col.timestamp()));
//        return sb.toString();
//    }

    @Test
    public void testDeleteStandardRowSticksAfterFlush() throws Throwable
    {
        // test to make sure flushing after a delete doesn't resurrect delted cols.
        String keyspaceName = KEYSPACE1;
        String cfName = CF_STANDARD1;
        Keyspace keyspace = Keyspace.open(keyspaceName);
        ColumnFamilyStore cfs = keyspace.getColumnFamilyStore(cfName);

        ByteBuffer col = ByteBufferUtil.bytes("val");
        ByteBuffer val = ByteBufferUtil.bytes("val1");

        // insert
        ColumnDefinition newCol = ColumnDefinition.regularDef(cfs.metadata, ByteBufferUtil.bytes("val2"), AsciiType.instance);
        new RowUpdateBuilder(cfs.metadata, 0, "key1").clustering("Column1").add("val", "val1").build().applyUnsafe();
        new RowUpdateBuilder(cfs.metadata, 0, "key2").clustering("Column1").add("val", "val1").build().applyUnsafe();
        assertRangeCount(cfs, col, val, 2);

        // flush.
        cfs.forceBlockingFlush();

        // insert, don't flush
        new RowUpdateBuilder(cfs.metadata, 1, "key3").clustering("Column1").add("val", "val1").build().applyUnsafe();
        new RowUpdateBuilder(cfs.metadata, 1, "key4").clustering("Column1").add("val", "val1").build().applyUnsafe();
        assertRangeCount(cfs, col, val, 4);

        // delete (from sstable and memtable)
        RowUpdateBuilder.deleteRow(cfs.metadata, 5, "key1", "Column1").applyUnsafe();
        RowUpdateBuilder.deleteRow(cfs.metadata, 5, "key3", "Column1").applyUnsafe();

        // verify delete
        assertRangeCount(cfs, col, val, 2);

        // flush
        cfs.forceBlockingFlush();

        // re-verify delete. // first breakage is right here because of CASSANDRA-1837.
        assertRangeCount(cfs, col, val, 2);

        // simulate a 'late' insertion that gets put in after the deletion. should get inserted, but fail on read.
        new RowUpdateBuilder(cfs.metadata, 2, "key1").clustering("Column1").add("val", "val1").build().applyUnsafe();
        new RowUpdateBuilder(cfs.metadata, 2, "key3").clustering("Column1").add("val", "val1").build().applyUnsafe();

        // should still be nothing there because we deleted this row. 2nd breakage, but was undetected because of 1837.
        assertRangeCount(cfs, col, val, 2);

        // make sure that new writes are recognized.
        new RowUpdateBuilder(cfs.metadata, 10, "key5").clustering("Column1").add("val", "val1").build().applyUnsafe();
        new RowUpdateBuilder(cfs.metadata, 10, "key6").clustering("Column1").add("val", "val1").build().applyUnsafe();
        assertRangeCount(cfs, col, val, 4);

        // and it remains so after flush. (this wasn't failing before, but it's good to check.)
        cfs.forceBlockingFlush();
        assertRangeCount(cfs, col, val, 4);
    }

    @Test
    public void testClearEphemeralSnapshots() throws Throwable
    {
        // We don't do snapshot-based repair on Windows so we don't have ephemeral snapshots from repair that need clearing.
        // This test will fail as we'll revert to the WindowsFailedSnapshotTracker and counts will be off, but since we
        // don't do snapshot-based repair on Windows, we just skip this test.
        Assume.assumeTrue(!FBUtilities.isWindows());

        ColumnFamilyStore cfs = Keyspace.open(KEYSPACE1).getColumnFamilyStore(CF_INDEX1);

        //cleanup any previous test gargbage
        cfs.clearSnapshot("");

        int numRows = 1000;
        long[] colValues = new long [numRows * 2]; // each row has two columns
        for (int i = 0; i < colValues.length; i+=2)
        {
            colValues[i] = (i % 4 == 0 ? 1L : 2L); // index column
            colValues[i+1] = 3L; //other column
        }
        ScrubTest.fillIndexCF(cfs, false, colValues);

        cfs.snapshot("nonEphemeralSnapshot", null, false);
        cfs.snapshot("ephemeralSnapshot", null, true);

        Map<String, Pair<Long, Long>> snapshotDetails = cfs.getSnapshotDetails();
        assertEquals(2, snapshotDetails.size());
        assertTrue(snapshotDetails.containsKey("ephemeralSnapshot"));
        assertTrue(snapshotDetails.containsKey("nonEphemeralSnapshot"));

        ColumnFamilyStore.clearEphemeralSnapshots(cfs.getDirectories());

        snapshotDetails = cfs.getSnapshotDetails();
        assertEquals(1, snapshotDetails.size());
        assertTrue(snapshotDetails.containsKey("nonEphemeralSnapshot"));

        //test cleanup
        cfs.clearSnapshot("");
    }

    @Test
    public void testBackupAfterFlush() throws Throwable
    {
        ColumnFamilyStore cfs = Keyspace.open(KEYSPACE2).getColumnFamilyStore(CF_STANDARD1);
        new RowUpdateBuilder(cfs.metadata, 0, ByteBufferUtil.bytes("key1")).clustering("Column1").add("val", "asdf").build().applyUnsafe();
        cfs.forceBlockingFlush();
        new RowUpdateBuilder(cfs.metadata, 0, ByteBufferUtil.bytes("key2")).clustering("Column1").add("val", "asdf").build().applyUnsafe();
        cfs.forceBlockingFlush();

        for (int version = 1; version <= 2; ++version)
        {
            Descriptor existing = new Descriptor(cfs.getDirectories().getDirectoryForNewSSTables(), KEYSPACE2, CF_STANDARD1, version);
            Descriptor desc = new Descriptor(Directories.getBackupsDirectory(existing), KEYSPACE2, CF_STANDARD1, version);
            for (Component c : new Component[]{ Component.DATA, Component.PRIMARY_INDEX, Component.FILTER, Component.STATS })
                assertTrue("Cannot find backed-up file:" + desc.filenameFor(c), new File(desc.filenameFor(c)).exists());
        }
    }

    // TODO: Fix once we have working supercolumns in 8099
//    // CASSANDRA-3467.  the key here is that supercolumn and subcolumn comparators are different
//    @Test
//    public void testSliceByNamesCommandOnUUIDTypeSCF() throws Throwable
//    {
//        String keyspaceName = KEYSPACE1;
//        String cfName = CF_SUPER6;
//        ByteBuffer superColName = LexicalUUIDType.instance.fromString("a4ed3562-0e8e-4b41-bdfd-c45a2774682d");
//        Keyspace keyspace = Keyspace.open(keyspaceName);
//        ColumnFamilyStore cfs = keyspace.getColumnFamilyStore(cfName);
//        DecoratedKey key = Util.dk("slice-get-uuid-type");
//
//        // Insert a row with one supercolumn and multiple subcolumns
//        putColsSuper(cfs, key, superColName, new BufferCell(cellname("a"), ByteBufferUtil.bytes("A"), 1),
//                                             new BufferCell(cellname("b"), ByteBufferUtil.bytes("B"), 1));
//
//        // Get the entire supercolumn like normal
//        ColumnFamily cfGet = cfs.getColumnFamily(QueryFilter.getIdentityFilter(key, cfName, System.currentTimeMillis()));
//        assertEquals(ByteBufferUtil.bytes("A"), cfGet.getColumn(CellNames.compositeDense(superColName, ByteBufferUtil.bytes("a"))).value());
//        assertEquals(ByteBufferUtil.bytes("B"), cfGet.getColumn(CellNames.compositeDense(superColName, ByteBufferUtil.bytes("b"))).value());
//
//        // Now do the SliceByNamesCommand on the supercolumn, passing both subcolumns in as columns to get
//        SortedSet<CellName> sliceColNames = new TreeSet<CellName>(cfs.metadata.comparator);
//        sliceColNames.add(CellNames.compositeDense(superColName, ByteBufferUtil.bytes("a")));
//        sliceColNames.add(CellNames.compositeDense(superColName, ByteBufferUtil.bytes("b")));
//        SliceByNamesReadCommand cmd = new SliceByNamesReadCommand(keyspaceName, key.getKey(), cfName, System.currentTimeMillis(), new NamesQueryFilter(sliceColNames));
//        ColumnFamily cfSliced = cmd.getRow(keyspace).cf;
//
//        // Make sure the slice returns the same as the straight get
//        assertEquals(ByteBufferUtil.bytes("A"), cfSliced.getColumn(CellNames.compositeDense(superColName, ByteBufferUtil.bytes("a"))).value());
//        assertEquals(ByteBufferUtil.bytes("B"), cfSliced.getColumn(CellNames.compositeDense(superColName, ByteBufferUtil.bytes("b"))).value());
//    }


    // TODO: Fix once SSTableSimpleWriter's back in
    // @see <a href="https://issues.apache.org/jira/browse/CASSANDRA-6086">CASSANDRA-6086</a>


    // TODO: Fix once SSTableSimpleWriter's back in
//    @Test
//    public void testLoadNewSSTablesAvoidsOverwrites() throws Throwable
//    {
//        String ks = KEYSPACE1;
//        String cf = CF_STANDARD1;
//        ColumnFamilyStore cfs = Keyspace.open(ks).getColumnFamilyStore(cf);
//        SSTableDeletingTask.waitForDeletions();
//
//        final CFMetaData cfmeta = Schema.instance.getCFMetaData(ks, cf);
//        Directories dir = new Directories(cfs.metadata);
//
//        // clear old SSTables (probably left by CFS.clearUnsafe() calls in other tests)
//        for (Map.Entry<Descriptor, Set<Component>> entry : dir.sstableLister().list().entrySet())
//        {
//            for (Component component : entry.getValue())
//            {
//                FileUtils.delete(entry.getKey().filenameFor(component));
//            }
//        }
//
//        // sanity check
//        int existingSSTables = dir.sstableLister().list().keySet().size();
//        assert existingSSTables == 0 : String.format("%d SSTables unexpectedly exist", existingSSTables);
//
//        ByteBuffer key = bytes("key");
//
//        SSTableSimpleWriter writer = new SSTableSimpleWriter(dir.getDirectoryForNewSSTables(),
//                                                             cfmeta, StorageService.getPartitioner())
//        {
//            @Override
//            protected SSTableWriter getWriter()
//            {
//                // hack for reset generation
//                generation.set(0);
//                return super.getWriter();
//            }
//        };
//        writer.newRow(key);
//        writer.addColumn(bytes("col"), bytes("val"), 1);
//        writer.close();
//
//        writer = new SSTableSimpleWriter(dir.getDirectoryForNewSSTables(),
//                                         cfmeta, StorageService.getPartitioner());
//        writer.newRow(key);
//        writer.addColumn(bytes("col"), bytes("val"), 1);
//        writer.close();
//
//        Set<Integer> generations = new HashSet<>();
//        for (Descriptor descriptor : dir.sstableLister().list().keySet())
//            generations.add(descriptor.generation);
//
//        // we should have two generations: [1, 2]
//        assertEquals(2, generations.size());
//        assertTrue(generations.contains(1));
//        assertTrue(generations.contains(2));
//
//        assertEquals(0, cfs.getLiveSSTables().size());
//
//        // start the generation counter at 1 again (other tests have incremented it already)
//        cfs.resetFileIndexGenerator();
//
//        boolean incrementalBackupsEnabled = DatabaseDescriptor.isIncrementalBackupsEnabled();
//        try
//        {
//            // avoid duplicate hardlinks to incremental backups
//            DatabaseDescriptor.setIncrementalBackupsEnabled(false);
//            cfs.loadNewSSTables();
//        }
//        finally
//        {
//            DatabaseDescriptor.setIncrementalBackupsEnabled(incrementalBackupsEnabled);
//        }
//
//        assertEquals(2, cfs.getLiveSSTables().size());
//        generations = new HashSet<>();
//        for (Descriptor descriptor : dir.sstableLister().list().keySet())
//            generations.add(descriptor.generation);
//
//        // normally they would get renamed to generations 1 and 2, but since those filenames already exist,
//        // they get skipped and we end up with generations 3 and 4
//        assertEquals(2, generations.size());
//        assertTrue(generations.contains(3));
//        assertTrue(generations.contains(4));
//    }

    public void reTest(ColumnFamilyStore cfs, Runnable verify) throws Exception
    {
        verify.run();
        cfs.forceBlockingFlush();
        verify.run();
    }

    private void assertRangeCount(ColumnFamilyStore cfs, ByteBuffer col, ByteBuffer val, int count)
    {
        assertRangeCount(cfs, cfs.metadata.getColumnDefinition(col), val, count);
    }

    private void assertRangeCount(ColumnFamilyStore cfs, ColumnDefinition col, ByteBuffer val, int count)
    {

        int found = 0;
        if (count != 0)
        {
            for (FilteredPartition partition : Util.getAll(Util.cmd(cfs).filterOn(col.name.toString(), Operator.EQ, val).build()))
            {
                for (Row r : partition)
                {
                    if (r.getCell(col).value().equals(val))
                        ++found;
                }
            }
        }
        assertEquals(count, found);
    }

    @Test
    public void testScrubDataDirectories() throws Throwable
    {
        ColumnFamilyStore cfs = Keyspace.open(KEYSPACE1).getColumnFamilyStore(CF_STANDARD1);

        ColumnFamilyStore.scrubDataDirectories(cfs.metadata);

        new RowUpdateBuilder(cfs.metadata, 2, "key").clustering("name").add("val", "2").build().applyUnsafe();
        cfs.forceBlockingFlush();

        // Nuke the metadata and reload that sstable
        Collection<SSTableReader> ssTables = cfs.getLiveSSTables();
        assertEquals(1, ssTables.size());
        SSTableReader ssTable = ssTables.iterator().next();

        String dataFileName = ssTable.descriptor.filenameFor(Component.DATA);
        String tmpDataFileName = ssTable.descriptor.tmpFilenameFor(Component.DATA);
        new File(dataFileName).renameTo(new File(tmpDataFileName));

        ssTable.selfRef().release();

        ColumnFamilyStore.scrubDataDirectories(cfs.metadata);

        List<File> ssTableFiles = new Directories(cfs.metadata).sstableLister(Directories.OnTxnErr.THROW).listFiles();
        assertNotNull(ssTableFiles);
        assertEquals(0, ssTableFiles.size());
    }

    @Test
    public void testSnapshotWithoutFlushWithSecondaryIndexes() throws Exception
    {
        Keyspace keyspace = Keyspace.open(KEYSPACE1);
        ColumnFamilyStore cfs = keyspace.getColumnFamilyStore(CF_INDEX1);
        cfs.truncateBlocking();

        List<Mutation> rms = new LinkedList<>();
        Mutation rm;

        rm = new Mutation(KEYSPACE1, ByteBufferUtil.bytes("k1"));
        rm.add(CF_INDEX1, cellname("birthdate"), ByteBufferUtil.bytes(1L), 0);
        rm.add(CF_INDEX1, cellname("nobirthdate"), ByteBufferUtil.bytes(1L), 0);
        rms.add(rm);
        Util.writeColumnFamily(rms);

        String snapshotName = "newSnapshot";
        cfs.snapshotWithoutFlush(snapshotName);

        File snapshotManifestFile = cfs.directories.getSnapshotManifestFile(snapshotName);
        JSONParser parser = new JSONParser();
        JSONObject manifest = (JSONObject) parser.parse(new FileReader(snapshotManifestFile));
        JSONArray files = (JSONArray) manifest.get("files");

        // Keyspace1-Indexed1 and the corresponding index
        assert files.size() == 2;

        // Snapshot of the secondary index is stored in the subfolder with the same file name
        String baseTableFile = (String) files.get(0);
        String indexTableFile = (String) files.get(1);
        assert !baseTableFile.equals(indexTableFile);
        assert Directories.isSecondaryIndexFolder(new File(indexTableFile).getParentFile());
        assert indexTableFile.endsWith(baseTableFile);
    }
}<|MERGE_RESOLUTION|>--- conflicted
+++ resolved
@@ -30,6 +30,10 @@
 import org.junit.Test;
 import org.junit.runner.RunWith;
 
+import org.json.simple.JSONArray;
+import org.json.simple.JSONObject;
+import org.json.simple.parser.JSONParser;
+
 import static org.junit.Assert.assertEquals;
 import static org.junit.Assert.assertTrue;
 
@@ -51,25 +55,8 @@
 import org.apache.cassandra.utils.FBUtilities;
 import org.apache.cassandra.utils.Pair;
 import org.apache.cassandra.utils.WrappedRunnable;
-<<<<<<< HEAD
 import static junit.framework.Assert.assertNotNull;
-=======
-import org.json.simple.JSONArray;
-import org.json.simple.JSONObject;
-import org.json.simple.parser.JSONParser;
-
-import static org.apache.cassandra.Util.cellname;
-import static org.apache.cassandra.Util.column;
-import static org.apache.cassandra.Util.dk;
-import static org.apache.cassandra.Util.rp;
-import static org.apache.cassandra.utils.ByteBufferUtil.bytes;
-import static org.junit.Assert.assertEquals;
-import static org.junit.Assert.assertFalse;
-import static org.junit.Assert.assertNull;
-import static org.junit.Assert.assertSame;
-import static org.junit.Assert.assertTrue;
-
->>>>>>> 257fb037
+
 @RunWith(OrderedJUnit4ClassRunner.class)
 public class ColumnFamilyStoreTest
 {
@@ -531,53 +518,23 @@
     }
 
     @Test
-    public void testScrubDataDirectories() throws Throwable
-    {
-        ColumnFamilyStore cfs = Keyspace.open(KEYSPACE1).getColumnFamilyStore(CF_STANDARD1);
-
-        ColumnFamilyStore.scrubDataDirectories(cfs.metadata);
-
-        new RowUpdateBuilder(cfs.metadata, 2, "key").clustering("name").add("val", "2").build().applyUnsafe();
-        cfs.forceBlockingFlush();
-
-        // Nuke the metadata and reload that sstable
-        Collection<SSTableReader> ssTables = cfs.getLiveSSTables();
-        assertEquals(1, ssTables.size());
-        SSTableReader ssTable = ssTables.iterator().next();
-
-        String dataFileName = ssTable.descriptor.filenameFor(Component.DATA);
-        String tmpDataFileName = ssTable.descriptor.tmpFilenameFor(Component.DATA);
-        new File(dataFileName).renameTo(new File(tmpDataFileName));
-
-        ssTable.selfRef().release();
-
-        ColumnFamilyStore.scrubDataDirectories(cfs.metadata);
-
-        List<File> ssTableFiles = new Directories(cfs.metadata).sstableLister(Directories.OnTxnErr.THROW).listFiles();
-        assertNotNull(ssTableFiles);
-        assertEquals(0, ssTableFiles.size());
-    }
-
-    @Test
     public void testSnapshotWithoutFlushWithSecondaryIndexes() throws Exception
     {
         Keyspace keyspace = Keyspace.open(KEYSPACE1);
         ColumnFamilyStore cfs = keyspace.getColumnFamilyStore(CF_INDEX1);
         cfs.truncateBlocking();
 
-        List<Mutation> rms = new LinkedList<>();
-        Mutation rm;
-
-        rm = new Mutation(KEYSPACE1, ByteBufferUtil.bytes("k1"));
-        rm.add(CF_INDEX1, cellname("birthdate"), ByteBufferUtil.bytes(1L), 0);
-        rm.add(CF_INDEX1, cellname("nobirthdate"), ByteBufferUtil.bytes(1L), 0);
-        rms.add(rm);
-        Util.writeColumnFamily(rms);
+        UpdateBuilder builder = UpdateBuilder.create(cfs.metadata, "key")
+                                             .newRow()
+                                             .add("birthdate", 1L)
+                                             .add("notbirthdate", 2L);
+        new Mutation(builder.build()).applyUnsafe();
+        cfs.forceBlockingFlush();
 
         String snapshotName = "newSnapshot";
         cfs.snapshotWithoutFlush(snapshotName);
 
-        File snapshotManifestFile = cfs.directories.getSnapshotManifestFile(snapshotName);
+        File snapshotManifestFile = cfs.getDirectories().getSnapshotManifestFile(snapshotName);
         JSONParser parser = new JSONParser();
         JSONObject manifest = (JSONObject) parser.parse(new FileReader(snapshotManifestFile));
         JSONArray files = (JSONArray) manifest.get("files");
@@ -592,4 +549,33 @@
         assert Directories.isSecondaryIndexFolder(new File(indexTableFile).getParentFile());
         assert indexTableFile.endsWith(baseTableFile);
     }
+
+
+    @Test
+    public void testScrubDataDirectories() throws Throwable
+    {
+        ColumnFamilyStore cfs = Keyspace.open(KEYSPACE1).getColumnFamilyStore(CF_STANDARD1);
+
+        ColumnFamilyStore.scrubDataDirectories(cfs.metadata);
+
+        new RowUpdateBuilder(cfs.metadata, 2, "key").clustering("name").add("val", "2").build().applyUnsafe();
+        cfs.forceBlockingFlush();
+
+        // Nuke the metadata and reload that sstable
+        Collection<SSTableReader> ssTables = cfs.getLiveSSTables();
+        assertEquals(1, ssTables.size());
+        SSTableReader ssTable = ssTables.iterator().next();
+
+        String dataFileName = ssTable.descriptor.filenameFor(Component.DATA);
+        String tmpDataFileName = ssTable.descriptor.tmpFilenameFor(Component.DATA);
+        new File(dataFileName).renameTo(new File(tmpDataFileName));
+
+        ssTable.selfRef().release();
+
+        ColumnFamilyStore.scrubDataDirectories(cfs.metadata);
+
+        List<File> ssTableFiles = new Directories(cfs.metadata).sstableLister(Directories.OnTxnErr.THROW).listFiles();
+        assertNotNull(ssTableFiles);
+        assertEquals(0, ssTableFiles.size());
+    }
 }