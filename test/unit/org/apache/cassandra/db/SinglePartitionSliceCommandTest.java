/*
 *
 * Licensed to the Apache Software Foundation (ASF) under one
 * or more contributor license agreements.  See the NOTICE file
 * distributed with this work for additional information
 * regarding copyright ownership.  The ASF licenses this file
 * to you under the Apache License, Version 2.0 (the
 * "License"); you may not use this file except in compliance
 * with the License.  You may obtain a copy of the License at
 *
 *   http://www.apache.org/licenses/LICENSE-2.0
 *
 * Unless required by applicable law or agreed to in writing,
 * software distributed under the License is distributed on an
 * "AS IS" BASIS, WITHOUT WARRANTIES OR CONDITIONS OF ANY
 * KIND, either express or implied.  See the License for the
 * specific language governing permissions and limitations
 * under the License.
 *
 */
package org.apache.cassandra.db;

import static org.junit.Assert.*;

import java.io.IOException;
<<<<<<< HEAD
=======
import java.nio.ByteBuffer;
import java.util.ArrayList;
import java.util.Collections;
>>>>>>> a6a9dce1
import java.util.Iterator;
import java.util.List;
import java.util.concurrent.TimeUnit;

import com.google.common.collect.Iterables;
import com.google.common.primitives.Ints;
import org.junit.Assert;
import org.junit.Before;
import org.junit.BeforeClass;
import org.junit.Test;

import org.slf4j.Logger;
import org.slf4j.LoggerFactory;
import org.apache.cassandra.SchemaLoader;
import org.apache.cassandra.schema.ColumnMetadata;
import org.apache.cassandra.schema.TableMetadata;
import org.apache.cassandra.config.DatabaseDescriptor;
import org.apache.cassandra.schema.Schema;
import org.apache.cassandra.cql3.ColumnIdentifier;
<<<<<<< HEAD
import org.apache.cassandra.Util;
=======
import org.apache.cassandra.cql3.QueryOptions;
>>>>>>> a6a9dce1
import org.apache.cassandra.cql3.QueryProcessor;
import org.apache.cassandra.cql3.UntypedResultSet;
import org.apache.cassandra.cql3.statements.SelectStatement;
import org.apache.cassandra.db.filter.AbstractClusteringIndexFilter;
import org.apache.cassandra.db.filter.ClusteringIndexNamesFilter;
import org.apache.cassandra.db.filter.ClusteringIndexSliceFilter;
import org.apache.cassandra.db.filter.ColumnFilter;
import org.apache.cassandra.db.filter.DataLimits;
import org.apache.cassandra.db.filter.RowFilter;
import org.apache.cassandra.db.marshal.Int32Type;
import org.apache.cassandra.db.marshal.IntegerType;
import org.apache.cassandra.db.marshal.UTF8Type;
import org.apache.cassandra.db.partitions.PartitionUpdate;
import org.apache.cassandra.db.partitions.UnfilteredPartitionIterator;
import org.apache.cassandra.db.rows.Cell;
import org.apache.cassandra.db.rows.RangeTombstoneMarker;
import org.apache.cassandra.db.rows.Row;
import org.apache.cassandra.db.rows.Unfiltered;
import org.apache.cassandra.db.rows.UnfilteredRowIterator;
import org.apache.cassandra.exceptions.ConfigurationException;
import org.apache.cassandra.io.util.DataInputBuffer;
import org.apache.cassandra.io.util.DataInputPlus;
import org.apache.cassandra.io.util.DataOutputBuffer;
import org.apache.cassandra.net.MessagingService;
import org.apache.cassandra.schema.KeyspaceParams;
import org.apache.cassandra.service.ClientState;
import org.apache.cassandra.utils.ByteBufferUtil;
import org.apache.cassandra.utils.FBUtilities;
import org.apache.cassandra.utils.btree.BTreeSet;

public class SinglePartitionSliceCommandTest
{
    private static final Logger logger = LoggerFactory.getLogger(SinglePartitionSliceCommandTest.class);

    private static final String KEYSPACE = "ks";
    private static final String TABLE = "tbl";

    private static TableMetadata metadata;
    private static ColumnMetadata v;
    private static ColumnMetadata s;

    private static final String TABLE_SCLICES = "tbl_slices";
    private static TableMetadata CFM_SLICES;

    @BeforeClass
    public static void defineSchema() throws ConfigurationException
    {
        DatabaseDescriptor.daemonInitialization();

        metadata =
            TableMetadata.builder(KEYSPACE, TABLE)
                         .addPartitionKeyColumn("k", UTF8Type.instance)
                         .addStaticColumn("s", UTF8Type.instance)
                         .addClusteringColumn("i", IntegerType.instance)
                         .addRegularColumn("v", UTF8Type.instance)
                         .build();

        CFM_SLICES = TableMetadata.builder(KEYSPACE, TABLE_SCLICES)
                                  .addPartitionKeyColumn("k", UTF8Type.instance)
                                  .addClusteringColumn("c1", Int32Type.instance)
                                  .addClusteringColumn("c2", Int32Type.instance)
                                  .addRegularColumn("v", IntegerType.instance)
                                  .build();

        SchemaLoader.prepareServer();
        SchemaLoader.createKeyspace(KEYSPACE, KeyspaceParams.simple(1), metadata, CFM_SLICES);
        v = metadata.getColumn(new ColumnIdentifier("v", true));
        s = metadata.getColumn(new ColumnIdentifier("s", true));
    }

    @Before
    public void truncate()
    {
        Keyspace.open(KEYSPACE).getColumnFamilyStore(TABLE).truncateBlocking();
        Keyspace.open(KEYSPACE).getColumnFamilyStore(TABLE_SCLICES).truncateBlocking();
    }

    @Test
    public void testMultiNamesCommandWithFlush()
    {
        testMultiNamesOrSlicesCommand(true, false);
    }

    @Test
    public void testMultiNamesCommandWithoutFlush()
    {
        testMultiNamesOrSlicesCommand(false, false);
    }

    @Test
    public void testMultiSlicesCommandWithFlush()
    {
        testMultiNamesOrSlicesCommand(true, true);
    }

    @Test
    public void testMultiSlicesCommandWithoutFlush()
    {
        testMultiNamesOrSlicesCommand(false, true);
    }

    private AbstractClusteringIndexFilter createClusteringFilter(int uniqueCk1, int uniqueCk2, boolean isSlice)
    {
        Slices.Builder slicesBuilder = new Slices.Builder(CFM_SLICES.comparator);
        BTreeSet.Builder<Clustering> namesBuilder = BTreeSet.builder(CFM_SLICES.comparator);

        for (int ck1 = 0; ck1 < uniqueCk1; ck1++)
        {
            for (int ck2 = 0; ck2 < uniqueCk2; ck2++)
            {
                if (isSlice)
                    slicesBuilder.add(Slice.make(Util.clustering(CFM_SLICES.comparator, ck1, ck2)));
                else
                    namesBuilder.add(Util.clustering(CFM_SLICES.comparator, ck1, ck2));
            }
        }
        if (isSlice)
            return new ClusteringIndexSliceFilter(slicesBuilder.build(), false);
        return new ClusteringIndexNamesFilter(namesBuilder.build(), false);
    }

    private void testMultiNamesOrSlicesCommand(boolean flush, boolean isSlice)
    {
        boolean isTombstone = flush || isSlice;
        int deletionTime = 5;
        int ck1 = 1;
        int uniqueCk1 = 2;
        int uniqueCk2 = 3;

        DecoratedKey key = Util.dk(ByteBufferUtil.bytes("k"));
        QueryProcessor.executeInternal(String.format("DELETE FROM ks.tbl_slices USING TIMESTAMP %d WHERE k='k' AND c1=%d",
                                                     deletionTime,
                                                     ck1));

        if (flush)
            Keyspace.open(KEYSPACE).getColumnFamilyStore(TABLE_SCLICES).forceBlockingFlush();

        AbstractClusteringIndexFilter clusteringFilter = createClusteringFilter(uniqueCk1, uniqueCk2, isSlice);
        ReadCommand cmd = SinglePartitionReadCommand.create(CFM_SLICES,
                                                            FBUtilities.nowInSeconds(),
                                                            ColumnFilter.all(CFM_SLICES),
                                                            RowFilter.NONE,
                                                            DataLimits.NONE,
                                                            key,
                                                            clusteringFilter);

        UnfilteredPartitionIterator partitionIterator = cmd.executeLocally(cmd.executionController());
        assert partitionIterator.hasNext();
        UnfilteredRowIterator partition = partitionIterator.next();

        int count = 0;
        boolean open = true;
        while (partition.hasNext())
        {
            Unfiltered unfiltered = partition.next();
            if (isTombstone)
            {
                assertTrue(unfiltered.isRangeTombstoneMarker());
                RangeTombstoneMarker marker = (RangeTombstoneMarker) unfiltered;

                // check if it's open-close pair
                assertTrue(marker.isOpen(false) == open);
                // check deletion time same as Range Deletion
                if (open)
                    assertEquals(deletionTime, marker.openDeletionTime(false).markedForDeleteAt());
                else
                    assertEquals(deletionTime, marker.closeDeletionTime(false).markedForDeleteAt());

                // check clustering values
                Clustering clustering = Util.clustering(CFM_SLICES.comparator, ck1, count / 2);
                for (int i = 0; i < CFM_SLICES.comparator.size(); i++)
                {
                    int cmp = CFM_SLICES.comparator.compareComponent(i,
                                                                     clustering.getRawValues()[i],
                                                                     marker.clustering().values[i]);
                    assertEquals(0, cmp);
                }
                open = !open;
            }
            else
            {
                // deleted row
                assertTrue(unfiltered.isRow());
                Row row = (Row) unfiltered;
                assertEquals(deletionTime, row.deletion().time().markedForDeleteAt());
                assertEquals(0, row.size()); // no btree
            }
            count++;
        }
        if (isTombstone)
            assertEquals(uniqueCk2 * 2, count); // open and close range tombstones
        else
            assertEquals(uniqueCk2, count);
    }

    private void checkForS(UnfilteredPartitionIterator pi)
    {
        Assert.assertTrue(pi.toString(), pi.hasNext());
        UnfilteredRowIterator ri = pi.next();
        Assert.assertTrue(ri.columns().contains(s));
        Row staticRow = ri.staticRow();
        Iterator<Cell> cellIterator = staticRow.cells().iterator();
        Assert.assertTrue(staticRow.toString(metadata, true), cellIterator.hasNext());
        Cell cell = cellIterator.next();
        Assert.assertEquals(s, cell.column());
        Assert.assertEquals(ByteBufferUtil.bytesToHex(cell.value()), ByteBufferUtil.bytes("s"), cell.value());
        Assert.assertFalse(cellIterator.hasNext());
    }

    @Test
    public void staticColumnsAreReturned() throws IOException
    {
        DecoratedKey key = metadata.partitioner.decorateKey(ByteBufferUtil.bytes("k1"));

        QueryProcessor.executeInternal("INSERT INTO ks.tbl (k, s) VALUES ('k1', 's')");
        Assert.assertFalse(QueryProcessor.executeInternal("SELECT s FROM ks.tbl WHERE k='k1'").isEmpty());

        ColumnFilter columnFilter = ColumnFilter.selection(RegularAndStaticColumns.of(s));
        ClusteringIndexSliceFilter sliceFilter = new ClusteringIndexSliceFilter(Slices.NONE, false);
        ReadCommand cmd = SinglePartitionReadCommand.create(metadata,
                                                            FBUtilities.nowInSeconds(),
                                                            columnFilter,
                                                            RowFilter.NONE,
                                                            DataLimits.NONE,
                                                            key,
                                                            sliceFilter);

        // check raw iterator for static cell
        try (ReadExecutionController executionController = cmd.executionController(); UnfilteredPartitionIterator pi = cmd.executeLocally(executionController))
        {
            checkForS(pi);
        }

        ReadResponse response;
        DataOutputBuffer out;
        DataInputPlus in;
        ReadResponse dst;

        // check (de)serialized iterator for memtable static cell
        try (ReadExecutionController executionController = cmd.executionController(); UnfilteredPartitionIterator pi = cmd.executeLocally(executionController))
        {
            response = ReadResponse.createDataResponse(pi, cmd);
        }

        out = new DataOutputBuffer((int) ReadResponse.serializer.serializedSize(response, MessagingService.VERSION_30));
        ReadResponse.serializer.serialize(response, out, MessagingService.VERSION_30);
        in = new DataInputBuffer(out.buffer(), true);
        dst = ReadResponse.serializer.deserialize(in, MessagingService.VERSION_30);
        try (UnfilteredPartitionIterator pi = dst.makeIterator(cmd))
        {
            checkForS(pi);
        }

        // check (de)serialized iterator for sstable static cell
        Schema.instance.getColumnFamilyStoreInstance(metadata.id).forceBlockingFlush();
        try (ReadExecutionController executionController = cmd.executionController(); UnfilteredPartitionIterator pi = cmd.executeLocally(executionController))
        {
            response = ReadResponse.createDataResponse(pi, cmd);
        }
        out = new DataOutputBuffer((int) ReadResponse.serializer.serializedSize(response, MessagingService.VERSION_30));
        ReadResponse.serializer.serialize(response, out, MessagingService.VERSION_30);
        in = new DataInputBuffer(out.buffer(), true);
        dst = ReadResponse.serializer.deserialize(in, MessagingService.VERSION_30);
        try (UnfilteredPartitionIterator pi = dst.makeIterator(cmd))
        {
            checkForS(pi);
        }
    }

    @Test
    public void toCQLStringIsSafeToCall() throws IOException
    {
        DecoratedKey key = metadata.partitioner.decorateKey(ByteBufferUtil.bytes("k1"));

        ColumnFilter columnFilter = ColumnFilter.selection(RegularAndStaticColumns.of(s));
        Slice slice = Slice.make(ClusteringBound.BOTTOM, ClusteringBound.inclusiveEndOf(ByteBufferUtil.bytes("i1")));
        ClusteringIndexSliceFilter sliceFilter = new ClusteringIndexSliceFilter(Slices.with(metadata.comparator, slice), false);
        ReadCommand cmd = SinglePartitionReadCommand.create(metadata,
                                                            FBUtilities.nowInSeconds(),
                                                            columnFilter,
                                                            RowFilter.NONE,
                                                            DataLimits.NONE,
                                                            key,
                                                            sliceFilter);
        String ret = cmd.toCQLString();
        Assert.assertNotNull(ret);
        Assert.assertFalse(ret.isEmpty());
    }


    public static List<Unfiltered> getUnfilteredsFromSinglePartition(String q)
    {
        SelectStatement stmt = (SelectStatement) QueryProcessor.parseStatement(q).prepare(ClientState.forInternalCalls()).statement;

        List<Unfiltered> unfiltereds = new ArrayList<>();
        SinglePartitionReadCommand.Group query = (SinglePartitionReadCommand.Group) stmt.getQuery(QueryOptions.DEFAULT, FBUtilities.nowInSeconds());
        Assert.assertEquals(1, query.commands.size());
        SinglePartitionReadCommand command = Iterables.getOnlyElement(query.commands);
        try (ReadExecutionController controller = ReadExecutionController.forCommand(command);
             UnfilteredPartitionIterator partitions = command.executeLocally(controller))
        {
            assert partitions.hasNext();
            try (UnfilteredRowIterator partition = partitions.next())
            {
                while (partition.hasNext())
                {
                    Unfiltered next = partition.next();
                    unfiltereds.add(next);
                }
            }
            assert !partitions.hasNext();
        }
        return unfiltereds;
    }

    private static void assertQueryReturnsSingleRT(String query)
    {
        List<Unfiltered> unfiltereds = getUnfilteredsFromSinglePartition(query);
        Assert.assertEquals(2, unfiltereds.size());
        Assert.assertTrue(unfiltereds.get(0).isRangeTombstoneMarker());
        Assert.assertTrue(((RangeTombstoneMarker) unfiltereds.get(0)).isOpen(false));
        Assert.assertTrue(unfiltereds.get(1).isRangeTombstoneMarker());
        Assert.assertTrue(((RangeTombstoneMarker) unfiltereds.get(1)).isClose(false));
    }

    private static ByteBuffer bb(int v)
    {
        return Int32Type.instance.decompose(v);
    }

    /**
     * tests the bug raised in CASSANDRA-14861, where the sstable min/max can
     * exclude range tombstones for clustering ranges not also covered by rows
     */
    @Test
    public void sstableFiltering()
    {
        QueryProcessor.executeOnceInternal("CREATE TABLE ks.legacy_mc_inaccurate_min_max (k int, c1 int, c2 int, c3 int, v int, primary key (k, c1, c2, c3))");
        CFMetaData metadata = Schema.instance.getCFMetaData("ks", "legacy_mc_inaccurate_min_max");
        ColumnFamilyStore cfs = Schema.instance.getColumnFamilyStoreInstance(metadata.cfId);

        QueryProcessor.executeOnceInternal("INSERT INTO ks.legacy_mc_inaccurate_min_max (k, c1, c2, c3, v) VALUES (100, 2, 2, 2, 2)");
        QueryProcessor.executeOnceInternal("DELETE FROM ks.legacy_mc_inaccurate_min_max WHERE k=100 AND c1=1");
        assertQueryReturnsSingleRT("SELECT * FROM ks.legacy_mc_inaccurate_min_max WHERE k=100 AND c1=1 AND c2=1");
        cfs.forceBlockingFlush();
        assertQueryReturnsSingleRT("SELECT * FROM ks.legacy_mc_inaccurate_min_max WHERE k=100 AND c1=1 AND c2=1");

        assertQueryReturnsSingleRT("SELECT * FROM ks.legacy_mc_inaccurate_min_max WHERE k=100 AND c1=1 AND c2=1 AND c3=1"); // clustering names

        cfs.truncateBlocking();

        long nowMillis = System.currentTimeMillis();
        Slice slice = Slice.make(Clustering.make(bb(2), bb(3)), Clustering.make(bb(10), bb(10)));
        RangeTombstone rt = new RangeTombstone(slice, new DeletionTime(TimeUnit.MILLISECONDS.toMicros(nowMillis),
                                                                       Ints.checkedCast(TimeUnit.MILLISECONDS.toSeconds(nowMillis))));
        PartitionUpdate update = new PartitionUpdate(cfs.metadata, bb(100), cfs.metadata.partitionColumns(), 1);
        update.add(rt);
        new Mutation(update).apply();

        assertQueryReturnsSingleRT("SELECT * FROM ks.legacy_mc_inaccurate_min_max WHERE k=100 AND c1=3 AND c2=2");
        cfs.forceBlockingFlush();
        assertQueryReturnsSingleRT("SELECT * FROM ks.legacy_mc_inaccurate_min_max WHERE k=100 AND c1=3 AND c2=2");
        assertQueryReturnsSingleRT("SELECT * FROM ks.legacy_mc_inaccurate_min_max WHERE k=100 AND c1=3 AND c2=2 AND c3=2"); // clustering names

    }
}<|MERGE_RESOLUTION|>--- conflicted
+++ resolved
@@ -23,12 +23,9 @@
 import static org.junit.Assert.*;
 
 import java.io.IOException;
-<<<<<<< HEAD
-=======
 import java.nio.ByteBuffer;
 import java.util.ArrayList;
 import java.util.Collections;
->>>>>>> a6a9dce1
 import java.util.Iterator;
 import java.util.List;
 import java.util.concurrent.TimeUnit;
@@ -48,11 +45,8 @@
 import org.apache.cassandra.config.DatabaseDescriptor;
 import org.apache.cassandra.schema.Schema;
 import org.apache.cassandra.cql3.ColumnIdentifier;
-<<<<<<< HEAD
 import org.apache.cassandra.Util;
-=======
 import org.apache.cassandra.cql3.QueryOptions;
->>>>>>> a6a9dce1
 import org.apache.cassandra.cql3.QueryProcessor;
 import org.apache.cassandra.cql3.UntypedResultSet;
 import org.apache.cassandra.cql3.statements.SelectStatement;
@@ -345,12 +339,12 @@
 
     public static List<Unfiltered> getUnfilteredsFromSinglePartition(String q)
     {
-        SelectStatement stmt = (SelectStatement) QueryProcessor.parseStatement(q).prepare(ClientState.forInternalCalls()).statement;
+        SelectStatement stmt = (SelectStatement) QueryProcessor.parseStatement(q).prepare(ClientState.forInternalCalls());
 
         List<Unfiltered> unfiltereds = new ArrayList<>();
-        SinglePartitionReadCommand.Group query = (SinglePartitionReadCommand.Group) stmt.getQuery(QueryOptions.DEFAULT, FBUtilities.nowInSeconds());
-        Assert.assertEquals(1, query.commands.size());
-        SinglePartitionReadCommand command = Iterables.getOnlyElement(query.commands);
+        SinglePartitionReadQuery.Group<SinglePartitionReadCommand> query = (SinglePartitionReadQuery.Group<SinglePartitionReadCommand>) stmt.getQuery(QueryOptions.DEFAULT, FBUtilities.nowInSeconds());
+        Assert.assertEquals(1, query.queries.size());
+        SinglePartitionReadCommand command = Iterables.getOnlyElement(query.queries);
         try (ReadExecutionController controller = ReadExecutionController.forCommand(command);
              UnfilteredPartitionIterator partitions = command.executeLocally(controller))
         {
@@ -391,15 +385,14 @@
     public void sstableFiltering()
     {
         QueryProcessor.executeOnceInternal("CREATE TABLE ks.legacy_mc_inaccurate_min_max (k int, c1 int, c2 int, c3 int, v int, primary key (k, c1, c2, c3))");
-        CFMetaData metadata = Schema.instance.getCFMetaData("ks", "legacy_mc_inaccurate_min_max");
-        ColumnFamilyStore cfs = Schema.instance.getColumnFamilyStoreInstance(metadata.cfId);
+        TableMetadata metadata = Schema.instance.getTableMetadata("ks", "legacy_mc_inaccurate_min_max");
+        ColumnFamilyStore cfs = Schema.instance.getColumnFamilyStoreInstance(metadata.id);
 
         QueryProcessor.executeOnceInternal("INSERT INTO ks.legacy_mc_inaccurate_min_max (k, c1, c2, c3, v) VALUES (100, 2, 2, 2, 2)");
         QueryProcessor.executeOnceInternal("DELETE FROM ks.legacy_mc_inaccurate_min_max WHERE k=100 AND c1=1");
         assertQueryReturnsSingleRT("SELECT * FROM ks.legacy_mc_inaccurate_min_max WHERE k=100 AND c1=1 AND c2=1");
         cfs.forceBlockingFlush();
         assertQueryReturnsSingleRT("SELECT * FROM ks.legacy_mc_inaccurate_min_max WHERE k=100 AND c1=1 AND c2=1");
-
         assertQueryReturnsSingleRT("SELECT * FROM ks.legacy_mc_inaccurate_min_max WHERE k=100 AND c1=1 AND c2=1 AND c3=1"); // clustering names
 
         cfs.truncateBlocking();
@@ -408,9 +401,10 @@
         Slice slice = Slice.make(Clustering.make(bb(2), bb(3)), Clustering.make(bb(10), bb(10)));
         RangeTombstone rt = new RangeTombstone(slice, new DeletionTime(TimeUnit.MILLISECONDS.toMicros(nowMillis),
                                                                        Ints.checkedCast(TimeUnit.MILLISECONDS.toSeconds(nowMillis))));
-        PartitionUpdate update = new PartitionUpdate(cfs.metadata, bb(100), cfs.metadata.partitionColumns(), 1);
-        update.add(rt);
-        new Mutation(update).apply();
+
+        PartitionUpdate.Builder builder = new PartitionUpdate.Builder(metadata, bb(100), metadata.regularAndStaticColumns(), 1);
+        builder.add(rt);
+        new Mutation(builder.build()).apply();
 
         assertQueryReturnsSingleRT("SELECT * FROM ks.legacy_mc_inaccurate_min_max WHERE k=100 AND c1=3 AND c2=2");
         cfs.forceBlockingFlush();
